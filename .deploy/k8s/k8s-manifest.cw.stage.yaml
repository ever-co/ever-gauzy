---
kind: Service
apiVersion: v1
metadata:
    name: gauzy-stage
spec:
    selector:
        app: gauzy-stage-webapp
    ports:
        - name: web
          protocol: TCP
          port: 4200
          targetPort: 4200
---
kind: Service
apiVersion: v1
metadata:
    name: gauzy-stage-api
spec:
    selector:
        app: gauzy-stage-api
    ports:
        - name: web
          protocol: TCP
          port: 3000
          targetPort: 3000
---
apiVersion: apps/v1
kind: Deployment
metadata:
    name: gauzy-stage-api
spec:
    replicas: 4
    selector:
        matchLabels:
            app: gauzy-stage-api
    template:
        metadata:
            labels:
                app: gauzy-stage-api
        spec:
            affinity:
                nodeAffinity:
                    requiredDuringSchedulingIgnoredDuringExecution:
                        nodeSelectorTerms:
<<<<<<< HEAD
                          - matchExpressions:
                              - key: topology.kubernetes.io/region
                                operator: In
                                values:
                                  - ORD1
                podAntiAffinity:
                    preferredDuringSchedulingIgnoredDuringExecution:
                      - podAffinityTerm:
                            labelSelector:
                                matchExpressions:
                                  - key: app
                                    operator: In
                                    values:
                                      - gauzy-stage-api
                            topologyKey: kubernetes.io/hostname
                        weight: 1
            imagePullSecrets:
              - name: ever-registry-docker-registry-credentials
=======
                            - matchExpressions:
                                  - key: topology.kubernetes.io/region
                                    operator: In
                                    values:
                                        - ORD1
>>>>>>> eac1ae94
            containers:
                - name: gauzy-stage-api
                  image: ever-registry.tenant-acb888-ever.ord1.ingress.coreweave.cloud/ever-co/gauzy-api-stage:latest
                  env:
                      - name: API_HOST
                        value: 0.0.0.0
                      - name: DEMO
                        value: 'false'
                      - name: NODE_ENV
                        value: 'production'
                      - name: ADMIN_PASSWORD_RESET
                        value: 'true'
                      - name: LOG_LEVEL
                        value: 'info'
                      - name: SENTRY_DSN
                        value: '$SENTRY_DSN'
                      - name: SENTRY_HTTP_TRACING_ENABLED
                        value: 'false'
                      - name: SENTRY_POSTGRES_TRACKING_ENABLED
                        value: 'false'
                      - name: API_BASE_URL
                        value: 'https://apistagecw.gauzy.co'
                      - name: CLIENT_BASE_URL
                        value: 'https://stagecw.gauzy.co'
                      - name: DB_URI
                        value: '$DB_URI'
                      - name: DB_HOST
                        value: '$DB_HOST'
                      - name: DB_SSL_MODE
                        value: '$DB_SSL_MODE'
                      - name: DB_CA_CERT
                        value: '$DB_CA_CERT'
                      - name: DB_USER
                        value: '$DB_USER'
                      - name: DB_PASS
                        value: '$DB_PASS'
                      - name: DB_TYPE
                        value: '$DB_TYPE'
                      - name: DB_NAME
                        value: '$DB_NAME'
                      - name: DB_PORT
                        value: '$DB_PORT'
                      - name: AWS_ACCESS_KEY_ID
                        value: '$AWS_ACCESS_KEY_ID'
                      - name: AWS_SECRET_ACCESS_KEY
                        value: '$AWS_SECRET_ACCESS_KEY'
                      - name: AWS_REGION
                        value: '$AWS_REGION'
                      - name: AWS_S3_BUCKET
                        value: '$AWS_S3_BUCKET'
                      - name: WASABI_ACCESS_KEY_ID
                        value: '$WASABI_ACCESS_KEY_ID'
                      - name: WASABI_SECRET_ACCESS_KEY
                        value: '$WASABI_SECRET_ACCESS_KEY'
                      - name: WASABI_REGION
                        value: '$WASABI_REGION'
                      - name: WASABI_SERVICE_URL
                        value: '$WASABI_SERVICE_URL'
                      - name: WASABI_S3_BUCKET
                        value: '$WASABI_S3_BUCKET'
                      - name: EXPRESS_SESSION_SECRET
                        value: '$EXPRESS_SESSION_SECRET'
                      - name: JWT_SECRET
                        value: '$JWT_SECRET'
                      - name: JWT_REFRESH_TOKEN_SECRET
                        value: '$JWT_REFRESH_TOKEN_SECRET'
                      - name: JWT_REFRESH_TOKEN_EXPIRATION_TIME
                        value: '$JWT_REFRESH_TOKEN_EXPIRATION_TIME'
                      - name: CLOUDINARY_API_KEY
                        value: '$CLOUDINARY_API_KEY'
                      - name: CLOUDINARY_API_SECRET
                        value: '$CLOUDINARY_API_SECRET'
                      - name: CLOUDINARY_CLOUD_NAME
                        value: '$CLOUDINARY_CLOUD_NAME'
                      - name: DEFAULT_CURRENCY
                        value: 'USD'
                      - name: MAIL_FROM_ADDRESS
                        value: '$MAIL_FROM_ADDRESS'
                      - name: MAIL_HOST
                        value: '$MAIL_HOST'
                      - name: MAIL_PORT
                        value: '$MAIL_PORT'
                      - name: MAIL_USERNAME
                        value: '$MAIL_USERNAME'
                      - name: MAIL_PASSWORD
                        value: '$MAIL_PASSWORD'
                      - name: ALLOW_SUPER_ADMIN_ROLE
                        value: '$ALLOW_SUPER_ADMIN_ROLE'
                      - name: GOOGLE_CLIENT_ID
                        value: '$GOOGLE_CLIENT_ID'
                      - name: GOOGLE_CLIENT_SECRET
                        value: '$GOOGLE_CLIENT_SECRET'
                      - name: GOOGLE_CALLBACK_URL
                        value: '$GOOGLE_CALLBACK_URL'
                      - name: FACEBOOK_CLIENT_ID
                        value: '$FACEBOOK_CLIENT_ID'
                      - name: FACEBOOK_CLIENT_SECRET
                        value: '$FACEBOOK_CLIENT_SECRET'
                      - name: FACEBOOK_GRAPH_VERSION
                        value: '$FACEBOOK_GRAPH_VERSION'
                      - name: FACEBOOK_CALLBACK_URL
                        value: '$FACEBOOK_CALLBACK_URL'
                      - name: INTEGRATED_USER_DEFAULT_PASS
                        value: '$INTEGRATED_USER_DEFAULT_PASS'
                      - name: UPWORK_CALLBACK_URL
                        value: '$UPWORK_CALLBACK_URL'
                      - name: FILE_PROVIDER
                        value: '$FILE_PROVIDER'
                      - name: GAUZY_AI_GRAPHQL_ENDPOINT
                        value: '$GAUZY_AI_GRAPHQL_ENDPOINT'
                      - name: GAUZY_AI_REST_ENDPOINT
                        value: '$GAUZY_AI_REST_ENDPOINT'
                      - name: UNLEASH_APP_NAME
                        value: '$UNLEASH_APP_NAME'
                      - name: UNLEASH_API_URL
                        value: '$UNLEASH_API_URL'
                      - name: UNLEASH_INSTANCE_ID
                        value: '$UNLEASH_INSTANCE_ID'
                      - name: UNLEASH_REFRESH_INTERVAL
                        value: '$UNLEASH_REFRESH_INTERVAL'
                      - name: UNLEASH_METRICS_INTERVAL
                        value: '$UNLEASH_METRICS_INTERVAL'
                      - name: UNLEASH_API_KEY
                        value: '$UNLEASH_API_KEY'

                  ports:
                      - containerPort: 3000
                        protocol: TCP
---
apiVersion: apps/v1
kind: Deployment
metadata:
    name: gauzy-stage-webapp
spec:
    replicas: 4
    selector:
        matchLabels:
            app: gauzy-stage-webapp
    template:
        metadata:
            labels:
                app: gauzy-stage-webapp
        spec:
            affinity:
                nodeAffinity:
                    requiredDuringSchedulingIgnoredDuringExecution:
                        nodeSelectorTerms:
<<<<<<< HEAD
                          - matchExpressions:
                              - key: topology.kubernetes.io/region
                                operator: In
                                values:
                                  - ORD1
                podAntiAffinity:
                    preferredDuringSchedulingIgnoredDuringExecution:
                      - podAffinityTerm:
                            labelSelector:
                                matchExpressions:
                                  - key: app
                                    operator: In
                                    values:
                                      - gauzy-stage-webapp
                            topologyKey: kubernetes.io/hostname
                        weight: 1
            imagePullSecrets:
              - name: ever-registry-docker-registry-credentials
            containers:
                - name: gauzy-stage-webapp
                  image: ever-registry.tenant-acb888-ever.ord1.ingress.coreweave.cloud/ever-co/gauzy-webapp-stage:latest
=======
                            - matchExpressions:
                                  - key: topology.kubernetes.io/region
                                    operator: In
                                    values:
                                        - ORD1
            containers:
                - name: gauzy-stage-webapp
                  image: ever-registry.tenant-acb888-ever.ord1.ingress.coreweave.cloud/ever-co/gauzy-api-demo:latest
>>>>>>> eac1ae94
                  env:
                      - name: DEMO
                        value: 'false'
                      - name: API_BASE_URL
                        value: 'https://apistagecw.gauzy.co'
                      - name: CLIENT_BASE_URL
                        value: 'https://stagecw.gauzy.co'
                      - name: SENTRY_DSN
                        value: 'https://7cd381188b6f446ca0e69185227b9031@o51327.ingest.sentry.io/4397292'
                      - name: CHATWOOT_SDK_TOKEN
                        value: 'fPgSSzSQoAWRuDqYyNXmpGLM'
                      - name: CLOUDINARY_API_KEY
                        value: '256868982483961'
                      - name: CLOUDINARY_CLOUD_NAME
                        value: 'dv6ezkfxg'
                      - name: GOOGLE_MAPS_API_KEY
                        value: 'AIzaSyCJmnKzgTSq5Pc93HXar5bZrdmANTwtSIo'
                      - name: GOOGLE_PLACE_AUTOCOMPLETE
                        value: 'true'
                      - name: DEFAULT_LATITUDE
                        value: '42.6459136'
                      - name: DEFAULT_LONGITUDE
                        value: '23.3332736'
                      - name: DEFAULT_CURRENCY
                        value: 'USD'
                  ports:
                      - containerPort: 4200
                        protocol: TCP
---
apiVersion: traefik.containo.us/v1alpha1
kind: Middleware
metadata:
    name: https-redirect
spec:
    redirectScheme:
        permanent: true
        scheme: https
---
apiVersion: networking.k8s.io/v1
kind: Ingress
metadata:
    name: gauzy-stage
    annotations:
        kubernetes.io/ingress.class: traefik-everco
        traefik.ingress.kubernetes.io/router.middlewares: tenant-acb888-ever-https-redirect@kubernetescrd
spec:
    rules:
        - host: stagecw.gauzy.co
          http:
              paths:
                  - backend:
                        service:
                            name: gauzy-stage
                            port:
                                number: 4200
                    path: /
                    pathType: Prefix
    tls:
        - hosts:
              - stagecw.gauzy.co
          secretName: stagecw.gauzy.co-tls
---
apiVersion: networking.k8s.io/v1
kind: Ingress
metadata:
    name: gauzy-stage-api
    annotations:
        kubernetes.io/ingress.class: traefik-everco
        traefik.ingress.kubernetes.io/router.middlewares: tenant-acb888-ever-https-redirect@kubernetescrd
spec:
    rules:
        - host: apistagecw.gauzy.co
          http:
              paths:
                  - backend:
                        service:
                            name: gauzy-stage-api
                            port:
                                number: 3000
                    path: /
                    pathType: Prefix
    tls:
        - hosts:
              - apistagecw.gauzy.co
          secretName: apistagecw.gauzy.co-tls<|MERGE_RESOLUTION|>--- conflicted
+++ resolved
@@ -43,7 +43,6 @@
                 nodeAffinity:
                     requiredDuringSchedulingIgnoredDuringExecution:
                         nodeSelectorTerms:
-<<<<<<< HEAD
                           - matchExpressions:
                               - key: topology.kubernetes.io/region
                                 operator: In
@@ -62,13 +61,6 @@
                         weight: 1
             imagePullSecrets:
               - name: ever-registry-docker-registry-credentials
-=======
-                            - matchExpressions:
-                                  - key: topology.kubernetes.io/region
-                                    operator: In
-                                    values:
-                                        - ORD1
->>>>>>> eac1ae94
             containers:
                 - name: gauzy-stage-api
                   image: ever-registry.tenant-acb888-ever.ord1.ingress.coreweave.cloud/ever-co/gauzy-api-stage:latest
@@ -216,7 +208,6 @@
                 nodeAffinity:
                     requiredDuringSchedulingIgnoredDuringExecution:
                         nodeSelectorTerms:
-<<<<<<< HEAD
                           - matchExpressions:
                               - key: topology.kubernetes.io/region
                                 operator: In
@@ -238,16 +229,6 @@
             containers:
                 - name: gauzy-stage-webapp
                   image: ever-registry.tenant-acb888-ever.ord1.ingress.coreweave.cloud/ever-co/gauzy-webapp-stage:latest
-=======
-                            - matchExpressions:
-                                  - key: topology.kubernetes.io/region
-                                    operator: In
-                                    values:
-                                        - ORD1
-            containers:
-                - name: gauzy-stage-webapp
-                  image: ever-registry.tenant-acb888-ever.ord1.ingress.coreweave.cloud/ever-co/gauzy-api-demo:latest
->>>>>>> eac1ae94
                   env:
                       - name: DEMO
                         value: 'false'
