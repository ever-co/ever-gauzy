// NOTE: do NOT ever put here any secure settings! (e.g. Secret Keys)
// We are using dotenv (.env) for consistency with other Platform projects
// This is Angular app and all settings will be loaded into the client browser!

import { env } from './env';
import { writeFile, unlinkSync } from 'fs';
import { argv } from 'yargs';

const environment = argv.environment;
const isProd = environment === 'prod';

let envFileContent = `// NOTE: Auto-generated file
// The file contents for the current environment will overwrite these during build.
// The build system defaults to the dev environment which uses 'environment.ts', but if you do
// 'ng build --env=prod' then 'environment.prod.ts' will be used instead.
// The list of which env maps to which file can be found in '.angular-cli.json'.
declare const window:any;

import { Environment } from './model';
import { CloudinaryConfiguration } from '@cloudinary/angular-5.x';

`;

if (!env.IS_DOCKER) {
	if (!env.GOOGLE_MAPS_API_KEY) {
		console.warn(
			'WARNING: No Google Maps API Key defined in the .env file. Google Maps may not be working!'
		);
	}

	if (!env.SENTRY_DSN) {
		console.warn(
			'WARNING: No Sentry DSN defined in the .env file. Sentry logging may not be working!'
		);
	}

	if (!env.CLOUDINARY_CLOUD_NAME || !env.CLOUDINARY_API_KEY) {
		console.warn(
			'WARNING: No Cloudinary API keys defined in the .env file.'
		);
	}

	envFileContent += `

	let API_BASE_URL = '${env.API_BASE_URL}';
	let CLIENT_BASE_URL = '${env.CLIENT_BASE_URL}';

	let IS_ELECTRON = false;
	let IS_INTEGRATED_DESKTOP = false;

	// https://github.com/electron/electron/issues/2288#issuecomment-337858978
	const userAgent = navigator.userAgent.toLowerCase();
	if (userAgent.indexOf(' electron/') > -1) {
		try {
			const remote = window.require('@electron/remote');
			const variableGlobal = remote.getGlobal('variableGlobal');
			API_BASE_URL = variableGlobal.API_BASE_URL;
			IS_ELECTRON = true;
			IS_INTEGRATED_DESKTOP = variableGlobal.IS_INTEGRATED_DESKTOP
		} catch(e) {
			console.log(e);
		}
	}

	try {
		if (window._env && window._env.api) {
			API_BASE_URL= window._env.api;
		}

		if (window._env && window._env.api) {
			CLIENT_BASE_URL = window.location.origin;
		}
	} catch(e) {}

	export const environment: Environment =
	{
		production:  ${isProd},

		API_BASE_URL: API_BASE_URL,
		CLIENT_BASE_URL: CLIENT_BASE_URL,

		PLATFORM_WEBSITE_URL: '${env.PLATFORM_WEBSITE_URL}',
		PLATFORM_WEBSITE_DOWNLOAD_URL: '${env.PLATFORM_WEBSITE_DOWNLOAD_URL}',
		DESKTOP_APP_DOWNLOAD_LINK_APPLE: '${env.DESKTOP_APP_DOWNLOAD_LINK_APPLE}',
		DESKTOP_APP_DOWNLOAD_LINK_WINDOWS: '${env.DESKTOP_APP_DOWNLOAD_LINK_WINDOWS}',
		DESKTOP_APP_DOWNLOAD_LINK_LINUX: '${env.DESKTOP_APP_DOWNLOAD_LINK_LINUX}',
		MOBILE_APP_DOWNLOAD_LINK: '${env.MOBILE_APP_DOWNLOAD_LINK}',
		EXTENSION_DOWNLOAD_LINK: '${env.EXTENSION_DOWNLOAD_LINK}',

		COMPANY_NAME: 'Ever Co. LTD',
		COMPANY_SITE: 'Gauzy',
		COMPANY_LINK: 'https://ever.co/',
		COMPANY_SITE_LINK: 'https://gauzy.co',
		COMPANY_GITHUB_LINK: 'https://github.com/ever-co',
		COMPANY_GITLAB_LINK: 'https://gitlab.com/ever-co',
		COMPANY_FACEBOOK_LINK: 'https://www.facebook.com/gauzyplatform',
		COMPANY_TWITTER_LINK: 'https://twitter.com/gauzyplatform',
		COMPANY_LINKEDIN_LINK: 'https://www.linkedin.com/company/ever-co.',

		CLOUDINARY_CLOUD_NAME: '${env.CLOUDINARY_CLOUD_NAME}',
		CLOUDINARY_API_KEY: '${env.CLOUDINARY_API_KEY}',

		GOOGLE_AUTH_LINK: API_BASE_URL + '/api/auth/google',
		FACEBOOK_AUTH_LINK: API_BASE_URL + '/api/auth/facebook',
		LINKEDIN_AUTH_LINK: API_BASE_URL + '/api/auth/linkedin',
		GITHUB_AUTH_LINK: API_BASE_URL + '/api/auth/github',
		TWITTER_AUTH_LINK: API_BASE_URL + '/api/auth/twitter',
		MICROSOFT_AUTH_LINK: API_BASE_URL + '/api/auth/microsoft',
		AUTH0_AUTH_LINK: API_BASE_URL + '/api/auth/auth0',

		NO_INTERNET_LOGO: 'assets/images/logos/logo_Gauzy.svg',

		SENTRY_DSN: '${env.SENTRY_DSN}',
		SENTRY_TRACES_SAMPLE_RATE: '${env.SENTRY_TRACES_SAMPLE_RATE}',

		HUBSTAFF_REDIRECT_URL: '${env.HUBSTAFF_REDIRECT_URL}',

		IS_ELECTRON: IS_ELECTRON,
		IS_INTEGRATED_DESKTOP: IS_INTEGRATED_DESKTOP,

		GOOGLE_MAPS_API_KEY: '${env.GOOGLE_MAPS_API_KEY}',
		GOOGLE_PLACE_AUTOCOMPLETE: ${env.GOOGLE_PLACE_AUTOCOMPLETE},

		DEFAULT_LATITUDE: ${env.DEFAULT_LATITUDE},
		DEFAULT_LONGITUDE: ${env.DEFAULT_LONGITUDE},
		DEFAULT_CURRENCY: '${env.DEFAULT_CURRENCY}',
		DEFAULT_COUNTRY: '${env.DEFAULT_COUNTRY}',

		DEMO: ${env.DEMO},

		DEMO_SUPER_ADMIN_EMAIL: '${env.DEMO_SUPER_ADMIN_EMAIL}',
		DEMO_SUPER_ADMIN_PASSWORD: '${env.DEMO_SUPER_ADMIN_PASSWORD}',

		DEMO_ADMIN_EMAIL: '${env.DEMO_ADMIN_EMAIL}',
		DEMO_ADMIN_PASSWORD: '${env.DEMO_ADMIN_PASSWORD}',

		DEMO_EMPLOYEE_EMAIL: '${env.DEMO_EMPLOYEE_EMAIL}',
		DEMO_EMPLOYEE_PASSWORD: '${env.DEMO_EMPLOYEE_PASSWORD}',

		CHATWOOT_SDK_TOKEN: '${env.CHATWOOT_SDK_TOKEN}',
		CHAT_MESSAGE_GOOGLE_MAP: '${env.CHAT_MESSAGE_GOOGLE_MAP}',
		GAUZY_CLOUD_APP: '${env.GAUZY_CLOUD_APP}',

		FILE_PROVIDER: '${env.FILE_PROVIDER}',

<<<<<<< HEAD
		JITSU_CONFIG_HOST: '${env.JITSU_CONFIG_HOST}',
		JITSU_WRITE_KEY: '${env.JITSU_WRITE_KEY}',


=======
		GAUZY_GITHUB_APP_NAME: '${env.GAUZY_GITHUB_APP_NAME}',
		GAUZY_GITHUB_APP_ID: '${env.GAUZY_GITHUB_APP_ID}',
		GAUZY_GITHUB_CLIENT_ID: '${env.GAUZY_GITHUB_CLIENT_ID}',
		GAUZY_GITHUB_REDIRECT_URL: '${env.GAUZY_GITHUB_REDIRECT_URL}',
>>>>>>> a440e812
	};
	`;
} else {
	envFileContent += `

	let API_BASE_URL = 'DOCKER_API_BASE_URL';
	let CLIENT_BASE_URL = 'DOCKER_CLIENT_BASE_URL';

	let IS_ELECTRON = false;
	let IS_INTEGRATED_DESKTOP = false;

	// https://github.com/electron/electron/issues/2288#issuecomment-337858978
	const userAgent = navigator.userAgent.toLowerCase();
	if (userAgent.indexOf(' electron/') > -1) {
		try {
			const remote = window.require('@electron/remote');
			const variableGlobal = remote.getGlobal('variableGlobal');
			API_BASE_URL = variableGlobal.API_BASE_URL;
			IS_ELECTRON = true;
			IS_INTEGRATED_DESKTOP = variableGlobal.IS_INTEGRATED_DESKTOP
		} catch(e) {
			console.log(e);
		}
	}

	export const environment: Environment =
	{
		production:  ${isProd},

		API_BASE_URL: API_BASE_URL,
		CLIENT_BASE_URL: CLIENT_BASE_URL,

		PLATFORM_WEBSITE_URL: '${env.PLATFORM_WEBSITE_URL}',
		PLATFORM_WEBSITE_DOWNLOAD_URL: '${env.PLATFORM_WEBSITE_DOWNLOAD_URL}',
		DESKTOP_APP_DOWNLOAD_LINK_APPLE: '${env.DESKTOP_APP_DOWNLOAD_LINK_APPLE}',
		DESKTOP_APP_DOWNLOAD_LINK_WINDOWS: '${env.DESKTOP_APP_DOWNLOAD_LINK_WINDOWS}',
		DESKTOP_APP_DOWNLOAD_LINK_LINUX: '${env.DESKTOP_APP_DOWNLOAD_LINK_LINUX}',
		MOBILE_APP_DOWNLOAD_LINK: '${env.MOBILE_APP_DOWNLOAD_LINK}',
		EXTENSION_DOWNLOAD_LINK: '${env.EXTENSION_DOWNLOAD_LINK}',

		COMPANY_NAME: 'Ever Co. LTD',
		COMPANY_SITE: 'Gauzy',
		COMPANY_LINK: 'https://ever.co/',
		COMPANY_SITE_LINK: 'https://gauzy.co',
		COMPANY_GITHUB_LINK: 'https://github.com/ever-co',
		COMPANY_GITLAB_LINK: 'https://gitlab.com/ever-co',
		COMPANY_FACEBOOK_LINK: 'https://www.facebook.com/gauzyplatform',
		COMPANY_TWITTER_LINK: 'https://twitter.com/gauzyplatform',
		COMPANY_LINKEDIN_LINK: 'https://www.linkedin.com/company/ever-co.',

		CLOUDINARY_CLOUD_NAME: 'DOCKER_CLOUDINARY_CLOUD_NAME',
		CLOUDINARY_API_KEY: 'DOCKER_CLOUDINARY_API_KEY',

		GOOGLE_AUTH_LINK: API_BASE_URL + '/api/auth/google',
		FACEBOOK_AUTH_LINK: API_BASE_URL + '/api/auth/facebook',
		LINKEDIN_AUTH_LINK: API_BASE_URL + '/api/auth/linkedin',
		GITHUB_AUTH_LINK: API_BASE_URL + '/api/auth/github',
		TWITTER_AUTH_LINK: API_BASE_URL + '/api/auth/twitter',
		MICROSOFT_AUTH_LINK: API_BASE_URL + '/api/auth/microsoft',
		AUTH0_AUTH_LINK: API_BASE_URL + '/api/auth/auth0',

		NO_INTERNET_LOGO: 'assets/images/logos/logo_Gauzy.svg',

		SENTRY_DSN: 'DOCKER_SENTRY_DSN',
		SENTRY_TRACES_SAMPLE_RATE: 'DOCKER_SENTRY_TRACES_SAMPLE_RATE',

		HUBSTAFF_REDIRECT_URL: 'DOCKER_HUBSTAFF_REDIRECT_URL',

		IS_ELECTRON: IS_ELECTRON,
		IS_INTEGRATED_DESKTOP: IS_INTEGRATED_DESKTOP,

		GOOGLE_MAPS_API_KEY: 'DOCKER_GOOGLE_MAPS_API_KEY',

		// @ts-ignore
		GOOGLE_PLACE_AUTOCOMPLETE: 'DOCKER_GOOGLE_PLACE_AUTOCOMPLETE' == 'true',

		DEFAULT_LATITUDE: ${env.DEFAULT_LATITUDE},
		DEFAULT_LONGITUDE: ${env.DEFAULT_LONGITUDE},
		DEFAULT_CURRENCY: 'DOCKER_DEFAULT_CURRENCY',
		DEFAULT_COUNTRY: 'DOCKER_DEFAULT_COUNTRY',

		// @ts-ignore
		DEMO: 'DOCKER_DEMO' == 'true',

		DEMO_SUPER_ADMIN_EMAIL: '${env.DEMO_SUPER_ADMIN_EMAIL}',
		DEMO_SUPER_ADMIN_PASSWORD: '${env.DEMO_SUPER_ADMIN_PASSWORD}',

		DEMO_ADMIN_EMAIL: '${env.DEMO_ADMIN_EMAIL}',
		DEMO_ADMIN_PASSWORD: '${env.DEMO_ADMIN_PASSWORD}',

		DEMO_EMPLOYEE_EMAIL: '${env.DEMO_EMPLOYEE_EMAIL}',
		DEMO_EMPLOYEE_PASSWORD: '${env.DEMO_EMPLOYEE_PASSWORD}',

		CHATWOOT_SDK_TOKEN: 'DOCKER_CHATWOOT_SDK_TOKEN',
		CHAT_MESSAGE_GOOGLE_MAP: 'DOCKER_CHAT_MESSAGE_GOOGLE_MAP',
		GAUZY_CLOUD_APP: 'DOCKER_GAUZY_CLOUD_APP',

		FILE_PROVIDER: '${env.FILE_PROVIDER}',

		GAUZY_GITHUB_APP_NAME: '${env.GAUZY_GITHUB_APP_NAME}',
		GAUZY_GITHUB_APP_ID: '${env.GAUZY_GITHUB_APP_ID}',
		GAUZY_GITHUB_CLIENT_ID: '${env.GAUZY_GITHUB_CLIENT_ID}',
		GAUZY_GITHUB_REDIRECT_URL: '${env.GAUZY_GITHUB_REDIRECT_URL}',
	};
`;
}

envFileContent += `

	export const cloudinaryConfiguration: CloudinaryConfiguration = {
		cloud_name: environment.CLOUDINARY_CLOUD_NAME,
		api_key: environment.CLOUDINARY_API_KEY
	};

`;

if (!isProd) {
	envFileContent += `

	// For easier debugging in development mode, you can import the following file
	// to ignore zone related error stack frames such as 'zone.run', 'zoneDelegate.invokeTask'.
	import 'zone.js';  // Included with Angular CLI.

	`;
}

// we always want first to remove old generated files (one of them is not needed for current build)
try {
	unlinkSync(`./apps/gauzy/src/environments/environment.ts`);
} catch { }
try {
	unlinkSync(`./apps/gauzy/src/environments/environment.prod.ts`);
} catch { }

const envFileDest: string = isProd ? 'environment.prod.ts' : 'environment.ts';
const envFileDestOther: string = !isProd
	? 'environment.prod.ts'
	: 'environment.ts';

writeFile(
	`./apps/gauzy/src/environments/${envFileDest}`,
	envFileContent,
	function (err) {
		if (err) {
			console.log(err);
		} else {
			console.log(`Generated Angular environment file: ${envFileDest}`);
		}
	}
);

writeFile(
	`./apps/gauzy/src/environments/${envFileDestOther}`,
	'',
	function (err) {
		if (err) {
			console.log(err);
		} else {
			console.log(
				`Generated Second Empty Angular environment file: ${envFileDestOther}`
			);
		}
	}
);<|MERGE_RESOLUTION|>--- conflicted
+++ resolved
@@ -143,17 +143,15 @@
 
 		FILE_PROVIDER: '${env.FILE_PROVIDER}',
 
-<<<<<<< HEAD
+
 		JITSU_CONFIG_HOST: '${env.JITSU_CONFIG_HOST}',
 		JITSU_WRITE_KEY: '${env.JITSU_WRITE_KEY}',
 
 
-=======
 		GAUZY_GITHUB_APP_NAME: '${env.GAUZY_GITHUB_APP_NAME}',
 		GAUZY_GITHUB_APP_ID: '${env.GAUZY_GITHUB_APP_ID}',
 		GAUZY_GITHUB_CLIENT_ID: '${env.GAUZY_GITHUB_CLIENT_ID}',
 		GAUZY_GITHUB_REDIRECT_URL: '${env.GAUZY_GITHUB_REDIRECT_URL}',
->>>>>>> a440e812
 	};
 	`;
 } else {
