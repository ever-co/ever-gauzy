// NOTE: do NOT ever put here any secure settings! (e.g. Secret Keys)
// We are using dotenv (.env) for consistency with other Platform projects
// This is Angular app and all settings will be loaded into the client browser!

import { cleanEnv, str, bool, num } from 'envalid';

export type Env = Readonly<{
	production: boolean;

	// Set to true if build / runs in Docker
	IS_DOCKER: boolean;

	// Base URL of Gauzy UI website
	CLIENT_BASE_URL: string;

	// Base API URL
	API_BASE_URL: string;

	// Platform website
	PLATFORM_WEBSITE_URL: string;

	// Platform website Download URLS
	PLATFORM_WEBSITE_DOWNLOAD_URL: string;
	DESKTOP_APP_DOWNLOAD_LINK_APPLE: string;
	DESKTOP_APP_DOWNLOAD_LINK_WINDOWS: string;
	DESKTOP_APP_DOWNLOAD_LINK_LINUX: string;
	MOBILE_APP_DOWNLOAD_LINK: string;
	EXTENSION_DOWNLOAD_LINK: string;

	// Platform logo url
	PLATFORM_LOGO: string;

	SENTRY_DSN: string;
	SENTRY_TRACES_SAMPLE_RATE: string;

	GOOGLE_MAPS_API_KEY: string;
	GOOGLE_PLACE_AUTOCOMPLETE: boolean;

	HUBSTAFF_REDIRECT_URL: string;

	DEFAULT_LATITUDE: number;
	DEFAULT_LONGITUDE: number;
	DEFAULT_CURRENCY: string;
	DEFAULT_COUNTRY?: string;

	DEMO: boolean;

	// Default Super Admin Credentials
	DEMO_SUPER_ADMIN_EMAIL?: string;
	DEMO_SUPER_ADMIN_PASSWORD?: string;

	// Default Admin Credentials
	DEMO_ADMIN_EMAIL?: string;
	DEMO_ADMIN_PASSWORD?: string;

	// Default Employee Credentials
	DEMO_EMPLOYEE_EMAIL?: string;
	DEMO_EMPLOYEE_PASSWORD?: string;

	CHATWOOT_SDK_TOKEN: string;

	//nebular chat map API key
	CHAT_MESSAGE_GOOGLE_MAP: string;

	GAUZY_CLOUD_APP: string;

	FILE_PROVIDER: string;

	// Jitsu Browser Configurations
	JITSU_BROWSER_URL: string;
	JITSU_BROWSER_WRITE_KEY: string;

	GAUZY_GITHUB_APP_NAME: string;
	GAUZY_GITHUB_CLIENT_ID: string;
	GAUZY_GITHUB_REDIRECT_URL: string;
	GAUZY_GITHUB_POST_INSTALL_URL: string;

	GAUZY_DESKTOP_LOGO_512X512: string;
	PLATFORM_PRIVACY_URL: string;
	PLATFORM_TOS_URL: string;
	NO_INTERNET_LOGO: string;

	COMPANY_NAME: string;
	COMPANY_SITE: string;
	COMPANY_LINK: string;
	COMPANY_SITE_LINK: string;
	COMPANY_GITHUB_LINK: string;
	COMPANY_GITLAB_LINK: string;
	COMPANY_FACEBOOK_LINK: string;
	COMPANY_TWITTER_LINK: string;
	COMPANY_LINKEDIN_LINK: string;
	PROJECT_REPO: string;

	DESKTOP_TIMER_APP_NAME: string;
	DESKTOP_TIMER_APP_DESCRIPTION: string;
	DESKTOP_TIMER_APP_ID: string;
	DESKTOP_TIMER_APP_REPO_NAME: string;
	DESKTOP_TIMER_APP_REPO_OWNER: string;
	DESKTOP_TIMER_APP_WELCOME_TITLE: string;
	DESKTOP_TIMER_APP_WELCOME_CONTENT: string;

	DESKTOP_APP_NAME: string;
	DESKTOP_APP_DESCRIPTION: string;
	DESKTOP_APP_ID: string;
	DESKTOP_APP_REPO_NAME: string;
	DESKTOP_APP_REPO_OWNER: string;
	DESKTOP_APP_WELCOME_TITLE: string;
	DESKTOP_APP_WELCOME_CONTENT: string;

	DESKTOP_SERVER_APP_NAME: string;
	DESKTOP_SERVER_APP_DESCRIPTION: string;
	DESKTOP_SERVER_APP_ID: string;
	DESKTOP_SERVER_APP_REPO_NAME: string;
	DESKTOP_SERVER_APP_REPO_OWNER: string;
	DESKTOP_SERVER_APP_WELCOME_TITLE: string;
	DESKTOP_SERVER_APP_WELCOME_CONTENT: string;

	DESKTOP_API_SERVER_APP_NAME: string;
	DESKTOP_API_SERVER_APP_DESCRIPTION: string;
	DESKTOP_API_SERVER_APP_ID: string;
	DESKTOP_API_SERVER_APP_REPO_NAME: string;
	DESKTOP_API_SERVER_APP_REPO_OWNER: string;
	DESKTOP_API_SERVER_APP_WELCOME_TITLE: string;
	DESKTOP_API_SERVER_APP_WELCOME_CONTENT: string;

	AWHost: string;
	API_DEFAULT_PORT: number;
	GAUZY_UI_DEFAULT_PORT: number;
	SCREENSHOTS_ENGINE_METHOD: string;
	I18N_FILES_URL: string;
}>;

export const env: Env = cleanEnv(
	process.env,
	{
		production: bool({ default: false }),

		IS_DOCKER: bool({ default: false }),

		CLIENT_BASE_URL: str({ default: 'http://localhost:4200' }),

		API_BASE_URL: str({ default: 'http://localhost:3000' }),

		PLATFORM_WEBSITE_URL: str({ default: 'https://gauzy.co' }),
		PLATFORM_WEBSITE_DOWNLOAD_URL: str({
			default: 'https://gauzy.co/downloads'
		}),
		DESKTOP_APP_DOWNLOAD_LINK_APPLE: str({
			default: 'https://gauzy.co/downloads#desktop/apple'
		}),
		DESKTOP_APP_DOWNLOAD_LINK_WINDOWS: str({
			default: 'https://gauzy.co/downloads#desktop/windows'
		}),
		DESKTOP_APP_DOWNLOAD_LINK_LINUX: str({
			default: 'https://gauzy.co/downloads#desktop/linux'
		}),
		MOBILE_APP_DOWNLOAD_LINK: str({
			default: 'https://gauzy.co/downloads#mobile'
		}),
		EXTENSION_DOWNLOAD_LINK: str({
			default: 'https://gauzy.co/downloads#extensions'
		}),

		SENTRY_DSN: str({ default: '' }),
		SENTRY_TRACES_SAMPLE_RATE: str({ default: '' }),

		GOOGLE_MAPS_API_KEY: str({ default: '' }),
		GOOGLE_PLACE_AUTOCOMPLETE: bool({ default: false }),

		HUBSTAFF_REDIRECT_URL: str({ default: '' }),

		DEFAULT_LATITUDE: num({ default: 42.6459136 }),
		DEFAULT_LONGITUDE: num({ default: 23.3332736 }),
		DEFAULT_CURRENCY: str({ default: 'USD' }),
		DEFAULT_COUNTRY: str({ default: 'US' }),

		DEMO: bool({ default: false }),

		DEMO_SUPER_ADMIN_EMAIL: str({ default: 'admin@ever.co' }),
		DEMO_SUPER_ADMIN_PASSWORD: str({ default: 'admin' }),

		DEMO_ADMIN_EMAIL: str({ default: 'local.admin@ever.co' }),
		DEMO_ADMIN_PASSWORD: str({ default: 'admin' }),

		DEMO_EMPLOYEE_EMAIL: str({ default: 'employee@ever.co' }),
		DEMO_EMPLOYEE_PASSWORD: str({ default: '123456' }),

		CHATWOOT_SDK_TOKEN: str({ default: '' }),
		CHAT_MESSAGE_GOOGLE_MAP: str({ default: '' }),
		GAUZY_CLOUD_APP: str({ default: 'https://app.gauzy.co/#' }),

		FILE_PROVIDER: str({ default: 'LOCAL' }),

		JITSU_BROWSER_URL: str({ default: '' }),
		JITSU_BROWSER_WRITE_KEY: str({ default: '' }),

		GAUZY_GITHUB_APP_NAME: str({ default: '' }),
		GAUZY_GITHUB_CLIENT_ID: str({ default: '' }),
		GAUZY_GITHUB_REDIRECT_URL: str({ default: '' }),
		GAUZY_GITHUB_POST_INSTALL_URL: str({ default: '' }),

		// Set default platform logo
		PLATFORM_LOGO: str({
			default: 'assets/images/logos/logo_Gauzy.svg'
		}),

		//Set default gauzy desktop logo 512x512 pixels
		GAUZY_DESKTOP_LOGO_512X512: str({
			default: 'assets/icons/icon_512x512.png'
		}),

		// Set default platform privacy link
		PLATFORM_PRIVACY_URL: str({
			default: 'https://gauzy.co/privacy'
		}),

		// Set default platform terms of services link
		PLATFORM_TOS_URL: str({
			default: 'https://gauzy.co/tos'
		}),

		COMPANY_NAME: str({
			default: 'Ever Co. LTD'
		}),
		COMPANY_SITE: str({
			default: 'Gauzy'
		}),
		COMPANY_LINK: str({
			default: 'https://ever.co'
		}),
		COMPANY_SITE_LINK: str({
			default: 'https://gauzy.co'
		}),
		COMPANY_GITHUB_LINK: str({
			default: 'https://github.com/ever-co'
		}),
		COMPANY_GITLAB_LINK: str({
			default: 'https://gitlab.com/ever-co'
		}),
		COMPANY_FACEBOOK_LINK: str({
			default: 'https://www.facebook.com/gauzyplatform'
		}),
		COMPANY_TWITTER_LINK: str({
			default: 'https://twitter.com/gauzyplatform'
		}),
		COMPANY_LINKEDIN_LINK: str({
			default: 'https://www.linkedin.com/company/ever-co'
		}),
		NO_INTERNET_LOGO: str({
			default: 'assets/images/logos/logo_Gauzy.svg'
		}),
		PROJECT_REPO: str({
			default: 'https://github.com/ever-co/ever-gauzy.git'
		}),

		DESKTOP_TIMER_APP_NAME: str({
			default: 'gauzy-desktop-timer'
		}),
		DESKTOP_TIMER_APP_DESCRIPTION: str({
			default: 'Gauzy Desktop Timer'
		}),
		DESKTOP_TIMER_APP_ID: str({
			default: 'com.ever.gauzydesktoptimer'
		}),
		DESKTOP_TIMER_APP_REPO_NAME: str({
			default: 'ever-gauzy-desktop-timer'
		}),
		DESKTOP_TIMER_APP_REPO_OWNER: str({ default: 'ever-co' }),
		DESKTOP_TIMER_APP_WELCOME_TITLE: str({ default: '' }),
		DESKTOP_TIMER_APP_WELCOME_CONTENT: str({ default: '' }),

		DESKTOP_APP_NAME: str({
			default: 'gauzy-desktop'
		}),
		DESKTOP_APP_DESCRIPTION: str({
			default: 'Ever Gauzy Desktop'
		}),
		DESKTOP_APP_ID: str({
			default: 'com.ever.gauzydesktop'
		}),
		DESKTOP_APP_REPO_NAME: str({
			default: 'ever-gauzy-desktop'
		}),
		DESKTOP_APP_REPO_OWNER: str({ default: 'ever-co' }),
		DESKTOP_APP_WELCOME_TITLE: str({ default: '' }),
		DESKTOP_APP_WELCOME_CONTENT: str({ default: '' }),

		DESKTOP_SERVER_APP_NAME: str({
			default: 'gauzy-server'
		}),
		DESKTOP_SERVER_APP_DESCRIPTION: str({
			default: 'Ever Gauzy Server'
		}),
		DESKTOP_SERVER_APP_ID: str({
			default: 'com.ever.gauzyserver'
		}),
		DESKTOP_SERVER_APP_REPO_NAME: str({
			default: 'ever-gauzy-server'
		}),
		DESKTOP_SERVER_APP_REPO_OWNER: str({ default: 'ever-co' }),
		DESKTOP_SERVER_APP_WELCOME_TITLE: str({ default: '' }),
		DESKTOP_SERVER_APP_WELCOME_CONTENT: str({ default: '' }),

		I18N_FILES_URL: str({ default: '' }),
		AWHost: str({ default: 'http://localhost:5600' }),
		API_DEFAULT_PORT: num({ default: 3000 }),
		GAUZY_UI_DEFAULT_PORT: num({ default: 5621 }),
		SCREENSHOTS_ENGINE_METHOD: str({ default: 'ScreenshotDesktopLib' }),

		DESKTOP_API_SERVER_APP_NAME: str({
			default: 'gauzy-api-server'
		}),
		DESKTOP_API_SERVER_APP_DESCRIPTION: str({
<<<<<<< HEAD
			default: 'Ever Gauzy API Server',
=======
			default: 'Gauzy API Server'
>>>>>>> cedcc596
		}),
		DESKTOP_API_SERVER_APP_ID: str({
			default: 'com.ever.gauzyapiserver'
		}),
		DESKTOP_API_SERVER_APP_REPO_NAME: str({
			default: 'ever-gauzy-api-server'
		}),
		DESKTOP_API_SERVER_APP_REPO_OWNER: str({ default: 'ever-co' }),
		DESKTOP_API_SERVER_APP_WELCOME_TITLE: str({ default: '' }),
		DESKTOP_API_SERVER_APP_WELCOME_CONTENT: str({ default: '' })
	},
	{ strict: true, dotEnvPath: __dirname + '/../.env' }
);<|MERGE_RESOLUTION|>--- conflicted
+++ resolved
@@ -311,11 +311,7 @@
 			default: 'gauzy-api-server'
 		}),
 		DESKTOP_API_SERVER_APP_DESCRIPTION: str({
-<<<<<<< HEAD
-			default: 'Ever Gauzy API Server',
-=======
-			default: 'Gauzy API Server'
->>>>>>> cedcc596
+			default: 'Ever Gauzy API Server'
 		}),
 		DESKTOP_API_SERVER_APP_ID: str({
 			default: 'com.ever.gauzyapiserver'
