--- conflicted
+++ resolved
@@ -35,16 +35,14 @@
 	candidateUsers: User[];
 }
 
-<<<<<<< HEAD
-//tstodo remove this
 export interface IDefaultProductCategory {
 	name: string;
 	description: string;
 	imageUrl: string;
-=======
+}
+
 export interface IDefaultProductType {
 	name: string;
 	description: string;
 	icon: string;
->>>>>>> ac06796c
 }