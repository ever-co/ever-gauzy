import { BaseEntityModel as IBaseEntityModel } from './base-entity.model';
import { Tenant } from './tenant.model';
<<<<<<< HEAD
import { Tag } from './tag-entity.model';
=======
import { Location as ILocation } from './location.model';
>>>>>>> 70447a02

export interface Organization extends IBaseEntityModel, ILocation {
	name: string;
	valueDate?: Date;
	totalEmployees?: number;
	status?: string;
	imageUrl?: string;
	currency: string;
	isActive: boolean;
	defaultValueDateType: string;
	defaultAlignmentType?: string;
	dateFormat?: string;
	brandColor?: string;
	timeZone?: string;
	officialName?: string;
	startWeekOn?: string;
	taxId?: string;
	numberFormat?: string;
	bonusType?: string;
	bonusPercentage?: number;
	tenant: Tenant;
	invitesAllowed?: boolean;
	inviteExpiryPeriod?: number;
	tags: Tag[];
}

export interface OrganizationFindInput extends IBaseEntityModel {
	name?: string;
	valueDate?: Date;
	imageUrl?: string;
	currency?: CurrenciesEnum;
	isActive?: boolean;
}

export interface OrganizationCreateInput extends ILocation {
	name: string;
	valueDate?: Date;
	imageUrl: string;
	currency: CurrenciesEnum;
	defaultValueDateType: DefaultValueDateTypeEnum;
	dateFormat?: string;
	timeZone?: string;
	officialName?: string;
	startWeekOn?: string;
	taxId?: string;
	numberFormat?: string;
	bonusType: BonusTypeEnum;
	bonusPercentage?: number;
	invitesAllowed?: boolean;
	inviteExpiryPeriod?: number;
}

export enum OrganizationSelectInput {
	id = 'id',
	name = 'name',
	valueDate = 'valueDate',
	imageUrl = 'imageUrl',
	currency = 'currency',
	createdAt = 'createdAt',
	updatedAt = 'updatedAt',
	isActive = 'isActive'
}

export enum RegionsEnum {
	'EN' = 'English (United States)',
	'BG' = 'Bulgarian (Bulgaria)',
	'HE' = 'Hebrew (Israel)',
	'RU' = 'Rusian (Russia)'
}

export enum CurrenciesEnum {
	USD = 'USD',
	BGN = 'BGN',
	ILS = 'ILS'
}

export enum DefaultValueDateTypeEnum {
	TODAY = 'TODAY',
	END_OF_MONTH = 'END_OF_MONTH',
	START_OF_MONTH = 'START_OF_MONTH'
}

export enum ProjectTypeEnum {
	RATE = 'RATE',
	FLAT_FEE = 'FLAT_FEE',
	MILESTONES = 'MILESTONES'
}

export enum AlignmentOptions {
	LEFT = 'LEFT',
	RIGHT = 'RIGHT',
	CENTER = 'CENTER'
}

export enum WeekDaysEnum {
	MONDAY = 'MONDAY',
	TUESDAY = 'TUESDAY',
	WEDNESDAY = 'WEDNESDAY',
	THURSDAY = 'THURSDAY',
	FRIDAY = 'FRIDAY',
	SATURDAY = 'SATURDAY',
	SUNDAY = 'SUNDAY'
}

export enum BonusTypeEnum {
	PROFIT_BASED_BONUS = 'PROFIT_BASED_BONUS',
	REVENUE_BASED_BONUS = 'REVENUE_BASED_BONUS'
}

export const DEFAULT_PROFIT_BASED_BONUS = 75;
export const DEFAULT_REVENUE_BASED_BONUS = 10;<|MERGE_RESOLUTION|>--- conflicted
+++ resolved
@@ -1,10 +1,7 @@
 import { BaseEntityModel as IBaseEntityModel } from './base-entity.model';
 import { Tenant } from './tenant.model';
-<<<<<<< HEAD
 import { Tag } from './tag-entity.model';
-=======
 import { Location as ILocation } from './location.model';
->>>>>>> 70447a02
 
 export interface Organization extends IBaseEntityModel, ILocation {
 	name: string;
