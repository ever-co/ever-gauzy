import { BaseEntityModel as IBaseEntityModel } from './base-entity.model';

import { Tag } from './tag-entity.model';
import { Skill } from './skill-entity.model';
import { Location as ILocation } from './location.model';
import { ITenant } from '@gauzy/models';

export enum OrganizationPermissionsEnum {
	ALLOW_MANUAL_TIME = 'allowManualTime',
	ALLOW_MODIFY_TIME = 'allowModifyTime',
	ALLOW_DELETE_TIME = 'allowDeleteTime'
}

export interface Organization extends IBaseEntityModel, ILocation {
	name: string;
	profile_link: string;
	valueDate?: Date;
	totalEmployees?: number;
	status?: string;
	imageUrl?: string;
	banner: string;
	short_description: string;
	overview: string;
	founded: string;
	skills: Skill[];
	currency: string;
	isActive: boolean;
	defaultValueDateType: string;
	defaultAlignmentType?: string;
	dateFormat?: string;
	brandColor?: string;
	timeZone?: string;
	officialName?: string;
	startWeekOn?: string;
	taxId?: string;
	numberFormat?: string;
	bonusType?: string;
	bonusPercentage?: number;
	tenant: ITenant;
	invitesAllowed?: boolean;
	inviteExpiryPeriod?: number;
	tags: Tag[];
	futureDateAllowed?: boolean;
	allowManualTime?: boolean;
	allowModifyTime?: boolean;
	allowDeleteTime?: boolean;
	requireReason?: boolean;
	requireDescription?: boolean;
	requireProject?: boolean;
	requireTask?: boolean;
	requireClient?: boolean;
	timeFormat?: 12 | 24;
	registrationDate?: Date;
}

export interface OrganizationFindInput extends IBaseEntityModel {
	name?: string;
	profile_link?: string;
	valueDate?: Date;
	imageUrl?: string;
	currency?: CurrenciesEnum;
	isActive?: boolean;
	tags?: Tag[];
}

export interface OrganizationCreateInput extends ILocation {
	name: string;
	profile_link: string;
	valueDate?: Date;
	imageUrl: string;
	currency: CurrenciesEnum;
	defaultValueDateType: DefaultValueDateTypeEnum;
	dateFormat?: string;
	timeZone?: string;
	officialName?: string;
	startWeekOn?: string;
	taxId?: string;
	numberFormat?: string;
	bonusType: BonusTypeEnum;
	bonusPercentage?: number;
	invitesAllowed?: boolean;
	inviteExpiryPeriod?: number;
<<<<<<< HEAD
	tags?: Tag[];
=======
	tenant: ITenant;
>>>>>>> a1220cbb
}

export enum OrganizationSelectInput {
	id = 'id',
	name = 'name',
	profile_link = 'profile_link',
	valueDate = 'valueDate',
	imageUrl = 'imageUrl',
	currency = 'currency',
	createdAt = 'createdAt',
	updatedAt = 'updatedAt',
	isActive = 'isActive'
}

export enum RegionsEnum {
	'EN' = 'English (United States)',
	'BG' = 'Bulgarian (Bulgaria)',
	'HE' = 'Hebrew (Israel)',
	'RU' = 'Rusian (Russia)'
}

export enum CurrenciesEnum {
	USD = 'USD',
	BGN = 'BGN',
	ILS = 'ILS'
}

export enum DefaultValueDateTypeEnum {
	TODAY = 'TODAY',
	END_OF_MONTH = 'END_OF_MONTH',
	START_OF_MONTH = 'START_OF_MONTH'
}

export enum ProjectTypeEnum {
	RATE = 'RATE',
	FLAT_FEE = 'FLAT_FEE',
	MILESTONES = 'MILESTONES'
}

export enum AlignmentOptions {
	LEFT = 'LEFT',
	RIGHT = 'RIGHT',
	CENTER = 'CENTER'
}

export enum WeekDaysEnum {
	MONDAY = 'MONDAY',
	TUESDAY = 'TUESDAY',
	WEDNESDAY = 'WEDNESDAY',
	THURSDAY = 'THURSDAY',
	FRIDAY = 'FRIDAY',
	SATURDAY = 'SATURDAY',
	SUNDAY = 'SUNDAY'
}

export enum BonusTypeEnum {
	PROFIT_BASED_BONUS = 'PROFIT_BASED_BONUS',
	REVENUE_BASED_BONUS = 'REVENUE_BASED_BONUS'
}

export const DEFAULT_PROFIT_BASED_BONUS = 75;
export const DEFAULT_REVENUE_BASED_BONUS = 10;<|MERGE_RESOLUTION|>--- conflicted
+++ resolved
@@ -80,11 +80,8 @@
 	bonusPercentage?: number;
 	invitesAllowed?: boolean;
 	inviteExpiryPeriod?: number;
-<<<<<<< HEAD
 	tags?: Tag[];
-=======
 	tenant: ITenant;
->>>>>>> a1220cbb
 }
 
 export enum OrganizationSelectInput {
