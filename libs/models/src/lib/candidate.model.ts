import { Experience } from 'libs/models/src/lib/candidate-experience.model';
import { User, Tag, OrganizationDepartment, OrganizationPositions } from '..';
import { Organization, OrganizationFindInput } from './organization.model';
import { BaseEntityModel as IBaseEntityModel } from './base-entity.model';
import { Location as ILocation } from './location.model';
import { UserFindInput } from './user.model';
import { OrganizationTeams } from './organization-teams-model';
import { ITenant } from '@gauzy/models';
import { OrganizationEmploymentType } from './organization-employment-type.model';
<<<<<<< HEAD

import { ICandidateDocument } from './candidate-document.model';
import { Education } from './candidate-education.model';
=======
import { IEducation } from './candidate-education.model';
import { IExperience } from './candidate-experience.model';
import { ISkill } from './candidate-skill.model';
>>>>>>> c71179a4

export interface Candidate extends IBaseEntityModel, ILocation {
	user: User;
	userId: string;
	organization: Organization;
	orgId: string;
	status?: Status;
	teams?: OrganizationTeams[];
	tenant: ITenant;
	organizationDepartments?: OrganizationDepartment[];
	organizationPosition?: OrganizationPositions;
	tags: Tag[];
	appliedDate?: Date;
	hiredDate?: Date;
	rejectDate?: Date;
	candidateLevel?: string;
	organizationEmploymentTypes?: OrganizationEmploymentType[];
	experience?: IExperience[];
	skills?: ISkill[];
	payPeriod?: string;
	billRateValue?: number;
	billRateCurrency?: string;
	reWeeklyLimit?: number;
<<<<<<< HEAD
	educations?: Education[];
	documents: ICandidateDocument[];
=======
	educations?: IEducation[];
>>>>>>> c71179a4
	source?: string;
	cvUrl?: string;
}

export type Status = 'applied' | 'rejected' | 'hired';

export interface CandidateFindInput extends IBaseEntityModel {
	organization?: OrganizationFindInput;
	user?: UserFindInput;
	valueDate?: Date;
	orgId?: string;
}

export interface CandidateUpdateInput {
	payPeriod?: string;
	billRateValue?: number;
	billRateCurrency?: string;
	reWeeklyLimit?: number;
	organizationDepartment?: OrganizationDepartment;
	organizationPosition?: OrganizationPositions;
	appliedDate?: Date;
	hiredDate?: Date;
	rejectDate?: Date;
	cvUrl?: string;
}

export interface CandidateCreateInput {
	user: User;
	organization: Organization;
	password?: string;
	appliedDate?: Date;
	hiredDate?: Date;
	rejectDate?: Date;
	cvUrl?: string;
	members?: Candidate[];
	tags?: Tag[];
	documents: ICandidateDocument[];
}
export interface CandidateLevel {
	id: string;
	level: string;
	organizationId: string;
}
export interface CandidateLevelInput {
	level: string;
	organizationId: string;
}<|MERGE_RESOLUTION|>--- conflicted
+++ resolved
@@ -1,5 +1,10 @@
-import { Experience } from 'libs/models/src/lib/candidate-experience.model';
-import { User, Tag, OrganizationDepartment, OrganizationPositions } from '..';
+import {
+	User,
+	Tag,
+	OrganizationDepartment,
+	OrganizationPositions,
+	ICandidateDocument
+} from '..';
 import { Organization, OrganizationFindInput } from './organization.model';
 import { BaseEntityModel as IBaseEntityModel } from './base-entity.model';
 import { Location as ILocation } from './location.model';
@@ -7,15 +12,9 @@
 import { OrganizationTeams } from './organization-teams-model';
 import { ITenant } from '@gauzy/models';
 import { OrganizationEmploymentType } from './organization-employment-type.model';
-<<<<<<< HEAD
-
-import { ICandidateDocument } from './candidate-document.model';
-import { Education } from './candidate-education.model';
-=======
-import { IEducation } from './candidate-education.model';
 import { IExperience } from './candidate-experience.model';
 import { ISkill } from './candidate-skill.model';
->>>>>>> c71179a4
+import { IEducation } from './candidate-education.model';
 
 export interface Candidate extends IBaseEntityModel, ILocation {
 	user: User;
@@ -39,12 +38,8 @@
 	billRateValue?: number;
 	billRateCurrency?: string;
 	reWeeklyLimit?: number;
-<<<<<<< HEAD
-	educations?: Education[];
 	documents: ICandidateDocument[];
-=======
 	educations?: IEducation[];
->>>>>>> c71179a4
 	source?: string;
 	cvUrl?: string;
 }
