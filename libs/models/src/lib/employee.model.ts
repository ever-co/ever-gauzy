import {
	User,
	Tag,
	Skill,
	OrganizationDepartment,
	OrganizationPositions
} from '..';
import { Organization, OrganizationFindInput } from './organization.model';
import { BaseEntityModel as IBaseEntityModel } from './base-entity.model';
import { UserFindInput } from './user.model';
import { OrganizationTeam } from './organization-team-model';
import { Contact as IContact } from './contact.model';
import { ITenant } from '@gauzy/models';
import { OrganizationEmploymentType } from './organization-employment-type.model';
import { RequestApprovalEmployee } from './request-approval-employee.model';

export interface Employee extends IContact, IBaseEntityModel {
	[x: string]: any;
	endWork?: any;
	startedWorkOn?: any;
	user: User;
	userId: string;
	organization: Organization;
<<<<<<< HEAD
=======
	orgId: string;
>>>>>>> 7d2841bc
	organizationId: string;
	valueDate?: Date;
	isActive: boolean;
	short_description?: string;
	description?: string;
	teams?: OrganizationTeam[];
	payPeriod?: string;
	billRateValue?: number;
	billRateCurrency?: string;
	reWeeklyLimit?: number;
	tenant: ITenant;
	organizationDepartments?: OrganizationDepartment[];
	organizationPosition?: OrganizationPositions;
	tags: Tag[];
	skills: Skill[];
	offerDate?: Date;
	acceptDate?: Date;
	rejectDate?: Date;
	employeeLevel?: string;
	anonymousBonus?: boolean;
	organizationEmploymentTypes?: OrganizationEmploymentType[];
	requestApprovalEmployee?: RequestApprovalEmployee[];
	contact: IContact;
	averageIncome?: number;
	totalWorkHours?: number;
	averageExpenses?: number;
	averageBonus?: number;
	show_anonymous_bonus?: boolean;
	show_average_bonus?: boolean;
	show_average_expenses?: boolean;
	show_average_income?: boolean;
	show_billrate?: boolean;
	show_payperiod?: boolean;
}

export interface EmployeeFindInput extends IBaseEntityModel {
	organization?: OrganizationFindInput;
	user?: UserFindInput;
	valueDate?: Date;
  organizationId?: string;
	tags?: Tag[];
	skills?: Skill[];
}

export interface EmployeeUpdateInput {
	payPeriod?: string;
	billRateValue?: number;
	billRateCurrency?: string;
	reWeeklyLimit?: number;
	organizationDepartment?: OrganizationDepartment;
	organizationPosition?: OrganizationPositions;
	offerDate?: Date;
	acceptDate?: Date;
	rejectDate?: Date;
	short_description?: string;
	description?: string;
	averageIncome?: number;
	averageExpenses?: number;
	averageBonus?: number;
	skills?: Skill[];
}

export interface EmployeeCreateInput {
	user: User;
	organization: Organization;
	password?: string;
	offerDate?: Date;
	acceptDate?: Date;
	rejectDate?: Date;
	members?: Employee[];
	tags?: Tag[];
	skills?: Skill[];
	startedWorkOn?: any;
	short_description?: string;
	description?: string;
	originalUrl?: string;
	isActive?: boolean;
}

export enum PayPeriodEnum {
	NONE = 'NONE',
	BI_WEEKLY = 'BI_WEEKLY',
	WEEKLY = 'WEEKLY',
	TWICE_PER_MONTH = 'TWICE_PER_MONTH',
	MONTHLY = 'MONTHLY'
}
export interface EmployeeLevel {
	id: string;
	level: string;
	organizationId: string;
	tag?: Tag[];
	skills?: Skill[];
}

export interface EmployeeLevelInput {
	id?: string;
	level: string;
	organizationId: string;
	tags?: Tag[];
	skills?: Skill[];
}<|MERGE_RESOLUTION|>--- conflicted
+++ resolved
@@ -20,11 +20,7 @@
 	startedWorkOn?: any;
 	user: User;
 	userId: string;
-	organization: Organization;
-<<<<<<< HEAD
-=======
-	orgId: string;
->>>>>>> 7d2841bc
+	organization?: Organization;
 	organizationId: string;
 	valueDate?: Date;
 	isActive: boolean;
@@ -36,6 +32,7 @@
 	billRateCurrency?: string;
 	reWeeklyLimit?: number;
 	tenant: ITenant;
+	tenantId?: string;
 	organizationDepartments?: OrganizationDepartment[];
 	organizationPosition?: OrganizationPositions;
 	tags: Tag[];
