--- conflicted
+++ resolved
@@ -60,11 +60,8 @@
 	acceptDate?: Date;
 	rejectDate?: Date;
 	members?: Employee[];
-<<<<<<< HEAD
 	tags?: Tag[];
-=======
 	startedWorkOn?: any;
->>>>>>> b915d356
 }
 
 export enum PayPeriodEnum {
