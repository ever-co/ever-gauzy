--- conflicted
+++ resolved
@@ -5,12 +5,9 @@
 import { Role } from './role.model';
 import { BaseEntityModel as IBaseEntityModel } from './base-entity.model';
 import { Tenant } from './tenant.model';
-<<<<<<< HEAD
 import { Tag } from './tag-entity.model';
-=======
 import { OrganizationDepartment } from './organization-department.model';
 import { OrganizationPositions } from './organization-positions.model';
->>>>>>> 70447a02
 
 export interface User extends IBaseEntityModel {
 	thirdPartyId?: string;
