--- conflicted
+++ resolved
@@ -21,11 +21,8 @@
 	imageUrl?: string;
 	startedWorkOn?: string;
 	tenant: Tenant;
-<<<<<<< HEAD
 	employeeLevel?: string;
-=======
 	tags: Tag[];
->>>>>>> 71ad7a31
 }
 
 export interface UserFindInput extends IBaseEntityModel {
