--- conflicted
+++ resolved
@@ -19,11 +19,8 @@
 	hash?: string;
 	imageUrl?: string;
 	employee?: Employee;
-<<<<<<< HEAD
 	employeeId?: string;
-=======
 	tenant: ITenant;
->>>>>>> c6838d94
 	tags: Tag[];
 }
 
