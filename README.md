# Gauzy Platform

[![Gitpod Ready-to-Code](https://img.shields.io/badge/Gitpod-Ready--to--Code-blue?logo=gitpod)](https://gitpod.io/#https://github.com/ever-co/gauzy)
[![Join the community on Spectrum](https://withspectrum.github.io/badge/badge.svg)](https://spectrum.chat/gauzy)
[![Gitter](https://badges.gitter.im/JoinChat.svg)](https://gitter.im/ever-co/gauzy?utm_source=badge&utm_medium=badge&utm_campaign=pr-badge&utm_content=badge)
[![Get help on Codementor](https://cdn.codementor.io/badges/get_help_github.svg)](https://www.codementor.io/evereq?utm_source=github&utm_medium=button&utm_term=evereq&utm_campaign=github)

Gauzy™ Platform - **Open-Source Business Management Platform** focused on **Fairness** and **Transparency**.

Gauzy Platform is an Enterprise Resource Planning (ERP), Customer Relationship Management (CRM) and Human Resource Management (HRM) software.

You are welcome to check more information about the platform at our official website - **<https://gauzy.co>**.

![overview](https://gauzy.co/wp-content/themes/gauzy/assets/img/home/home-1.png)

Gauzy Platform main features:

-   Human Resources Management (HRM) with Time Management / Tracking and Employees Performance Monitoring
-   Customer Relationship Management (CRM)
-   Enterprise Resource Planning (ERP)
-   Projects / Tasks Management
-   Sales Management
-   Financial and Cost Management (including _Accounting_, _Invoicing_, etc)
-   Inventory, Supply Chain Management and Production Management

More detailed list of the features available in the Gauzy Platform:

-   Dashboard (provides overview of different metrics, such as company income / expenses, employees bonuses, etc.)
-   Time Management / Time Tracking / Activity Tracking / Timesheets
-   Employees Management (register of company employees / contractors, rates of employees, etc.)
-   Employees Onboarding / Candidates Interviews
-   Contacts Management (Clients / Customers / Leads / etc.)
-   Schedules / Appointments / Events
-   Project Management / Tasks
-   Goals / KPI / Objectives / Key Results
-   Sales Pipelines
-   Proposals
-   Accounting / Invoicing / Estimates
-   Billing
-   Payments
-   Income / Expenses Management
-   Time Off Management / Holidays / Approvals
-   Inventory
-   Equipment / Sharing
-   Organization Departments and Teams
-   Organization Clients and Vendors
-   Help Center / Knowledge Base
-   Multiple Organizations Management
-   Tags / Labels
-   Reports
-   Organization and Employee Public Pages
-   Integrations (Upwork, HubStaff, etc.)
-   Email History / Email Templates
-   Data Import / Export
-   Roles / Permissions
-   Multi-currency
-   Multi-language
-   Dark / Light / Corporate and other Themes

Read more [About Gauzy](https://github.com/ever-co/gauzy/wiki/About-Gauzy) and [How to use it](https://github.com/ever-co/gauzy/wiki/How-to-use-Gauzy) at your company, freelance business, agency, studio or in-house teams.

## Demos, Testing and Production

-   Gauzy Platform Demo at <http://demo.gauzy.co> (login `admin@ever.co` and password: `admin`)
<!--
-   Gauzy Platform Dev builds (using CI/CD, from the `develop` branch) at <https://app.gauzy.dev> (temporary deployed manually)
    -->
-   Gauzy Platform SaaS at <http://app.gauzy.co> (not used yet in production, it's same as <http://demo.gauzy.co> for now)

### Desktop App

-   Download Gauzy Desktop App for your OS from <https://github.com/ever-co/gauzy/releases/tag/v0.1.0>.
-   Setup Gauzy Desktop App with default choices in Setup Wizard and run it
-   Gauzy Desktop App is ready to use.
-   You can login with `admin@ever.co` and password `admin` to check Admin functionality. Note: such Admin user is not an employee, so you will not be able to track time.
-   You can login with `ruslan@ever.co` and password `admin` to check Desktop Timer and other functionality from "Employee" perspective (such user is an Employee).
-   You can read more information about Desktop App in our [Wiki](https://github.com/ever-co/gauzy/wiki/Gauzy-Desktop-App)

## Technology Stack and Requirements

-   [TypeScript](https://www.typescriptlang.org) language
-   [NodeJs](https://nodejs.org) / [NestJs](https://github.com/nestjs/nest)
-   [Nx](https://nx.dev)
-   [Angular](https://angular.io)
-   [RxJS](http://reactivex.io/rxjs)
-   [TypeORM](https://github.com/typeorm/typeorm)
-   [Ngx-admin](https://github.com/akveo/ngx-admin)

For Production, we recommend:

-   [PostgreSQL](https://www.postgresql.org)
-   [PM2](https://github.com/Unitech/pm2)

Note: thanks to TypeORM, Gauzy will support lots of DBs: SQLite (default, for demos), PostgreSQL (development/production), MySql, MariaDb, CockroachDb, MS SQL, Oracle, MongoDb and others, with minimal changes.

#### See also README.md and CREDITS.md files in relevant folders for lists of libraries and software included in the Platform, information about licenses and other details.

## Documentation

Please refer to our official [Platform Documentation](https://docs.gauzy.co) and to our [Wiki](https://github.com/ever-co/gauzy/wiki) (WIP).

## Quick Start

### With Docker Compose

-   Clone repo
-   Make sure you have Docker Compose [installed locally](https://docs.docker.com/compose/install)
<<<<<<< HEAD
-   Run `docker-compose -f docker-compose.demo.yml up`, if you want to run the platform using our prebuild Docker images _(note: images build automatically from head of `master` branch)_
=======
-   Run `docker-compose -f docker-compose.demo.yml up`, if you want to run the platform using our prebuild Docker images _(note: it uses latest images pre-build automatically from head of `master` branch using Github CI/CD)_
>>>>>>> 4531c4da
-   Run `docker-compose up`, if you want to build everything (code and Docker images) locally. _(note: this is extremely long process, option above is much faster)_
-   :coffee: time...
-   Open <http://localhost:4200> in your browser
-   Login with email `admin@ever.co` and password: `admin` for Super Admin user
-   Login with email `ruslan@ever.co` and password: `123456` for Employee user
-   Enjoy

Note: together with Gauzy, Docker Compose will run following:

-   Cross-platform client for PostgreSQL DBs [pgweb](https://github.com/sosedoff/pgweb), on <http://localhost:8081>
-   [Franchise](https://github.com/HVF/franchise), lightweight but powerful SQL tool with a notebook interface, on <http://localhost:8082>
-   [OmniDb](https://github.com/OmniDB/OmniDB), on <http://localhost:8083> and using default credentials (admin:admin) configure connection string `postgres://postgres:root@db:5432/postgres?sslmode=disable`.
-   [Adminer](https://www.adminer.org) Database management in a single PHP file, on <http://localhost:8084>

### Manually

-   Install [NodeJs](https://nodejs.org/en/download) LTS version, e.g. 14.x (note: at the moment Gauzy may not work with Node 15.x)
-   Optionally install and run [PostgreSQL](https://www.postgresql.org) version 11 or 12 (note: version 13 is not supported yet). Note: other DB can be configured manually in TypeORM. The default DB is set to SQLite for demo purposes.
-   Install [Yarn](https://github.com/yarnpkg/yarn) (if you don't have it) with `npm i -g yarn`
-   Install NPM packages with `yarn install`
-   Copy [`.env.sample`](https://github.com/ever-co/gauzy/blob/develop/.env.sample) to `.env` and optionaly change default settings, e.g. database type, name, user, password, etc.
-   Optionally, if you want to seed a lot of fake data for demo testing, run `yarn seed:all`
-   In new console, run API with `yarn start:api` (by default runs on <http://localhost:3000/api>)
-   In new console, run Gauzy front-end with `yarn start`
-   Open <http://localhost:4200> in your browser
-   Login with email `admin@ever.co` and password: `admin`
-   Enjoy

Notes:

-   during the first API start, DB will be automatically seed with minimum set of initial data if no users found.
-   you can run seed any moment manually (e.g. if you changed entities schemas) with `yarn seed` command to re-initialize DB (warning: unsafe for production!).
-   it is possible to run generation of extremely large amount of fake data for demo purposes / testing with `yarn seed:all` (warning: takes ~10 min to complete)

### Production

-   Check [Gauzy Pulumi](https://github.com/ever-co/gauzy-pulumi) project, it makes Clouds deployments possible with a single command (`pulumi up`)

Note: it currently supports AWS EKS (Kubernetes) for development and production (recommended) with Application Load Balancers and AWS RDS Serverless PostgreSQL DB deployments. In addition, we implemented deployments to ECS EC2 and Fargate Clusters.

## Contribute

-   Please give us :star: on Github, it **helps**!
-   You are more than welcome to submit feature requests
-   Pull requests are always welcome! Please base pull requests against the _develop_ branch and follow the [contributing guide](.github/CONTRIBUTING.md).

## Collaborators and Contributors

### Development Team

#### Core

-   Ruslan Konviser ([Evereq](https://github.com/evereq))

#### Developers (alphabetical order)

-   Alish Meklyov ([Alish](https://github.com/AlishMekliov931))
-   Blagovest Gerov ([BlagovestGerov](https://github.com/BlagovestGerov))
-   Elvis Arabadjiyski ([Dreemsuncho](https://github.com/Dreemsuncho))
-   Hristo Hristov ([hrimar](https://github.com/hrimar))
-   Pavel Denchev ([PavelDenchev](https://github.com/PavelDenchev))
-   Rachit Magon ([rmagon](https://github.com/rmagon))
-   Tsvetelina Yordanova ([tsvetelina-e-y](https://github.com/tsvetelina-e-y))
-   Valentin Peshev ([valiopld](https://github.com/valiopld))
-   Yavor Grancharov ([YavorGrancharov](https://github.com/YavorGrancharov))

#### Designers & QA

-   [Julia Konviser](https://www.linkedin.com/in/julia-konviser-8b917552) (Graphic Designer, QA)
-   [Yordan Genovski](https://services.ever.co/teammembers/yordan-genovski) (UX/UI/Product Designer)

### Contributors

View full list of our [contributors](https://github.com/ever-co/gauzy/graphs/contributors).

## Contact Us

-   [Ever.co Website Contact Us page](https://ever.co/contacts)
-   [Slack Community](https://join.slack.com/t/gauzy/shared_invite/enQtNzc5MTA5MDUwODg2LTI0MGEwYTlmNWFlNzQzMzBlOWExNTk0NzAyY2IwYWYwMzZjMTliYjMwNDI3NTJmYmM4MDQ4NDliMDNiNDY1NWU)
-   [Discord Chat](https://discord.gg/hKQfn4j)
-   [Spectrum Community](https://spectrum.chat/gauzy)
-   [Gitter Chat](https://gitter.im/ever-co/gauzy)
-   [CodeMentor](https://www.codementor.io/evereq)
-   For business inquiries: <mailto:gauzy@ever.co>
-   Please report security vulnerabilities to <mailto:security@ever.co>
-   [Gauzy Platform @ Twitter](https://twitter.com/gauzyplatform)
-   [Gauzy Platform @ Facebook](https://www.facebook.com/gauzyplatform)

## Security

Gauzy™ follows good security practices, but 100% security cannot be guaranteed in any software!  
Gauzy™ is provided AS IS without any warranty. Use at your own risk!  
See more details in the [LICENSE](LICENSE).

In a production setup, all client-side to server-side (backend, APIs) communications should be encrypted using HTTPS/WSS/SSL (REST APIs, GraphQL endpoint, Socket.io WebSockets, etc.).

## License

This software is available under following licenses:

-   [Gauzy™ Platform Community Edition](https://github.com/ever-co/gauzy/blob/master/LICENSE.md#gauzy-platform-community-edition-license)
-   [Gauzy™ Platform Small Business](https://github.com/ever-co/gauzy/blob/master/LICENSE.md#gauzy-platform-small-business-license)
-   [Gauzy™ Platform Enterprise](https://github.com/ever-co/gauzy/blob/master/LICENSE.md#gauzy-platform-enterprise-license)

#### The default Gauzy™ Platform license, without a valid Gauzy™ Platform Enterprise or Gauzy™ Platform Small Business License agreement, is the Gauzy™ Platform Community Edition License.

#### Please see [LICENSE.md](LICENSE.md) for more information on licenses. You can also [compare our offering](https://ever.co/compare-gauzy/#compare).

[![FOSSA Status](https://app.fossa.io/api/projects/git%2Bgithub.com%2Fever-co%2Fgauzy.svg?type=large)](https://app.fossa.io/projects/git%2Bgithub.com%2Fever-co%2Fgauzy?ref=badge_large)

## Trademarks

Gauzy™ is a trademark of Ever Co. LTD.  
All other brand and product names are trademarks, registered trademarks or service marks of their respective holders.

## Copyright

#### Copyright © 2019-present, Ever Co. LTD. All rights reserved.

![visitors](https://visitor-badge.laobi.icu/badge?page_id=ever-co.gauzy-platform)
[![Circle CI](https://circleci.com/gh/ever-co/gauzy.svg?style=svg)](https://circleci.com/gh/ever-co/gauzy)
[![codecov](https://codecov.io/gh/ever-co/gauzy/branch/master/graph/badge.svg)](https://codecov.io/gh/ever-co/gauzy)
[![Codacy Badge](https://api.codacy.com/project/badge/Grade/8e0f1c13c3d94f18b1523b896d4500aa)](https://www.codacy.com/manual/Ever/gauzy?utm_source=github.com&utm_medium=referral&utm_content=ever-co/gauzy&utm_campaign=Badge_Grade)
[![DeepScan grade](https://deepscan.io/api/teams/3293/projects/8540/branches/103786/badge/grade.svg)](https://deepscan.io/dashboard#view=project&tid=3293&pid=8540&bid=103786)
[![Known Vulnerabilities](https://snyk.io/test/github/ever-co/gauzy/badge.svg)](https://snyk.io/test/github/ever-co/gauzy)
[![Total alerts](https://img.shields.io/lgtm/alerts/g/ever-co/gauzy.svg?logo=lgtm&logoWidth=18)](https://lgtm.com/projects/g/ever-co/gauzy/alerts/)
[![Language grade: JavaScript](https://img.shields.io/lgtm/grade/javascript/g/ever-co/gauzy.svg?logo=lgtm&logoWidth=18)](https://lgtm.com/projects/g/ever-co/gauzy/context:javascript)
[![FOSSA Status](https://app.fossa.io/api/projects/git%2Bgithub.com%2Fever-co%2Fgauzy.svg?type=shield)](https://app.fossa.io/projects/git%2Bgithub.com%2Fever-co%2Fgauzy?ref=badge_shield)

## P.S.

-   If you interested to run on-demand (delivery) or digital marketplace business, check open-source [Ever Platform](https://github.com/ever-co/ever)
-   [We are Hiring: remote TypeScript / NestJS / Angular developers](https://github.com/ever-co/jobs#available-positions)<|MERGE_RESOLUTION|>--- conflicted
+++ resolved
@@ -105,11 +105,7 @@
 
 -   Clone repo
 -   Make sure you have Docker Compose [installed locally](https://docs.docker.com/compose/install)
-<<<<<<< HEAD
--   Run `docker-compose -f docker-compose.demo.yml up`, if you want to run the platform using our prebuild Docker images _(note: images build automatically from head of `master` branch)_
-=======
 -   Run `docker-compose -f docker-compose.demo.yml up`, if you want to run the platform using our prebuild Docker images _(note: it uses latest images pre-build automatically from head of `master` branch using Github CI/CD)_
->>>>>>> 4531c4da
 -   Run `docker-compose up`, if you want to build everything (code and Docker images) locally. _(note: this is extremely long process, option above is much faster)_
 -   :coffee: time...
 -   Open <http://localhost:4200> in your browser
