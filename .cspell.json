--- conflicted
+++ resolved
@@ -409,12 +409,9 @@
 		"VULTR",
 		"Codegen",
 		"icns",
-<<<<<<< HEAD
 		"msedge"
-=======
 		"openai",
 		"OPENAI"
->>>>>>> 7aa7d0f4
 	],
 	"useGitignore": true,
 	"ignorePaths": [
