--- conflicted
+++ resolved
@@ -5,14 +5,9 @@
 			"typescriptMismatch": false,
 			"versionMismatch": false
 		},
-<<<<<<< HEAD
-		"defaultCollection": "@nstudio/xplat",
-		"packageManager": "yarn"
-=======
 		"defaultCollection": "@nrwl/angular",
 		"packageManager": "yarn",
 		"analytics": false
->>>>>>> 5e21caa5
 	},
 	"version": 1,
 	"newProjectRoot": "",
