--- conflicted
+++ resolved
@@ -324,23 +324,50 @@
 				}
 			}
 		},
-<<<<<<< HEAD
+		"plugin-integration-hubstaff-ui": {
+			"projectType": "library",
+			"root": "packages/plugins/integration-hubstaff-ui",
+			"sourceRoot": "packages/plugins/integration-hubstaff-ui",
+			"prefix": "lib",
+			"architect": {
+				"build": {
+					"builder": "@angular-devkit/build-angular:ng-packagr",
+					"options": {
+						"project": "packages/plugins/integration-hubstaff-ui/ng-package.json"
+					},
+					"configurations": {
+						"production": {
+							"tsConfig": "packages/plugins/integration-hubstaff-ui/tsconfig.lib.prod.json"
+						},
+						"development": {
+							"tsConfig": "packages/plugins/integration-hubstaff-ui/tsconfig.lib.json"
+						}
+					},
+					"defaultConfiguration": "production"
+				},
+				"test": {
+					"builder": "@angular-devkit/build-angular:karma",
+					"options": {
+						"tsConfig": "packages/plugins/integration-hubstaff-ui/tsconfig.spec.json",
+						"polyfills": ["zone.js", "zone.js/testing"]
+					}
+				}
+			},
+			"schematics": {
+				"@nrwl/angular:component": {
+					"style": "scss"
+				}
+			}
+		},
 		"plugin-integration-upwork-ui": {
 			"projectType": "library",
 			"root": "packages/plugins/integration-upwork-ui",
 			"sourceRoot": "packages/plugins/integration-upwork-ui",
-=======
-		"plugin-integration-hubstaff-ui": {
-			"projectType": "library",
-			"root": "packages/plugins/integration-hubstaff-ui",
-			"sourceRoot": "packages/plugins/integration-hubstaff-ui",
->>>>>>> 776f67fd
 			"prefix": "lib",
 			"architect": {
 				"build": {
 					"builder": "@angular-devkit/build-angular:ng-packagr",
 					"options": {
-<<<<<<< HEAD
 						"project": "packages/plugins/integration-upwork-ui/ng-package.json"
 					},
 					"configurations": {
@@ -349,16 +376,6 @@
 						},
 						"development": {
 							"tsConfig": "packages/plugins/integration-upwork-ui/tsconfig.lib.json"
-=======
-						"project": "packages/plugins/integration-hubstaff-ui/ng-package.json"
-					},
-					"configurations": {
-						"production": {
-							"tsConfig": "packages/plugins/integration-hubstaff-ui/tsconfig.lib.prod.json"
-						},
-						"development": {
-							"tsConfig": "packages/plugins/integration-hubstaff-ui/tsconfig.lib.json"
->>>>>>> 776f67fd
 						}
 					},
 					"defaultConfiguration": "production"
@@ -366,11 +383,7 @@
 				"test": {
 					"builder": "@angular-devkit/build-angular:karma",
 					"options": {
-<<<<<<< HEAD
 						"tsConfig": "packages/plugins/integration-upwork-ui/tsconfig.spec.json",
-=======
-						"tsConfig": "packages/plugins/integration-hubstaff-ui/tsconfig.spec.json",
->>>>>>> 776f67fd
 						"polyfills": ["zone.js", "zone.js/testing"]
 					}
 				}
