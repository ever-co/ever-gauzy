{
	"name": "gauzy-server",
	"productName": "gauzy-server",
	"version": "0.1.0",
	"description": "Gauzy Server",
	"license": "AGPL-3.0",
	"homepage": "https://gauzy.co",
	"repository": {
		"type": "git",
		"url": "git+https://github.com/ever-co/ever-gauzy.git"
	},
	"bugs": {
		"url": "https://github.com/ever-co/ever-gauzy/issues"
	},
	"private": true,
	"author": {
		"name": "Ever Co. LTD",
		"email": "ever@ever.co",
		"url": "https://ever.co"
	},
	"main": "index.js",
	"bin": "api/main.js",
	"workspaces": {
		"packages": [
			"../../../packages/core",
			"../../../packages/auth",
			"../../../packages/desktop-window",
			"../../../packages/desktop-libs",
			"../../../packages/plugins/knowledge-base",
			"../../../packages/plugins/changelog",
			"../../../packages/common",
			"../../../packages/plugins/integration-ai",
			"../../../packages/config",
			"../../../packages/contracts",
			"../../../packages/plugins/integration-hubstaff",
			"../../../packages/plugins/integration-upwork",
			"../../../packages/plugin"
		]
	},
	"build": {
		"appId": "com.company.gauzyserver",
		"productName": "Gauzy Server",
		"copyright": "Copyright © 2019-Present. Ever Co. LTD",
		"asar": true,
		"npmRebuild": true,
		"directories": {
			"buildResources": "icons",
			"output": "../desktop-packages"
		},
		"publish": {
			"provider": "github",
			"releaseType": "release"
		},
		"mac": {
			"category": "public.app-category.developer-tools",
			"icon": "icon.png",
			"target": [
				"zip",
				"dmg"
			],
			"artifactName": "gauzy-server-${version}.${ext}"
		},
		"win": {
			"publisherName": "Ever",
			"target": [
				{
					"target": "nsis",
					"arch": [
						"x64"
					]
				}
			],
			"icon": "icon.ico",
			"verifyUpdateCodeSignature": false,
			"requestedExecutionLevel": "requireAdministrator"
		},
		"linux": {
			"icon": "icon.png",
			"target": [
				"AppImage",
				"deb",
				"tar.gz"
			],
			"executableName": "gauzy",
			"artifactName": "gauzy-server-${version}.${ext}",
			"synopsis": "Server",
			"category": "Development"
		},
		"nsis": {
			"oneClick": false,
			"perMachine": true,
			"createDesktopShortcut": true,
			"createStartMenuShortcut": true,
			"allowToChangeInstallationDirectory": true,
			"allowElevation": true,
			"installerIcon": "icon.ico",
			"artifactName": "gauzy-server-${version}.${ext}",
			"deleteAppDataOnUninstall": true,
			"menuCategory": true
		},
		"extraResources": [
			"./data/**/*"
		]
	},
	"dependencies": {
    	"@gauzy/core": "^0.1.0",
		"@gauzy/auth": "^0.1.0",
    	"@gauzy/knowledge-base": "^0.1.0",
		"@gauzy/changelog": "^0.1.0",
    	"@gauzy/desktop-window": "^0.1.0",
		"@gauzy/desktop-libs": "^0.1.0",
		"sqlite3": "^5.0.2",
		"electron-store": "^8.0.0",
		"electron-log": "^4.3.5",
		"moment": "^2.29.0",
		"knex": "^0.21.6",
		"consolidate": "^0.16.0",
		"squirrelly": "^8.0.8",
		"twing": "^5.0.2",
		"form-data": "^3.0.0",
		"electron-updater": "~4.3.8",
		"pg": "^8.6.0",
		"pg-query-stream": "^4.1.0",
		"@nestjs/platform-express": "^8.0.0",
		"sound-play": "1.1.0",
		"@sentry/electron": "2.4.0",
		"underscore": "^1.13.0",		
		"tslib": "2.1.0",		
		"@sentry/node": "^6.8.0",
		"@sentry/tracing": "^6.8.0",	
		"node-static": "^0.7.11",
<<<<<<< HEAD
		"pdfmake": "^0.1.70",
		"htmlparser2": "^3.10.1"
=======
		"pdfmake": "^0.2.0"
>>>>>>> 377e8f25
	},
  "optionalDependencies": {
    "node-windows": "^1.0.0-beta.5",
		"node-mac": "^1.0.1"
  },
	"pkg": {
		"assets": [
		  "api/assets/**/*",
		  "node_modules/bcrypt/lib/binding/napi-v3/bcrypt_lib.node",
		  "node_modules/linebreak/src/classes.trie"
		],
		"targets": [
		  "node14-mac-x64",
		  "node14-win-x64"
		]
	}
}<|MERGE_RESOLUTION|>--- conflicted
+++ resolved
@@ -103,11 +103,11 @@
 		]
 	},
 	"dependencies": {
-    	"@gauzy/core": "^0.1.0",
+		"@gauzy/core": "^0.1.0",
 		"@gauzy/auth": "^0.1.0",
-    	"@gauzy/knowledge-base": "^0.1.0",
+		"@gauzy/knowledge-base": "^0.1.0",
 		"@gauzy/changelog": "^0.1.0",
-    	"@gauzy/desktop-window": "^0.1.0",
+		"@gauzy/desktop-window": "^0.1.0",
 		"@gauzy/desktop-libs": "^0.1.0",
 		"sqlite3": "^5.0.2",
 		"electron-store": "^8.0.0",
@@ -129,12 +129,8 @@
 		"@sentry/node": "^6.8.0",
 		"@sentry/tracing": "^6.8.0",	
 		"node-static": "^0.7.11",
-<<<<<<< HEAD
-		"pdfmake": "^0.1.70",
+		"pdfmake": "^0.2.0",
 		"htmlparser2": "^3.10.1"
-=======
-		"pdfmake": "^0.2.0"
->>>>>>> 377e8f25
 	},
   "optionalDependencies": {
     "node-windows": "^1.0.0-beta.5",
