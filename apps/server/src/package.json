{
	"name": "gauzy-server",
	"productName": "gauzy-server",
	"version": "0.1.0",
	"description": "Gauzy Server",
	"license": "AGPL-3.0",
	"homepage": "https://gauzy.co",
	"repository": {
		"type": "git",
		"url": "git+https://github.com/ever-co/ever-gauzy.git"
	},
	"bugs": {
		"url": "https://github.com/ever-co/ever-gauzy/issues"
	},
	"private": true,
	"author": {
		"name": "Ever Co. LTD",
		"email": "ever@ever.co",
		"url": "https://ever.co"
	},
	"main": "index.js",
	"bin": "api/main.js",
	"workspaces": {
		"packages": [
			"../../../packages/core",
			"../../../packages/auth",
			"../../../packages/desktop-window",
			"../../../packages/desktop-libs",
			"../../../packages/plugins/knowledge-base",
			"../../../packages/plugins/changelog",
			"../../../packages/common",
			"../../../packages/plugins/integration-ai",
			"../../../packages/config",
			"../../../packages/contracts",
			"../../../packages/plugins/integration-hubstaff",
			"../../../packages/plugins/integration-upwork",
			"../../../packages/plugin"
		]
	},
	"build": {
		"appId": "com.company.gauzyserver",
		"productName": "Gauzy Server",
		"copyright": "Copyright © 2019-Present. Ever Co. LTD",
		"asar": true,
		"npmRebuild": true,
		"directories": {
			"buildResources": "icons",
			"output": "../desktop-packages"
		},
		"publish": {
			"provider": "github",
			"releaseType": "release"
		},
		"mac": {
			"category": "public.app-category.developer-tools",
			"icon": "icon.png",
			"target": [
				"zip",
				"dmg"
			],
			"artifactName": "gauzy-server-${version}.${ext}"
		},
		"win": {
			"publisherName": "Ever",
			"target": [
				{
					"target": "nsis",
					"arch": [
						"x64"
					]
				}
			],
			"icon": "icon.ico",
			"verifyUpdateCodeSignature": false,
			"requestedExecutionLevel": "requireAdministrator"
		},
		"linux": {
			"icon": "icon.png",
			"target": [
				"AppImage",
				"deb",
				"tar.gz"
			],
			"executableName": "gauzy",
			"artifactName": "gauzy-server-${version}.${ext}",
			"synopsis": "Server",
			"category": "Development"
		},
		"nsis": {
			"oneClick": false,
			"perMachine": true,
			"createDesktopShortcut": true,
			"createStartMenuShortcut": true,
			"allowToChangeInstallationDirectory": true,
			"allowElevation": true,
			"installerIcon": "icon.ico",
			"artifactName": "gauzy-server-${version}.${ext}",
			"deleteAppDataOnUninstall": true,
			"menuCategory": true
		},
		"extraResources": [
			"./data/**/*"
		]
	},
	"dependencies": {
		"@gauzy/core": "^0.1.0",
		"@gauzy/auth": "^0.1.0",
		"@gauzy/knowledge-base": "^0.1.0",
		"@gauzy/changelog": "^0.1.0",
		"@gauzy/desktop-window": "^0.1.0",
		"@gauzy/desktop-libs": "^0.1.0",
		"sqlite3": "^5.0.2",
		"electron-store": "^8.0.0",
		"electron-log": "^4.3.5",
		"moment": "^2.29.0",
		"knex": "^0.21.6",
		"consolidate": "^0.16.0",
		"squirrelly": "^8.0.8",
		"twing": "^5.0.2",
		"form-data": "^3.0.0",
		"electron-updater": "~4.3.8",
		"pg": "^8.6.0",
		"pg-query-stream": "^4.1.0",
		"@nestjs/platform-express": "^8.0.0",
		"sound-play": "1.1.0",
		"@sentry/electron": "2.4.0",
		"underscore": "^1.13.0",		
<<<<<<< HEAD
		"tslib": "2.1.0",		
		"@sentry/node": "^6.8.0",
		"@sentry/tracing": "^6.8.0",	
=======
		"tslib": "^2.3.1",	
		"@sentry/node": "^5.30.0",
		"@sentry/tracing": "^5.30.0",		
>>>>>>> 9ec328de
		"node-static": "^0.7.11",
		"pdfmake": "^0.2.0",
		"htmlparser2": "^3.10.1"
	},
  "optionalDependencies": {
    "node-windows": "^1.0.0-beta.5",
		"node-mac": "^1.0.1"
  },
	"pkg": {
		"assets": [
		  "api/assets/**/*",
		  "node_modules/bcrypt/lib/binding/napi-v3/bcrypt_lib.node",
		  "node_modules/linebreak/src/classes.trie"
		],
		"targets": [
		  "node14-mac-x64",
		  "node14-win-x64"
		]
	}
}<|MERGE_RESOLUTION|>--- conflicted
+++ resolved
@@ -125,15 +125,9 @@
 		"sound-play": "1.1.0",
 		"@sentry/electron": "2.4.0",
 		"underscore": "^1.13.0",		
-<<<<<<< HEAD
-		"tslib": "2.1.0",		
+		"tslib": "^2.3.1",	
 		"@sentry/node": "^6.8.0",
 		"@sentry/tracing": "^6.8.0",	
-=======
-		"tslib": "^2.3.1",	
-		"@sentry/node": "^5.30.0",
-		"@sentry/tracing": "^5.30.0",		
->>>>>>> 9ec328de
 		"node-static": "^0.7.11",
 		"pdfmake": "^0.2.0",
 		"htmlparser2": "^3.10.1"
