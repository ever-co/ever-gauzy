// Adapted from https://github.com/maximegris/angular-electron/blob/master/main.ts

// Import logging for electron and override default console logging
import log from 'electron-log';
console.log = log.log;
Object.assign(console, log.functions);

import { app, BrowserWindow, ipcMain } from 'electron';
import { environment } from './environments/environment';
// setup logger to catch all unhandled errors and submit as bug reports to our repo

import * as path from 'path';
require('module').globalPaths.push(path.join(__dirname, 'node_modules'));
require('sqlite3');
import {
	LocalStore,
	apiServer
} from '@gauzy/desktop-libs';
import {
	createSetupWindow,
	createServerWindow
} from '@gauzy/desktop-window';
// import { initSentry } from './sentry';
import os from 'os';

process.env.GAUZY_USER_PATH = app.getPath('userData');
log.info(`GAUZY_USER_PATH: ${process.env.GAUZY_USER_PATH}`);

const sqlite3filename = `${process.env.GAUZY_USER_PATH}/gauzy.sqlite3`;

// initSentry();

// the folder where all app data will be stored (e.g. sqlite DB, settings, cache, etc)
// C:\Users\USERNAME\AppData\Roaming\gauzy-desktop

const docPath = app.getPath('userData');

let setupWindow:BrowserWindow;
let serverWindow:BrowserWindow
const pathWindow: {
	gauzyUi: string,
	ui: string
} = {
	gauzyUi: path.join(__dirname, './ui/index.html'),
	ui: path.join(__dirname, 'index.html')
};

const runSetup = () => {
	if (setupWindow) {
		setupWindow.show();
		return;
	}
	setupWindow = createSetupWindow(setupWindow, false, pathWindow.ui);
	setupWindow.show();
}


const appState = () => {
	const config = LocalStore.getStore('configs');
	if (!config) {
		runSetup();
		return;
	}

	runMainWindow();
	return;
}

const runMainWindow = () => {
	serverWindow = createServerWindow(serverWindow, null, pathWindow.ui);
	serverWindow.show();
	if (setupWindow) setupWindow.hide();
}

const initializeConfig = (val) => {
	LocalStore.updateConfigSetting(val);
	runMainWindow();
}

const createServer = (typeServer) => {
	let fileServe = 'desktop-server-ui.js';
	let serviceName = `GauzyServe${typeServer}`;
	if (typeServer === 'Api') {
		fileServe = 'desktop-server-api.js';
	}
	const platform = os.platform();
	const serverPath = path.join(docPath, 'preload', fileServe);
	console.log('server location', serverPath);
	let Service:any | null = null;
	let svc:any | null = null;
	switch (platform) {
		case 'win32':
			Service = require('node-windows').Service;
			break;
		case 'darwin':
			Service = require('node-mac').Service;
			break;
		default:
			break;
	}

	svc = new Service({
		name: serviceName,
		description: 'gauzy ui service',
		script: serverPath
	});
	if (svc.exists) {
		svc.on('uninstall',function(){
			console.log('Uninstall complete.');
			console.log('The service exists: ',svc.exists);
		  });
		svc.uninstall();
	} else {
		svc.on('install',function(){
			console.log('on install');
			svc.on('start', () => {
				console.log('service start');
			})
			svc.start();
		});
		svc.on('error', () => {
			console.log('service install error');
		});
		svc.on('invalidinstallation ', () => {
			console.log('service invalid installation');
		})
		svc.install();
	}
}

const runServer = () => {
	const envVal = getEnvApi();
	apiServer({
		ui: path.join(__dirname, 'preload', 'ui-server.js'),
		api: path.join(__dirname, 'api/main.js')
	}, envVal);
}

const getEnvApi = () => {
	const config = LocalStore.getStore('configs');
	return {
		IS_ELECTRON: 'true',
        DB_PATH: sqlite3filename,
        DB_TYPE: config.db,
        DB_HOST: config.dbHost,
        DB_PORT: config.dbPort ? config.dbPort.toString() : '',
        DB_NAME: config.dbName,
        DB_USER: config.dbUsername,
        DB_PASS: config.dbPassword,
        PORT: config.port ? config.port.toString() : '',
	}
}

ipcMain.on('start_server', (event, arg) => {
	initializeConfig(arg);
})

ipcMain.on('run_gauzy_server', (event, arg) => {
	console.log('run gauzy server');
	runServer()
})

ipcMain.on('stop_gauzy_server', (event, arg) => {
	const config = LocalStore.getStore('configs');
	if (config.apiPid) {
		try {
			process.kill(config.apiPid);
			LocalStore.updateConfigSetting({
				apiPid: null
			})
		} catch (error) {
			
		}
	}
	if (config.uiPid) {
		try {
			process.kill(config.uiPid);
			LocalStore.updateConfigSetting({
				uiPid: null
			})
		} catch (error) {
			
		}
	} 
})
app.on('ready', () => {
<<<<<<< HEAD
	appState();
=======
	createServer('Ui');
})

ipcMain.on('run_server_ui', () => {
	createServer('Ui');
})

ipcMain.on('run_server_api', () => {
	createServer('Api');
>>>>>>> bb676ef6
})

ipcMain.on('quit', quit);

ipcMain.on('check_database_connection', async (event, arg) => {
	let databaseOptions = {};
	if (arg.db == 'postgres') {
		databaseOptions = {
			client: 'pg',
			connection: {
				host: arg.dbHost,
				user: arg.dbUsername,
				password: arg.dbPassword,
				database: arg.dbName,
				port: arg.dbPort
			}
		};
	} else {
		databaseOptions = {
			client: 'sqlite',
			connection: {
				filename: sqlite3filename
			}
		};
	}
	const dbConn = require('knex')(databaseOptions);
	try {
		await dbConn.raw('select 1+1 as result');
		event.sender.send('database_status', {
			status: true,
			message:
				arg.db === 'postgres'
					? 'Connection to PostgreSQL DB Succeeds'
					: 'Connection to SQLITE DB Succeeds'
		});
	} catch (error) {
		event.sender.send('database_status', {
			status: false,
			message: error.message
		});
	}
});

function quit() {
	if (process.platform !== 'darwin') {
		app.quit();
	}
}

app.on('window-all-closed', quit);




<|MERGE_RESOLUTION|>--- conflicted
+++ resolved
@@ -184,19 +184,7 @@
 	} 
 })
 app.on('ready', () => {
-<<<<<<< HEAD
 	appState();
-=======
-	createServer('Ui');
-})
-
-ipcMain.on('run_server_ui', () => {
-	createServer('Ui');
-})
-
-ipcMain.on('run_server_api', () => {
-	createServer('Api');
->>>>>>> bb676ef6
 })
 
 ipcMain.on('quit', quit);
