--- conflicted
+++ resolved
@@ -1,145 +1,4 @@
 {
-<<<<<<< HEAD
-	"name": "gauzy-agent",
-	"productName": "Gauzy Agent",
-	"version": "0.1.0",
-	"description": "Gauzy Agent",
-	"license": "AGPL-3.0",
-	"homepage": "https://gauzy.co",
-	"repository": {
-		"type": "git",
-		"url": "https://github.com/ever-co/ever-gauzy.git"
-	},
-	"bugs": {
-		"url": "https://github.com/ever-co/ever-gauzy/issues"
-	},
-	"private": true,
-	"author": {
-		"name": "Ever Co. LTD",
-		"email": "ever@ever.co",
-		"url": "https://ever.co"
-	},
-	"main": "index.js",
-	"build": {
-		"appId": "com.ever.gauzyagent",
-		"artifactName": "${name}-${version}.${ext}",
-		"productName": "Gauzy Agent",
-		"copyright": "Copyright © 2019-Present. Ever Co. LTD",
-		"afterSign": "tools/notarize.js",
-		"dmg": {
-			"sign": false
-		},
-		"asar": true,
-		"npmRebuild": true,
-		"asarUnpack": [],
-		"directories": {
-			"buildResources": "icons",
-			"output": "../agent-packages"
-		},
-		"publish": [
-			{
-				"provider": "github",
-				"repo": "ever-agent",
-				"releaseType": "release"
-			},
-			{
-				"provider": "spaces",
-				"name": "ever",
-				"region": "sfo3",
-				"path": "/ever-agent",
-				"acl": "public-read"
-			}
-		],
-		"mac": {
-			"category": "public.app-category.developer-tools",
-			"icon": "icon.icns",
-			"target": [
-				"zip",
-				"dmg"
-			],
-			"asarUnpack": "**/*.node",
-			"artifactName": "${name}-${version}.${ext}",
-			"hardenedRuntime": true,
-			"gatekeeperAssess": false,
-			"entitlements": "tools/build/entitlements.mas.plist",
-			"entitlementsInherit": "tools/build/entitlements.mas.plist",
-			"extendInfo": {
-				"NSAppleEventsUsageDescription": "Please allow access to script browser applications to detect the current URL when triggering instant lookup.",
-				"NSCameraUsageDescription": "Please allow access to Gauzy Agent"
-			}
-		},
-		"win": {
-			"target": [
-				{
-					"target": "nsis",
-					"arch": [
-						"x64"
-					]
-				}
-			],
-			"icon": "icon.ico",
-			"verifyUpdateCodeSignature": false
-		},
-		"linux": {
-			"icon": "linux",
-			"target": [
-				"AppImage",
-				"deb",
-				"tar.gz"
-			],
-			"executableName": "ever-gauzy-agent",
-			"artifactName": "${name}-${version}.${ext}",
-			"synopsis": "Desktop",
-			"category": "Development"
-		},
-		"nsis": {
-			"oneClick": false,
-			"perMachine": true,
-			"createDesktopShortcut": true,
-			"createStartMenuShortcut": true,
-			"allowToChangeInstallationDirectory": true,
-			"allowElevation": true,
-			"installerIcon": "icon.ico",
-			"artifactName": "${name}-${version}.${ext}",
-			"deleteAppDataOnUninstall": true,
-			"menuCategory": true
-		},
-		"extraResources": [
-			"./data/**/*",
-			"databaseDir",
-			{
-				"from": "assets",
-				"to": "assets"
-			}
-		]
-	},
-	"dependencies": {
-		"electron-log": "^4.4.8",
-		"electron-store": "^8.1.0",
-		"electron-updater": "^6.1.7",
-		"electron-util": "^0.18.1",
-		"node-fetch": "^2.6.7",
-		"node-notifier": "^8.0.0",
-		"@gauzy/common": "file:../../../dist/packages/common",
-		"@gauzy/contracts": "file:../../../dist/packages/contracts",
-		"@gauzy/desktop-core": "file:../../../dist/packages/desktop-core",
-		"@gauzy/desktop-activity": "file:../../../dist/packages/desktop-activity",
-		"@gauzy/desktop-lib": "file:../../../dist/packages/desktop-lib",
-		"@gauzy/desktop-window": "file:../../../dist/packages/desktop-window",
-		"@gauzy/ui-config": "file:../../../dist/packages/ui-config",
-		"@gauzy/constants": "file:../../../dist/packages/constants",
-		"@electron/remote": "^2.0.8",
-		"@sentry/electron": "6.9.0",
-		"@sentry/profiling-node": "9.43.0",
-		"@sentry/node": "9.43.0",
-		"@sentry/core": "9.43.0",
-		"auto-launch": "5.0.5",
-		"custom-electron-titlebar": "^4.2.8",
-		"form-data": "^4.0.1",
-		"call-bind-apply-helpers": "^1.0.2",
-		"cheerio-select": "^2.1.0"
-	}
-=======
     "name": "gauzy-agent",
     "productName": "Gauzy Agent",
     "version": "0.1.0",
@@ -160,17 +19,6 @@
         "url": "https://ever.co"
     },
     "main": "index.js",
-    "workspaces": {
-        "packages": [
-            "../../../dist/packages/contracts",
-            "../../../dist/packages/desktop-core",
-            "../../../dist/packages/desktop-activity",
-            "../../../dist/packages/desktop-lib",
-            "../../../dist/packages/desktop-window",
-            "../../../dist/packages/ui-config",
-            "../../../dist/packages/constants"
-        ]
-    },
     "build": {
         "appId": "com.ever.gauzyagent",
         "artifactName": "${name}-${version}.${ext}",
@@ -220,7 +68,6 @@
             }
         },
         "win": {
-            "publisherName": "Ever",
             "target": [
                 {
                     "target": "nsis",
@@ -272,6 +119,7 @@
         "electron-util": "^0.18.1",
         "node-fetch": "^2.6.7",
         "node-notifier": "^8.0.0",
+        "@gauzy/common": "file:../../../dist/packages/common",
         "@gauzy/contracts": "file:../../../dist/packages/contracts",
         "@gauzy/desktop-core": "file:../../../dist/packages/desktop-core",
         "@gauzy/desktop-activity": "file:../../../dist/packages/desktop-activity",
@@ -287,7 +135,8 @@
         "auto-launch": "5.0.5",
         "custom-electron-titlebar": "^4.2.8",
         "form-data": "^4.0.1",
+        "call-bind-apply-helpers": "^1.0.2",
+        "cheerio-select": "^2.1.0",
         "is-online": "^9.0.1"
     }
->>>>>>> d25a1a46
 }