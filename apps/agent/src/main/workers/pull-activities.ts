import {
	KeyboardMouseEventCounter,
	KbMouseTimer,
	KeyboardMouseActivityStores,
	ActivityWindow
} from '@gauzy/desktop-activity';
import { KbMouseActivityService, TranslateService, notifyScreenshot, TimerService, Timer } from '@gauzy/desktop-lib';
import AppWindow from '../window-manager';
import * as path from 'node:path';
import { getScreen, getAppSetting, delaySync, TAppSetting, getScreenshotSoundPath, getAuthConfig } from '../util';
import { getScreenshot, TScreenShot } from '../screenshot';
import { Notification } from 'electron';
import { AgentLogger } from '../agent-logger';
import MainEvent from '../events/events';
import { MAIN_EVENT_TYPE, MAIN_EVENT } from '../../constant';
import { ApiService } from '../api';
import { WorkerQueue } from '../queue/worker-queue';

type UserLogin = {
	tenantId: string;
	organizationId: string;
	remoteId: string;
};

class PullActivities {
	static instance: PullActivities;
	private listenerModule: KeyboardMouseEventCounter;
	private timerModule: KbMouseTimer;
	private isStarted: boolean;
	private activityService: KbMouseActivityService = new KbMouseActivityService();
	private timerService: TimerService;
	private tenantId: string;
	private organizationId: string;
	private remoteId: string;
	private agentLogger: AgentLogger;
	private appWindow: AppWindow;
	private mainEvent: MainEvent;
	private apiService: ApiService;
	private startedDate: Date;
	private stoppedDate: Date;
	private activityStores: KeyboardMouseActivityStores;
	private activityWindow: ActivityWindow;
	private workerQueue: WorkerQueue;
	constructor() {
		this.listenerModule = null;
		this.isStarted = false;
		this.agentLogger = AgentLogger.getInstance();
		this.appWindow = AppWindow.getInstance(path.join(__dirname, '../..'));
		this.appWindow.initScreenShotNotification();
		this.mainEvent = MainEvent.getInstance();
		this.apiService = ApiService.getInstance();
		this.timerService = new TimerService();
		this.activityStores = KeyboardMouseActivityStores.getInstance();
		this.activityWindow = ActivityWindow.getInstance();
	}

	static getInstance(): PullActivities {
		if (!PullActivities.instance) {
			PullActivities.instance = new PullActivities();
		}
		return PullActivities.instance;
	}

	public updateAppUserAuth(user: UserLogin) {
		this.tenantId = user.tenantId;
		this.organizationId = user.organizationId;
		this.remoteId = user.remoteId;
	}

	private createOfflineTimer(startedAt: Date, employeeId: string): Timer {
		return new Timer({
			projectId: null,
			timesheetId: null,
			timelogId: null,
			organizationTeamId: null,
			taskId: null,
			description: null,
			day: null,
			duration: null,
			synced: false,
			isStartedOffline: true,
			isStoppedOffline: false,
			version: null,
			startedAt,
			employeeId
		});
	}

	getListenerModule() {
		try {
			this.listenerModule = KeyboardMouseEventCounter.getInstance();
			this.listenerModule.setKeyboardMouseStatusCallback(this.kbMouseTrackedHandler.bind(this));
		} catch (error) {
			console.error('error on get listener module', error);
		}
	}

	async startTracking() {
		if (!this.listenerModule) {
			this.getListenerModule();
		}
		try {
			const appSetting = getAppSetting();
			if (!this.isStarted) {
				this.startedDate = new Date();
				await this.startTimerApi();
				this.agentLogger.info('Listener keyboard and mouse starting');
				if (appSetting?.kbMouseTracking) {
					this.startListener();
				}
				this.timerProcess();
				this.isStarted = true;
			}
		} catch (error) {
			console.error('error start tracking', error);
		}
	}

	initWorkerQueue() {
		if (!this.workerQueue) {
			this.workerQueue = WorkerQueue.getInstance();
		}
	}

	async startTimerApi() {
		const authConfig = getAuthConfig();
		try {
			const timer = this.createOfflineTimer(this.startedDate, authConfig?.user?.employee?.id);
			const timerData  = await this.timerService.saveAndReturn(timer);
			this.initWorkerQueue();
			this.workerQueue.desktopQueue.enqueueTimer({
				attempts: 1,
				queue: 'timer',
				timerId: timerData[0],
				data: {
					startedAt: this.startedDate.toISOString(),
					stoppedAt: null
				}
			});
			this.mainEvent.emit('MAIN_EVENT', {
				type: MAIN_EVENT_TYPE.INIT_SCREENSHOT
			});
		} catch (error) {
			this.agentLogger.error(`Start timer error ${error.message}`);
		}
	}

	async stopTimerApi() {
		this.stoppedDate = new Date();
		const authConfig = getAuthConfig();
		try {
			await this.apiService.stopTimer({
				organizationId: authConfig?.user?.employee?.organizationId,
				tenantId: authConfig?.user?.employee?.tenantId,
				startedAt: this.startedDate,
				organizationTeamId: null,
				organizationContactId: null,
				stoppedAt: this.stoppedDate
			});
		} catch (error) {
			this.agentLogger.error(`Stop timer error ${error.message}`);
		}
	}

	startListener() {
		if (!this.listenerModule) {
			this.getListenerModule();
		}
		this.listenerModule.startListener();
		this.agentLogger.info('Keyboard and mouse activity listener starting');
	}

	stopListener() {
		if (!this.listenerModule) {
			this.getListenerModule();
		}
		this.listenerModule.stopListener();
		this.agentLogger.info('Keyboard and mouse activity listener stopped');
	}

	async stopTracking() {
		if (!this.listenerModule) {
			this.getListenerModule();
		}
		try {
			await this.stopTimerApi();
			this.agentLogger.info('Listener keyboard and mouse stopping');
			this.listenerModule.stopListener();
			this.isStarted = false;
			this.stopTimerProcess();
		} catch (error) {
			console.error('error to stop tracking', error);
		}
	}

	private afkEVentHandler(isAfk?: boolean) {
		this.agentLogger.info(`AFK detected`);
		this.mainEvent.emit(MAIN_EVENT, {
			type: MAIN_EVENT_TYPE.TRAY_NOTIFY_EVENT,
			data: {
				trayUpdateType: 'menu',
				trayMenuChecked: isAfk || false,
				trayMenuId: 'afk'
			}
		});
		if (isAfk) {
			this.timerStatusHandler('Afk');
		} else {
			this.timerStatusHandler('Working');
		}
	}

	private kbMouseTrackedHandler(isActive?: boolean) {
		this.mainEvent.emit(MAIN_EVENT, {
			type: MAIN_EVENT_TYPE.TRAY_NOTIFY_EVENT,
			data: {
				trayUpdateType: 'menu',
				trayMenuChecked: isActive || false,
				trayMenuId: 'keyboard_mouse'
			}
		});
	}

	async collectActivityWindow() {
		try {
			await this.activityWindow.getActiveWindowAndSetDuration();
		} catch (error) {
			this.agentLogger.error(`Active window collection failed: ${error.message}`);
		}
	}

	getTimerModule() {
		if (!this.timerModule) {
			this.timerModule = KbMouseTimer.getInstance();
			this.timerModule.onFlush(this.activityProcess.bind(this));
			this.timerModule.setFlushInterval(60);
			this.timerModule.afkEvent(this.afkEVentHandler.bind(this));
			this.timerModule.setTimerStartedCallback(this.timerStatusHandler.bind(this));
			this.timerModule.setActiveWindowCallback(this.collectActivityWindow.bind(this));
		}
		const appSetting = getAppSetting();
		const screenshotInterval = (appSetting?.timer?.updatePeriod || 5) * 60; // value is in seconds and default to 5 minutes
		this.timerModule.setScreenshotInterval(screenshotInterval);
		this.agentLogger.info('Agent started with 60 second interval keyboard and mouse activities collected');
		this.agentLogger.info(`screenshot will taken every ${screenshotInterval} seconds`);
	}

	timerProcess() {
		this.getTimerModule();
		this.timerModule.start();
		this.agentLogger.info('Agent is started');
	}

	stopTimerProcess() {
		this.getTimerModule();
		this.timerModule.stop();
		this.agentLogger.info('Agent is stopped');
	}

	async showScreenshot(imgs: TScreenShot[], appSetting: Partial<TAppSetting>) {
		if (imgs.length > 0) {
			const img: any = imgs[0];
			img.img = this.buffToB64(img);
			if (appSetting) {
				if (appSetting.simpleScreenshotNotification) {
					this.showNotification(
						process.env.DESCRIPTION,
						TranslateService.instant('TIMER_TRACKER.NATIVE_NOTIFICATION.SCREENSHOT_TAKEN')
					);
				} else if (appSetting.screenshotNotification) {
					try {
						await this.appWindow.initScreenShotNotification();
						await delaySync(1000);
						await notifyScreenshot(
							this.appWindow.notificationWindow,
							img,
							null,
							getScreenshotSoundPath(),
							this.appWindow.notificationWindow.browserWindow
						);
					} catch (error) {
						this.agentLogger.error(`Failed to show screenshot notification ${JSON.stringify(error)}`);
					}
				}
			}
		}
	}

	showNotification(title: string, message: string) {
		const notification = new Notification({
			title: title,
			body: message,
			closeButtonText: TranslateService.instant('BUTTONS.CLOSE'),
			silent: true
		});

		notification.show();
		setTimeout(() => {
			notification.close();
		}, 3000);
	}

	buffToB64(imgs: any) {
		const bufferImg: Buffer = Buffer.isBuffer(imgs.img) ? imgs.img : Buffer.from(imgs.img);
		const b64img = bufferImg.toString('base64');
		return b64img;
	}

	async getScreenShot() {
		this.agentLogger.info('Taking screenshot');
		const appSetting = getAppSetting();
		let imgs = [];
		if (appSetting?.allowScreenshotCapture) {
			const screenData = getScreen();
			imgs = await getScreenshot({
				monitor: {
					captured: appSetting?.monitor?.captured
				},
				screenSize: screenData.screenSize,
				activeWindow: screenData.activeWindow
			});
			this.agentLogger.info(`screenshot taken ${imgs.length ? imgs[0].filePath : imgs}`);
			await this.showScreenshot(imgs, appSetting);
		}
		return imgs;
	}

	async activityProcess(timeData: { timeStart: Date; timeEnd: Date }, isScreenshot?: boolean, afkDuration?: number) {
		try {
			let imgs = [];
			if (isScreenshot) {
				imgs = await this.getScreenShot();
			}
			const activities = this.activityStores.getAndResetCurrentActivities();
			const activityWindow = this.activityWindow.retrieveAndFlushActivities();
			const savedActivity = await this.activityService.saveAndReturn({
				timeStart: timeData.timeStart,
				timeEnd: timeData.timeEnd,
				tenantId: this.tenantId,
				organizationId: this.organizationId,
				kbPressCount: activities.kbPressCount,
				kbSequence: JSON.stringify(activities.kbSequence),
				mouseLeftClickCount: activities.mouseLeftClickCount,
				mouseRightClickCount: activities.mouseRightClickCount,
				mouseMovementsCount: activities.mouseMovementsCount,
				mouseEvents: JSON.stringify(activities.mouseEvents),
				remoteId: this.remoteId,
				screenshots: JSON.stringify(imgs.map((img) => img.filePath)),
				afkDuration: afkDuration || 0,
				activeWindows: JSON.stringify(activityWindow)
			});
			this.initWorkerQueue();
			this.workerQueue.desktopQueue.enqueueTimeSlot({
				attempts: 1,
				activityId: Number(savedActivity[0]?.id),
				queue: 'time_slot',
				data: {
					timeStart: timeData.timeStart.toISOString(),
					timeEnd: timeData.timeEnd.toISOString(),
					afkDuration: afkDuration
				}
			})
			this.agentLogger.info('Keyboard and mouse activities saved');
		} catch (error: unknown) {
			console.error('KB/M activity persist failed', error);
			this.agentLogger.error(`KB/M activity persist failed ${JSON.stringify(error)}`);
			this.timerStatusHandler('Error');
		}
	}

	async initActivityAndScreenshot() {
		if (!this.startedDate) {
			this.agentLogger.warn('initActivityAndScreenshot skipped: startedDate is not set');
			return;
		}
<<<<<<< HEAD
		console.log('start init screeshot');
		return this.activityProcess({
			timeStart: this.startedDate,
			timeEnd: new Date()
		}, true, 0)
=======
		return this.activityProcess(
			{
				timeStart: this.startedDate,
				timeEnd: new Date()
			},
			true,
			0
		);
>>>>>>> 9b4aa7c2
	}

	/** check employee setting periodically to keep agent setting up to date */
	async checkEmployeeSetting() {
		const authConfig = getAuthConfig();
		if (authConfig?.token && authConfig?.user?.employee?.id) {
			try {
				await this.apiService.getEmployeeSetting(authConfig?.user?.employee?.id);
			} catch (error) {
				this.agentLogger.error(`Error get latest employee setting ${error.message}`);
			}
		}
	}

	private timerStatusHandler(status: 'Working' | 'Error' | 'Afk' | 'Network error') {
		this.mainEvent.emit(MAIN_EVENT, {
			type: MAIN_EVENT_TYPE.TRAY_NOTIFY_EVENT,
			data: {
				trayUpdateType: 'title',
				trayStatus: status
			}
		});
	}
}

export default PullActivities;<|MERGE_RESOLUTION|>--- conflicted
+++ resolved
@@ -126,7 +126,7 @@
 		const authConfig = getAuthConfig();
 		try {
 			const timer = this.createOfflineTimer(this.startedDate, authConfig?.user?.employee?.id);
-			const timerData  = await this.timerService.saveAndReturn(timer);
+			const timerData = await this.timerService.saveAndReturn(timer);
 			this.initWorkerQueue();
 			this.workerQueue.desktopQueue.enqueueTimer({
 				attempts: 1,
@@ -373,13 +373,6 @@
 			this.agentLogger.warn('initActivityAndScreenshot skipped: startedDate is not set');
 			return;
 		}
-<<<<<<< HEAD
-		console.log('start init screeshot');
-		return this.activityProcess({
-			timeStart: this.startedDate,
-			timeEnd: new Date()
-		}, true, 0)
-=======
 		return this.activityProcess(
 			{
 				timeStart: this.startedDate,
@@ -388,7 +381,6 @@
 			true,
 			0
 		);
->>>>>>> 9b4aa7c2
 	}
 
 	/** check employee setting periodically to keep agent setting up to date */
