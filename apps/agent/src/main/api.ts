import { LocalStore, TTimeSlot } from '@gauzy/desktop-lib';
import { getAuthConfig, getApiBaseUrl, TAuthConfig, TEmployeeResponse } from './util';
import fetch, { HeadersInit } from 'node-fetch';
import * as moment from 'moment';
import * as fs from 'node:fs';
import * as FormData from 'form-data';
import { TimeLogSourceEnum, TimeLogType } from '@gauzy/desktop-activity';
import MainEvent from './events/events';
<<<<<<< HEAD
import { MAIN_EVENT_TYPE, MAIN_EVENT } from  '../constant';
=======
import { MAIN_EVENT, MAIN_EVENT_TYPE } from '../constant';

>>>>>>> 72b08f79

type UploadParams = {
	timeSlotId?: string;
	tenantId: string;
	organizationId: string;
	recordedAt: string;
}

export type TResponseTimeSlot = {
	id?: string,
	recordedAt?: string,

}

export type TResponseScreenshot = {
	id?: string,
	recordedAt?: string,
	timeSlotId?: string
}

export type TToggleParams = {
	organizationId: string,
	tenantId: string,
	startedAt: Date,
	organizationContactId: string,
	organizationTeamId: string,
	stoppedAt?: Date
}

export type TTimerParams = {
	description: string,
	isBillable: boolean,
	logType: TimeLogType,
	projectId: string | null,
	taskId: string | null,
	source: TimeLogSourceEnum,
	manualTimeSlot: string | null,
	organizationId: string | null,
	tenantId: string | null,
	organizationContactId: string | null,
	isRunning: boolean,
	version: string | null,
	startedAt: string,
	organizationTeamId: string | null,
	stoppedAt?: string
}

export type TTimerStatusParams = {
	tenantId: string,
	organizationId: string
}

export type TTimerStatusResponse = {
	running?: boolean
}



export class ApiService {
	static instance: ApiService;
	private mainEvent: MainEvent;
<<<<<<< HEAD
=======
	private isLogout: boolean;

	constructor() {
		this.mainEvent = MainEvent.getInstance();
	}

>>>>>>> 72b08f79
	get auth(): Partial<TAuthConfig> {
		const auth = getAuthConfig();
		return auth;
	}

	constructor() {
		this.mainEvent = MainEvent.getInstance();
	}

	static getInstance(): ApiService {
		if (!ApiService.instance) {
			ApiService.instance = new ApiService();
		}
		return ApiService.instance;
	}

	get defaultHeaders() {
		return {
			'Authorization': `Bearer ${this.auth?.token}`,
			'Content-Type': 'application/json',
			'tenant-id': this.auth?.user?.employee.tenantId,
			'organization-id': this.auth?.user?.employee.organizationId
		}
	}

	get defaultHeadersForm() {
		return {
			'Authorization': `Bearer ${this.auth?.token}`,
			'tenant-id': this.auth?.user?.employee.tenantId,
			'organization-id': this.auth?.user?.employee.organizationId
		}
	}

	get baseURL(): string {
		const configs: { serverUrl?: string; port?: string } = LocalStore.getStore('configs');
		const baseUrl = getApiBaseUrl(configs);
		return baseUrl;
	}

	post(uriPath: string, payload: Record<string, unknown>): Promise<Record<string, unknown>> {
		return this.request(uriPath, { method: 'POST', body: JSON.stringify(payload) })
	}

	postFile(uriPath: string, payload: any): Promise<Record<string, unknown>> {
		return this.request(uriPath, { method: 'POST', body: payload, headers: {} }, true)
	}

	get(uriPath: string, params: Record<string, unknown>): Promise<Record<string, unknown>> {
		return this.request(uriPath, { method: 'GET', headers: {}, params }, false);
	}

	saveTimeSlot(payload: TTimeSlot): Promise<TResponseTimeSlot> {
		const path: string = '/api/timesheet/time-slot';
		return this.post(path, payload);
	}

	getTimeToggleParams(payload: TToggleParams): TTimerParams {
		return {
			description: '',
			isBillable: true,
			logType: TimeLogType.TRACKED,
			projectId: null,
			taskId: null,
			source: TimeLogSourceEnum.DESKTOP,
			manualTimeSlot: null,
			organizationId: payload.organizationId,
			tenantId: payload.tenantId,
			organizationContactId: payload.organizationContactId,
			isRunning: true,
			version: null,
			startedAt: moment(payload.startedAt).utc().toISOString(),
			organizationTeamId: payload.organizationTeamId
		};
	}

	startTimer(payload: TToggleParams) {
		const path: string = '/api/timesheet/timer/start';
		const payloadTimer = this.getTimeToggleParams(payload);
		return this.post(path, payloadTimer);
	}

	stopTimer(payload: TToggleParams) {
		const path: string = '/api/timesheet/timer/stop';
		const payloadTimer = this.getTimeToggleParams(payload);
		payloadTimer.isRunning = false;
		payloadTimer.stoppedAt = moment(payload.stoppedAt).utc().toISOString();
		return this.post(path, payloadTimer);
	}

	timerStatus(params: TTimerStatusParams): Promise<TTimerStatusResponse> {
		const path = '/api/timesheet/timer/status';
		const reqParams = {
			tenantId: params.tenantId,
			organizationId: params.organizationId
		};
		return this.get(path, reqParams);
	}

	uploadImages(params: UploadParams, img: any): Promise<Partial<TResponseScreenshot>> {
		const formData = new FormData();
		formData.append('file', fs.createReadStream(img.filePath));
		formData.append('tenantId', params.tenantId);
		formData.append('organizationId', params.organizationId);
		formData.append('recordedAt', moment(params.recordedAt).utc().toISOString());
		if (params.timeSlotId) {
			formData.append('timeSlotId', params.timeSlotId);
		}
		return this.postFile('/api/timesheet/screenshot', formData);
	}

<<<<<<< HEAD
	async getEmployeeSetting(employeeId: string): Promise<Partial<TEmployeeResponse>> {
		const authConfig = getAuthConfig();
		const path = `/api/employee/${employeeId}`;
		const employee: Partial<TEmployeeResponse> = await this.get(path, {});
		if (employee && employee.id) {
			authConfig.user.employee = employee;
			this.mainEvent.emit(MAIN_EVENT, {
				type: MAIN_EVENT_TYPE.UPDATE_APP_SETTING,
				data: {
					employee
				}
			});
		}
		return employee;
=======
	handleUnAuthorize() {
		this.isLogout = true;
		this.mainEvent.emit(MAIN_EVENT, {
			type: MAIN_EVENT_TYPE.LOGOUT_EVENT
		});
>>>>>>> 72b08f79
	}

	async request(
		path: string,
		options: {
			headers?: HeadersInit;
			method: 'POST' | 'GET';
			body?: string;
			params?: any
		} = { method: 'GET' },
		isFile?: boolean
	): Promise<Record<string, unknown>> {
		let url = this.baseURL + path;
		if (options.method === 'GET' && options.params) {
			const uri = new URL(url);
			uri.search = new URLSearchParams(options.params).toString();
			url = uri.toString();
		}
		const headers = {
			...(isFile ? this.defaultHeadersForm : this.defaultHeaders),
			...options.headers
		};

		const requestOptions = options.method === 'GET'
			? { method: options.method, headers }
			: { ...options, headers };

		try {
			console.log('url', url);
			console.log('options data', JSON.stringify(requestOptions));
			const response = await fetch(url, requestOptions);
			console.log(`API ${options.method} ${path}: ${response.status} ${response.statusText}`);
			if (!response.ok) {
				const respText = await response.text();
				console.warn('[Response Error]', response.status, respText);
				if (response.status === 401 && !this.isLogout) {
					this.handleUnAuthorize();
				}
				const error = new Error(`API error: ${response.status} ${respText}`);
				error['status'] = response.status;
				throw error;
			}
			const respJson = await response.json();
			return respJson;
		} catch (err) {
			console.error('[Network Error]', err);
			const enhancedError = err instanceof Error ? err : new Error(String(err));
			enhancedError['url'] = url;
			enhancedError['isNetworkError'] = true;
			throw enhancedError;
		}
	}
}<|MERGE_RESOLUTION|>--- conflicted
+++ resolved
@@ -6,12 +6,8 @@
 import * as FormData from 'form-data';
 import { TimeLogSourceEnum, TimeLogType } from '@gauzy/desktop-activity';
 import MainEvent from './events/events';
-<<<<<<< HEAD
-import { MAIN_EVENT_TYPE, MAIN_EVENT } from  '../constant';
-=======
 import { MAIN_EVENT, MAIN_EVENT_TYPE } from '../constant';
 
->>>>>>> 72b08f79
 
 type UploadParams = {
 	timeSlotId?: string;
@@ -73,22 +69,15 @@
 export class ApiService {
 	static instance: ApiService;
 	private mainEvent: MainEvent;
-<<<<<<< HEAD
-=======
 	private isLogout: boolean;
 
 	constructor() {
 		this.mainEvent = MainEvent.getInstance();
 	}
 
->>>>>>> 72b08f79
 	get auth(): Partial<TAuthConfig> {
 		const auth = getAuthConfig();
 		return auth;
-	}
-
-	constructor() {
-		this.mainEvent = MainEvent.getInstance();
 	}
 
 	static getInstance(): ApiService {
@@ -192,7 +181,13 @@
 		return this.postFile('/api/timesheet/screenshot', formData);
 	}
 
-<<<<<<< HEAD
+	handleUnAuthorize() {
+		this.isLogout = true;
+		this.mainEvent.emit(MAIN_EVENT, {
+			type: MAIN_EVENT_TYPE.LOGOUT_EVENT
+		});
+	}
+
 	async getEmployeeSetting(employeeId: string): Promise<Partial<TEmployeeResponse>> {
 		const authConfig = getAuthConfig();
 		const path = `/api/employee/${employeeId}`;
@@ -207,13 +202,6 @@
 			});
 		}
 		return employee;
-=======
-	handleUnAuthorize() {
-		this.isLogout = true;
-		this.mainEvent.emit(MAIN_EVENT, {
-			type: MAIN_EVENT_TYPE.LOGOUT_EVENT
-		});
->>>>>>> 72b08f79
 	}
 
 	async request(
