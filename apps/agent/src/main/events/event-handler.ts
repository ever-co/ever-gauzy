--- conflicted
+++ resolved
@@ -6,11 +6,7 @@
 import * as path from 'node:path';
 import { TrayNotify } from './tray-notify';
 import { TEventArgs } from './event-types';
-<<<<<<< HEAD
 import { getAuthConfig, delaySync, TAuthConfig, updateAgentSetting, getAppSetting } from '../util';
-=======
-import { getAuthConfig, delaySync, TAuthConfig } from '../util';
->>>>>>> 72b08f79
 
 const appRootPath: string = path.join(__dirname, '../..');
 
@@ -35,14 +31,10 @@
 	}
 
 	getPullActivities(authConfig: TAuthConfig) {
-<<<<<<< HEAD
 		if (!this.pullActivities) {
 			this.pullActivities = PullActivities.getInstance();
 		}
 		this.pullActivities.updateAppUserAuth({
-=======
-		const pullActivities = PullActivities.getInstance({
->>>>>>> 72b08f79
 			tenantId: authConfig?.user?.employee?.tenantId,
 			organizationId: authConfig?.user?.employee?.organizationId,
 			remoteId: authConfig?.user?.id
