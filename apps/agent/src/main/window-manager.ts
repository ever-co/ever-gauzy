import {
	createAboutWindow,
	SplashScreen,
	createSetupWindow,
	AuthWindow,
	createSettingsWindow
} from '@gauzy/desktop-window';
import { BrowserWindow } from 'electron';
import { resolveHtmlPath } from './util';
import * as path from 'path';

class AppWindow {
	aboutWindow: BrowserWindow | null;
	splashScreenWindow: SplashScreen;
	setupWindow: BrowserWindow;
	rootPath: string;
<<<<<<< HEAD
	authWindow: AuthWindow;
	settingWindow: BrowserWindow;
	private static instance: AppWindow;
	constructor(rootPath: string) {
		if (!AppWindow.instance) {
			AppWindow.instance= this;
=======
	authWindow: AuthWindow | null = null;
	settingWindow: BrowserWindow | null = null;
	private static instance: AppWindow;
	constructor(rootPath: string) {
		if (!AppWindow.instance) {
			AppWindow.instance = this;
>>>>>>> 9928850a
			this.rootPath = rootPath;
		}
	}

	static getInstance(rootPath: string): AppWindow {
		if (!AppWindow.instance) {
			AppWindow.instance = new AppWindow(rootPath);
			return AppWindow.instance;
		}
		return AppWindow.instance;
	}

	getUiPath(hashPath: string) {
		return resolveHtmlPath('index.html', hashPath);
	}

	getPreloadPath() {
		return path.join(this.rootPath, 'main', 'preload.js');
	}

	async initAboutWindow() {
		try {
			if (!this.aboutWindow) {
				this.aboutWindow = await createAboutWindow(this.getUiPath('about'), this.getPreloadPath());
				this.aboutWindow.once('close', () => {
					this.aboutWindow.destroy();
					this.aboutWindow = null;
				});
				this.aboutWindow.once('ready-to-show', () => {
					this.aboutWindow.show();
				})
			}
		} catch (error) {
			console.error('Failed to initialize about window', error)
			throw new Error(`About window initialization failed: ${error.message}`);
		}
	}

	async initSplashScreenWindow() {
		try {
			if (!this.splashScreenWindow) {
				this.splashScreenWindow = new SplashScreen(this.getUiPath('splash-screen'), this.getPreloadPath(), true);
				this.splashScreenWindow.browserWindow.on('close', () => {
					this.splashScreenWindow.browserWindow.destroy();
					this.splashScreenWindow = null;
				});
			}
		} catch (error) {
			console.error('Failed to initialize splash screen window', error);
			throw new Error(`SplashScreen window initialization failed: ${error.message}`);
		}
	}

	async initSetupWindow() {
		try {
			if (!this.setupWindow) {
				this.setupWindow =  await createSetupWindow(
					this.setupWindow,
					true,
					this.getUiPath('setup'),
					this.getPreloadPath(),
					true
				);

				this.setupWindow.on('close', () => {
					console.log('on change setup window');
					this.setupWindow.destroy();
					this.setupWindow = null;
				});
			}
		} catch (error) {
			console.error('Failed to initialize setup window', error);
			throw new Error(`Setup window initialization failed: ${error.message}`);
		}
	}

	async initAuthWindow(): Promise<void> {
		try {
			if (!this.authWindow) {
				this.authWindow = new AuthWindow(this.getUiPath('auth/login'), this.getPreloadPath(), true);
				this.authWindow.config.options.titleBarStyle = 'hidden';
				this.authWindow.config.options.titleBarOverlay = true;
<<<<<<< HEAD
				this.authWindow.config.options.frame = false;
				this.authWindow.browserWindow.on('close', () => {
					this.authWindow.browserWindow.destroy();
				});
				this.authWindow.browserWindow.webContents.toggleDevTools();
=======
				this.authWindow.browserWindow.on('close', () => {
					this.authWindow.browserWindow.destroy();
					this.authWindow = null;
				});
				// this.authWindow.browserWindow.webContents.toggleDevTools();
>>>>>>> 9928850a
			}
		} catch (error) {
			console.error('Failed to initialize auth window', error);
			throw new Error(`Auth Window initialization failed ${error.message}`);
		}
	}

	async initSettingWindow(): Promise<void> {
		try {
			if (!this.settingWindow) {
				this.settingWindow = await createSettingsWindow(
					null,
					this.getUiPath('settings'),
					this.getPreloadPath(),
					true
				);
<<<<<<< HEAD
				this.settingWindow.webContents.toggleDevTools();
=======
				// this.settingWindow.webContents.toggleDevTools();
>>>>>>> 9928850a
				this.settingWindow.removeAllListeners('close'); // remove the close default handle
				// override the close event
				this.settingWindow.on('close', () => {
					this.settingWindow.destroy();
					this.settingWindow = null;
				});
<<<<<<< HEAD
			};
=======
			}
>>>>>>> 9928850a
		} catch (error) {
			console.error('Failed to initialize setting window', error);
			throw new Error(`Setting window initialization failed ${error.message}`);
		}
	}
}

export default AppWindow;<|MERGE_RESOLUTION|>--- conflicted
+++ resolved
@@ -14,21 +14,12 @@
 	splashScreenWindow: SplashScreen;
 	setupWindow: BrowserWindow;
 	rootPath: string;
-<<<<<<< HEAD
-	authWindow: AuthWindow;
-	settingWindow: BrowserWindow;
-	private static instance: AppWindow;
-	constructor(rootPath: string) {
-		if (!AppWindow.instance) {
-			AppWindow.instance= this;
-=======
 	authWindow: AuthWindow | null = null;
 	settingWindow: BrowserWindow | null = null;
 	private static instance: AppWindow;
 	constructor(rootPath: string) {
 		if (!AppWindow.instance) {
 			AppWindow.instance = this;
->>>>>>> 9928850a
 			this.rootPath = rootPath;
 		}
 	}
@@ -111,19 +102,11 @@
 				this.authWindow = new AuthWindow(this.getUiPath('auth/login'), this.getPreloadPath(), true);
 				this.authWindow.config.options.titleBarStyle = 'hidden';
 				this.authWindow.config.options.titleBarOverlay = true;
-<<<<<<< HEAD
-				this.authWindow.config.options.frame = false;
-				this.authWindow.browserWindow.on('close', () => {
-					this.authWindow.browserWindow.destroy();
-				});
-				this.authWindow.browserWindow.webContents.toggleDevTools();
-=======
 				this.authWindow.browserWindow.on('close', () => {
 					this.authWindow.browserWindow.destroy();
 					this.authWindow = null;
 				});
 				// this.authWindow.browserWindow.webContents.toggleDevTools();
->>>>>>> 9928850a
 			}
 		} catch (error) {
 			console.error('Failed to initialize auth window', error);
@@ -140,22 +123,14 @@
 					this.getPreloadPath(),
 					true
 				);
-<<<<<<< HEAD
-				this.settingWindow.webContents.toggleDevTools();
-=======
 				// this.settingWindow.webContents.toggleDevTools();
->>>>>>> 9928850a
 				this.settingWindow.removeAllListeners('close'); // remove the close default handle
 				// override the close event
 				this.settingWindow.on('close', () => {
 					this.settingWindow.destroy();
 					this.settingWindow = null;
 				});
-<<<<<<< HEAD
-			};
-=======
 			}
->>>>>>> 9928850a
 		} catch (error) {
 			console.error('Failed to initialize setting window', error);
 			throw new Error(`Setting window initialization failed ${error.message}`);
