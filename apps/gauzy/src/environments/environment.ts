// NOTE: Auto-generated file
// The file contents for the current environment will overwrite these during build.
// The build system defaults to the dev environment which uses 'environment.ts', but if you do
// 'ng build --env=prod' then 'environment.prod.ts' will be used instead.
// The list of which env maps to which file can be found in '.angular-cli.json'.

import { Environment } from './model';
import { CloudinaryConfiguration } from '@cloudinary/angular-5.x';

export const environment: Environment = {
  production: false,

<<<<<<< HEAD
    API_BASE_URL: 'http://localhost:3000',
    COMPANY_NAME: 'Ever Co. LTD',
    COMPANY_SITE: 'Gauzy',
    COMPANY_LINK: 'https://ever.co/',
    COMPANY_SITE_LINK: 'https://gauzy.co',
    COMPANY_GITHUB_LINK: 'https://github.com/ever-co',
    COMPANY_FACEBOOK_LINK: 'https://www.facebook.com/gauzyplatform',
    COMPANY_TWITTER_LINK: 'https://twitter.com/gauzyplatform',
    COMPANY_LINKEDIN_LINK: 'https://www.linkedin.com/company/ever-co.',
    CLOUDINARY_CLOUD_NAME: 'dv6ezkfxg',
    CLOUDINARY_API_KEY: '256868982483961',
    GOOGLE_AUTH_LINK: 'http://localhost:3000/api/auth/google',
    FACEBOOK_AUTH_LINK: 'http://localhost:3000/api/auth/facebook',
    LINKEDIN_AUTH_LINK: '#',
=======
  API_BASE_URL: 'http://localhost:3000',
  COMPANY_NAME: 'Ever Co. LTD',
  COMPANY_SITE: 'Gauzy',
  COMPANY_LINK: 'https://ever.co/',
  COMPANY_SITE_LINK: 'https://gauzy.co',
  COMPANY_GITHUB_LINK: 'https://github.com/ever-co',
  COMPANY_FACEBOOK_LINK: 'https://www.facebook.com/gauzyplatform',
  COMPANY_TWITTER_LINK: 'https://twitter.com/gauzyplatform',
  COMPANY_LINKEDIN_LINK: 'https://www.linkedin.com/company/ever-co.',
  CLOUDINARY_CLOUD_NAME: 'dv6ezkfxg',
  CLOUDINARY_API_KEY: '256868982483961',
  GOOGLE_AUTH_LINK: 'http://localhost:3000/api/auth/google',
  LINKEDIN_AUTH_LINK: '#'
>>>>>>> 4bfc5dd7
};

export const cloudinaryConfiguration: CloudinaryConfiguration = {
  cloud_name: environment.CLOUDINARY_CLOUD_NAME,
  api_key: environment.CLOUDINARY_API_KEY
};

/*
* For easier debugging in development mode, you can import the following file
* to ignore zone related error stack frames such as 'zone.run', 'zoneDelegate.invokeTask'.
*
* This import should be commented out in production mode because it will have a negative impact
* on performance if an error is thrown.
*/
// import 'zone.js/dist/zone-error';  // Included with Angular CLI.<|MERGE_RESOLUTION|>--- conflicted
+++ resolved
@@ -10,22 +10,6 @@
 export const environment: Environment = {
   production: false,
 
-<<<<<<< HEAD
-    API_BASE_URL: 'http://localhost:3000',
-    COMPANY_NAME: 'Ever Co. LTD',
-    COMPANY_SITE: 'Gauzy',
-    COMPANY_LINK: 'https://ever.co/',
-    COMPANY_SITE_LINK: 'https://gauzy.co',
-    COMPANY_GITHUB_LINK: 'https://github.com/ever-co',
-    COMPANY_FACEBOOK_LINK: 'https://www.facebook.com/gauzyplatform',
-    COMPANY_TWITTER_LINK: 'https://twitter.com/gauzyplatform',
-    COMPANY_LINKEDIN_LINK: 'https://www.linkedin.com/company/ever-co.',
-    CLOUDINARY_CLOUD_NAME: 'dv6ezkfxg',
-    CLOUDINARY_API_KEY: '256868982483961',
-    GOOGLE_AUTH_LINK: 'http://localhost:3000/api/auth/google',
-    FACEBOOK_AUTH_LINK: 'http://localhost:3000/api/auth/facebook',
-    LINKEDIN_AUTH_LINK: '#',
-=======
   API_BASE_URL: 'http://localhost:3000',
   COMPANY_NAME: 'Ever Co. LTD',
   COMPANY_SITE: 'Gauzy',
@@ -38,8 +22,8 @@
   CLOUDINARY_CLOUD_NAME: 'dv6ezkfxg',
   CLOUDINARY_API_KEY: '256868982483961',
   GOOGLE_AUTH_LINK: 'http://localhost:3000/api/auth/google',
-  LINKEDIN_AUTH_LINK: '#'
->>>>>>> 4bfc5dd7
+  FACEBOOK_AUTH_LINK: 'http://localhost:3000/api/auth/facebook',
+  LINKEDIN_AUTH_LINK: '#',
 };
 
 export const cloudinaryConfiguration: CloudinaryConfiguration = {
