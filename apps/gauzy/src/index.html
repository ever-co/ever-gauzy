--- conflicted
+++ resolved
@@ -97,10 +97,6 @@
 			<div class="blob blob-4"></div>
 			<div class="blob blob-5"></div>
 		</div>
-<<<<<<< HEAD
-		<script src="https://cdn.ckeditor.com/4.6.1/full/ckeditor.js"></script>
-=======
 		<script src="https://cdn.ckeditor.com/4.6.1/full-all/ckeditor.js"></script>
->>>>>>> 194b2091
 	</body>
 </html>