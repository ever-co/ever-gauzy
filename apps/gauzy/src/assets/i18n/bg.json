--- conflicted
+++ resolved
@@ -177,30 +177,18 @@
 		}
 	},
 	"CONTEXT_MENU": {
-<<<<<<< HEAD
-		"TIMER": "Страртирай таймер",
-		"ADD_INCOME": "Добаветe доход",
-		"ADD_EXPENSE": "Добавете разход",
-=======
 		"TIMER": "Старт таймер",
 		"ADD_INCOME": "Добави приход",
 		"ADD_EXPENSE": "Добави разход",
->>>>>>> 1ccd41a7
 		"INVOICE": "Фактура",
 		"PROPOSAL": "Предложение",
 		"CONTRACT": "Договор",
 		"TASK": "Задача",
 		"CLIENT": "Клиент",
 		"PROJECT": "Проект",
-<<<<<<< HEAD
-		"ADD_EMPLOYEE": "Добавяне на служител",
-		"CHAT": "Чат за поддръжка",
-		"FAQ": "FAQ",
-=======
 		"ADD_EMPLOYEE": "Добави служител",
 		"CHAT": "Чат с нас",
 		"FAQ": "Въпроси и отговори",
->>>>>>> 1ccd41a7
 		"HELP": "Помощ"
 	},
 	"FOOTER": {
