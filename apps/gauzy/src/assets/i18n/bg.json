{
	"BUTTONS": {
		"ADD": "Добавяне",
		"CREATE": "Създаване",
		"REGISTER": "Регистриране",
		"ADD_NOTE": "Добави бележка",
		"EDIT": "Редактиране",
		"MANAGE": "Управление",
		"DETAILS": "Детайли",
		"DUPLICATE": "Дублиране",
		"DELETE": "Изтриване",
		"OK": "Да",
		"SAVE": "Запази",
		"BACK": "Обратно",
		"SENT": "Изпратено",
		"ACCEPTED": "Прието",
		"CANCEL": "Отказ",
		"CLOSE": "Затваряне",
		"INVITE": "Покана",
		"SELECT_ALL": "Селектиране на всички",
		"COPY_LINK": "Копирай линка",
		"MANAGE_INVITES": "Управлявай поканите",
		"RESEND": "Преизпрати",
		"NEXT": "Следващ",
		"PREVIOUS": "Предишен",
		"INVITE_AGAIN": "Invite Again"
	},
	"SM_TABLE": {
		"DATE": "Дата",
		"CLIENT_NAME": "Клиентско име",
		"VENDOR": "Доставчик",
		"CATEGORY": "Категория",
		"CURRENCY": "Валута",
		"VALUE": "Стойност",
		"NOTES": "Бележки",
		"EMPLOYEE": "Служител",
		"EMPLOYEES": "Служители",
		"NO_DATA": "Няма данни за избрания служител.",
		"FULL_NAME": "Две имена",
		"EMAIL": "Eлектронна поща",
		"INCOME": "Доход (Средно)",
		"EXPENSES": "Разходи (Средно)",
		"BONUS": "Бонус",
		"BONUS_AVG": "Бонус (Средно)",
		"PROFIT_BASED_BONUS": "Бонус въз основа на печалбата",
		"REVENUE_BASED_BONUS": "Бонус въз основа на приходите",
		"STATUS": "Статус",
		"WORK_STATUS": "Работен статус",
		"TODAY": "Днес",
		"END_OF_MONTH": "В края на месеца",
		"START_OF_MONTH": "В началото на месеца",
		"RATE": "Почасово",
		"FLAT_FEE": "Фиксирана тарифа",
		"MILESTONES": "Поетапно",
		"PROPOSAL_REGISTERED": "Предложението е регистрирано на",
		"JOB_TITLE": "Заглавие на публикацията",
		"VIEW_JOB_POST": "Преглед на публикация",
		"LINK_TO_JOBPOST": "Връзка към публикацията",
		"AUTHOR": "Автор",
		"MONDAY": "Понеделик",
		"TUESDAY": "Вторник",
		"WEDNESDAY": "Сряда",
		"THURSDAY": "Четвъртък",
		"FRIDAY": "Петък",
		"SATURDAY": "Събота",
		"SUNDAY": "Неделя",
		"NONE": "Нито един",
		"BI_WEEKLY": "Двуседмично",
		"WEEKLY": "Седмично",
		"TWICE_PER_MONTH": "Два пъти месечно",
		"MONTHLY": "Ежемесечно",
		"ROLE": "Роля",
		"PROJECTS": "Проекти",
		"INVITED_BY": "Поканен от",
		"EXPIRE_DATE": "Изтича",
		"CLIENTS": "Клиенти",
		"DEPARTMENTS": "Отдели",
		"DESCRIPTION": "Описание",
		"REGION": {
			"BG": "Български (България)",
			"EN": "English (United States)",
			"RU": "Русский (Россия)",
			"HE": "עברית ישראל"
		}
	},
	"FORM": {
		"USERNAME": "Потребителско име",
		"EMAIL": "Eлектронна поща",
		"PASSWORD": "Парола",
		"CONFIRM": "Потвърждение",
		"LABELS": {
			"NAME": "Име",
			"FIRST_NAME": "Име (незадължително)",
			"LAST_NAME": "Фамилия (незадължително)",
			"START_DATE": "Дата на започване на работа",
			"IMAGE_URL": "Снимка URL (незадължително)",
			"CURRENCY": "Валута",
			"DATE_TYPE": "Дата по подразбиране",
			"ADD_TEAM": "Добавяне на нов отбор",
			"OFFICIAL_NAME": "Официално Име",
			"START_WEEK_ON": "Започни седмицата на",
			"TAX_ID": "Таксa ID",
			"COUNTRY": "Държава",
			"CITY": "Град",
			"ADDRESS": "Адрес",
			"ADDRESS_2": "Адрес 2",
			"LOGO_ALIGNMENT": "Подравняване на логото",
			"BRAND_COLOR": "Главен Цвят",
			"DATE_FORMAT": "Формат на Датата",
			"CHOOSE_TIME_ZONE": "Избери Времева Зона",
			"POSTCODE": "Пощенски код (Zip)",
			"PAY_PERIOD": "Период на Плащане",
			"BILL_RATE": "Заплащане по часово",
			"CURRENCY_PER_HOUR": "Валута",
			"RECURRING_WEEKLY_LIMIT": "Седмичен лимит (часове)",
			"ROLE": "Роля",
			"EMAILS": "Електронни пощи",
			"PROJECTS_OPTIONAL": "Проекти (по избор)",
			"CLIENTS_OPTIONAL": "Клиенти (по избор)",
			"DEPARTMENTS_OPTIONAL": "Отдели (по избор)",
			"PROJECTS": "Проекти",
			"ADD_NEW_DEPARTMENT": "Добави Нов Отдел",
			"EDIT_DEPARTMENT": "Редактирай Отдела",
			"TYPE_OF_BONUS": "Тип Бонус",
			"BONUS_PERCENTAGE": "Процентен Бонус",
			"ENABLE_DISABLE_INVITES": "Включване / Изключване на Поканите",
			"ALLOW_USER_INVITES": "Позволи на юзърите да изпращат покани",
			"INVITE_EXPIRY_PERIOD": "Период на изтичане на поканите (в дни)",
<<<<<<< HEAD
			"EMPLOYMENT_TYPES": ""
=======
			"OFFER_DATE": "Offer Date (optional)",
			"ACCEPT_DATE": "Дата на приемане (опция)",
			"REJECT_DATE": "Дата на отказ (опция)",
			"EMAIL_INVITATION": "Enter email to send invitation"
>>>>>>> de9c1452
		},
		"PLACEHOLDERS": {
			"NAME": "Име",
			"FIRST_NAME": "Име",
			"LAST_NAME": "Фамилия",
			"COMPANY_NAME": "Име на компания",
			"ALL_EMPLOYEES": "Всички служители",
			"CURRENCY": "Валута",
			"ALL_CURRENCIES": "Всички валути",
			"ALL_DEPARTMENTS": "Всички отдели",
			"ALL_POSITIONS": "Всички позиции",
			"START_DATE": "Дата",
			"PICK_DATE": "Изберете дата",
			"DATE_TYPE": "Всички типове дати",
			"TYPE": "Тип",
			"IMAGE_URL": "Снимка",
			"ADD_DEPARTMENT": "Добави Отдел",
			"ADD_POSITION": "Добави позиция",
			"ADD_VENDOR": "Добави доставчик",
			"CLIENTS": "Клиенти",
			"START_DATE_PROJECT": "Начало на проекта (опция)",
			"END_DATE_PROJECT": "Край на проекта (опция)",
			"TEAM_NAME": "Име на отбора",
			"ADD_REMOVE_MEMBERS": "Добавяне или премахване на членове",
			"MEMBERS_COUNT": "Брой членове",
			"OFFICIAL_NAME": "Добави официално име",
			"START_WEEK_ON": "Започни седмицата на",
			"TAX_ID": "Такса ID",
			"COUNTRY": "Държава",
			"CITY": "Град",
			"ADDRESS": "Адрес",
			"ADDRESS_2": "Адрес 2",
			"POSTCODE": "Пощенски код (Zip)",
			"BILL_RATE": "Заплащане на час",
			"RECURRING_WEEKLY_LIMIT": "Седмичен лимит (часове)",
			"EMAILS": "Въведи електронна поща и натисни \"Enter\"",
			"ROLE": "Избери роля",
			"PROJECTS": "Избери проекти",
			"CHOOSE_FORMAT": "Избери формат",
			"CHOOSE_TIME_ZONE": "Избери времева зона",
			"ADD_COLOR": "Добави цвят",
			"ALIGN_LOGO_TO": "Подравни логото към",
			"DEPARTMENTS": "Отдели",
			"NUMBER_FORMAT": "Избери формат на числото",
			"REGIONS": "Избери област",
			"REMOVE_IMAGE": "Премахни снимка",
			"UPLOADER_PLACEHOLDER": "Снимка",
			"ADD_REMOVE_EMPLOYEES": "Добави или премахни служители",
			"DATE": "Дата",
			"VALUE": "Стойност",
			"SELECT_CURRENCY": "Избери валута",
			"TYPE_OF_BONUS": "Select Type of Bonus",
			"BONUS_PERCENTAGE": "Бонус процентен",
			"ENABLE_INVITES": "Позволи поканите",
			"INVITE_EXPIRY_PERIOD": "Покани валидни до",
			"SWITCH_PROJECT_STATE": "Public",
			"EMPLOYMENT_TYPES": ""
		},
		"RATES": {
			"DEFAULT_RATE": "Норма по подразбиране",
			"LIMITS": "Limits"
		},
		"CHECKBOXES": {
			"INCLUDE_DELETED": "Показване на изтритите"
		},
		"DELETE_CONFIRMATION": {
			"REMOVE_ALL_DATA": "REMOVE ALL DATA",
			"DELETE_ACCOUNT": "Are you sure you want to delete your account?",
			"SURE": "Потвърждавате ли изтриване на",
			"RECORD": "запис",
			"EMPLOYEE": "служители",
			"EXPENSE": "Разходи",
			"USER": "user",
			"INVITATION": "покана"
		}
	},
	"POP_UPS": {
		"ADD_INCOME": "Добаветe доход",
		"ADD_EXPENSE": "Добавете разход",
		"EDIT_INCOME": "Редактиране доход",
		"EDIT_EXPENSE": "Редактиране разход",
		"DUPLICATE": "Дублирай",
		"DATE": "Дата",
		"PICK_DATE": "Изберете дата",
		"ALL_CLIENTS": "Всички клиенти",
		"ALL_VENDORS": "Търговец",
		"ALL_CATEGORIES": "Всички категории",
		"CATEGORY_NAME": "Име на категория",
		"EXPENSE_VALUE": "Стойност на разход",
		"TAX_LABEL": "Данъчен надпис",
		"TAX_TYPE": "Тип такса (% или Стойност)",
		"TAX_RATE": "Данъчна Ставка",
		"RECURRING_EXPENSES": "Повтарящи се месечни разходи",
		"PURPOSE": "Предназначение",
		"BACK_TO_WORK": "връщане на работа",
		"END_WORK": "Прекратяване на работа за",
		"AMOUNT": "Сума",
		"NOTES": "Бележки",
		"EDIT": "Редактиране",
		"ADD": "Добави",
		"DELETE_RECURRING_EXPENSE": "Изтриване на повтарящи се разходи",
		"DELETE_ONLY_THIS": "Изтрии само това",
		"DELETE_THIS_FUTURE": "Изтрии този и бъдещи",
		"DELETE_ALL_ENTRIES": "Изтрии всички вписвания",
		"CONFIRM": "Потвърждение",
		"ARE_YOU_SURE_YOU_WANT_TO_RESEND_THE_INVITE_TO": "Сигурни ли сте, че искате да изпратите отново поканата",
		"OK": "Добре",
		"CANCEL": "Отказ",
		"ARE_YOU_SURE_YOU_WANT_TO_CHANGE_THE": "Сигурен ли си, че искаш да промениш",
		"RECURRING_EXPENSE": "Това е повтарящ се разход",
		"SPLIT_EXPENSE_WITH_INFO": "This is a split expense with original value: {{ originalValue }}, divided by the number of employees: {{ employeeCount }}"
	},
	"MENU": {
		"DASHBOARD": "Табло",
		"INCOME": "Доход",
		"EXPENSES": "Разходи",
		"PROPOSALS": "Предложения",
		"TIME_OFF": "Почивка",
		"HELP": "Помощ",
		"ABOUT": "За нас",
		"ADMIN": "Администратор",
		"EMPLOYEES": "Служители",
		"ORGANIZATIONS": "Организации",
		"SETTINGS": "Настройки",
		"GENERAL": "Основни",
		"USERS": "Потребители",
		"ROLES": "Роли и Позволения",
		"DANGER_ZONE": "Опасна Зона",
		"IMPORT_EXPORT": {
			"IMPORT_EXPORT": "Import/Export",
			"IMPORT": "Import",
			"EXPORT": "Export"
		},
		"TAGS": "Тагове",
		"EQUIPMENT": "Equipment",
		"TASKS": "Tasks"
	},
	"SETTINGS_MENU": {
		"THEMES": "Теми",
		"LIGHT": "Светла",
		"DARK": "Тъмна",
		"COSMIC": "Космическа",
		"CORPORATE": "Корпоративна",
		"LANGUAGE": "Език (Language)",
		"ENGLISH": "English",
		"BULGARIAN": "Български",
		"HEBREW": "Иврит",
		"RUSSIAN": "Руски"
	},
	"DASHBOARD_PAGE": {
		"EMPLOYEE_STATISTICS": "Статистика на служителите",
		"SELECT_A_MONTH_AND_EMPLOYEE": "Моля, изберете един месец и служител от менюто по-горе",
		"INSERT_TEXT_FOR_NOT_AUTHENTICATED_USERS": "Добави текст за неаутентикирани потребители",
		"PROFIT_HISTORY": {
			"PROFIT_REPORT": "Репорт на печалбата",
			"TOTAL_EXPENSES": "Общи разходи",
			"TOTAL_INCOME": "Общ доход",
			"TOTAL_PROFIT": "Печалба Общо"
		},
		"TITLE": {
			"PROFIT_REPORT": "Репорт на Печалбата",
			"TOTAL_EXPENSES": "Общи разходи",
			"TOTAL_INCOME": "Общ доход",
			"PROFIT": "Печалба",
			"TOTAL_BONUS": "Бонус Общо",
			"TOTAL_DIRECT_INCOME": "Изтриване на доход",
			"SALARY": "Заплата",
			"TOTAL_DIRECT_INCOME_INFO": "Income from direct bonus",
			"TOTAL_INCOME_CALC": "Total Income = Income {{ totalNonBonusIncome }} + Direct Income {{ totalBonusIncome }}",
			"TOTAL_PROFIT_BONUS": "Total Profit Bonus",
			"TOTAL_DIRECT_BONUS": "Direct Income Bonus",
			"TOTAL_DIRECT_BONUS_INFO": "This is equal to the direct income",
			"TOTAL_PROFIT_BONUS_INFO": "{{ bonusPercentage }}% of the profit {{ difference }}",
			"TOTAL_INCOME_BONUS": "Total Income Bonus",
			"TOTAL_INCOME_BONUS_INFO": "{{ bonusPercentage }}% от доходи {{ totalIncome }}",
			"TOTAL_EXPENSE_CALC": "Total = Employee Expenses + Split Expenses + Recurring + Salary",
			"TOTAL_EXPENSES_WITHOUT_SALARY": "Total Expense without salary",
			"TOTAL_EXPENSES_WITHOUT_SALARY_CALC": "Expense = Employee Expenses + Split Expenses + Recurring",
			"TOTAL_BONUS_CALC": "Total Bonus = Direct Income Bonus {{ totalBonusIncome }} + Bonus {{ calculatedBonus }}"
		},
		"DEVELOPER": {
			"DEVELOPER": "Разработчик",
			"AVERAGE_BONUS": "Средно Месечен Бонус",
			"TOTAL_INCOME": "Общ доход",
			"TOTAL_EXPENSES": "Общи разходи",
			"PROFIT": "Печалба",
			"PROFIT_CALC": "Profit (Net Income) = Total Income {{ totalAllIncome }} - Total Expenses {{ totalExpense }}",
			"NOTE": "Забележка: отрицателните бонуси трябва да се приспадат през следващите месеци от положителните бонуси преди окончателните плащания на бонуси",
			"BONUS": "Бонус"
		},
		"ADD_INCOME": "Добавете ново въвеждане на доходи",
		"ADD_EXPENSE": "Добавете ново въвеждане на разходи",
		"RECURRING_EXPENSES": "Recurring Expenses",
		"ADD_ORGANIZATION_RECURRING_EXPENSE": "Add New Recurring Expense Entry for Organization",
		"ADD_EMPLOYEE_RECURRING_EXPENSE": "Add New Recurring Expense Entry for Employee"
	},
	"INCOME_PAGE": {
		"INCOME": "Доход",
		"BONUS_HELP": "Ако е зададено, процента такса от компанията няма да бъде добавен към бонуса",
		"BONUS_TOOLTIP": "Това е директен бонус"
	},
	"EXPENSES_PAGE": {
		"EXPENSES": "Разходи",
		"MUTATION": {
			"CLIENT_IS_REQUIRED!": "Клиентът е задължителен!",
			"PLEASE_SELECT_A_CLIENT_OR_CHANGE_EXPENSE_TYPE": "Моля селектирай клиент от падащото меню по-долу или промени ...",
			"ASSIGN_TO": "Възложи на",
			"INCLUDE_TAXES": "Включете такси",
			"ATTACH_A_RECEIPT": "Приложете разписка"
		},
		"DEFAULT_CATEGORY": {
			"SALARY": "Заплата",
			"SALARY_TAXES": "Salary Taxes",
			"RENT": "Rent",
			"EXTRA_BONUS": "Допълнителен бонус"
		},
		"SPLIT_HELP": "If set, this expense will be equally divided amongst all employees of the company & will be considered in each one's expenses.",
		"SPLIT_WILL_BE_TOOLTIP": "This expense will be equally split amongst all employees",
		"SPLIT_EXPENSE": "Split Expense"
	},
	"EMPLOYEES_PAGE": {
		"HEADER": "Управление на служителите в ",
		"ADD_EMPLOYEE": "Добавяне на служител",
		"ACTIVE": "Активен",
		"END_WORK": "Край на работа",
		"WORK_ENDED": "Завършена работа",
		"DELETED": "Изтрит",
		"RECURRING_EXPENSE": "Разходи, повтарящи се за служителя",
		"RECURRING_EXPENSE_EDIT": "Редактирай текущите и всички бъдещи разходи. Няма да има промяна по ...",
		"RECURRING_EXPENSE_ADD": "Това ще добави разход повтарящи се ежемесечно.",
		"BACK_TO_WORK": "Връщане на работа",
		"SELECT_EMPLOYEE_MSG": "Моля селектирайте служител от менюто по-долу.",
		"EDIT_EMPLOYEE": {
			"HEADER": "Редактирай служителя",
			"DEVELOPER": "Разработчик",
			"DEPARTMENT": "Отдел",
			"POSITION": "Позиция",
			"EMPLOYEE_DEPARTMENTS": "Отдел на Служителя:",
			"EMPLOYEE_PROJECTS": "Проект на Служителя:",
			"EMPLOYEE_CLIENTS": "Клиенти на служителя:"
		}
	},
	"ORGANIZATIONS_PAGE": {
		"ORGANIZATIONS": "Организации",
		"EMPLOYEES": "Служители",
		"SELECT_ORGANZIATION": "Моля, изберете организация от менюто по-горе.",
		"MAIN": "Основни",
		"DEPARTMENTS": "Отдели",
		"CLIENTS": "Клиенти",
		"POSITIONS": "Позиции",
		"VENDORS": "Доставчици",
		"PROJECTS": "Проекти",
		"ACTIVE": "Активна",
		"ARCHIVED": "Архивирана",
		"LOCATION": "Локация",
		"SETTINGS": "Настройки",
		"ROLES": "Роли",
		"RECURRING_EXPENSE": "Задължителни разходи в организацията",
		"INVITE_CLIENT": "Invite Client",
		"EMAIL_INVITE": "Email Invite",
		"EDIT": {
			"HEADER": "Управление",
			"CLIENT": "Клиент",
			"NEW_CLIENT": "Добавяне на нов клиент",
			"NAME": "Име",
			"PRIMARY_EMAIL": "Основна Е-поща",
			"PHONE": "Основен телефон",
			"COUNTRY": "Държава",
			"CITY": "Град",
			"STREET": "Улица",
			"PROJECTS": "Проекти",
			"DEPARTMENT_NAME": "Име на отдела",
			"POSITION_NAME": "Название на позиция",
			"NEW_PROJECT": "Добавяне на нов проект",
			"START_DATE": "Начална дата",
			"END_DATE": "Крайна дата",
			"TYPE": "Тип",
			"CURRENCY": "Валута",
			"TEAMS": "Отбори",
			"ADD_NEW_CLIENT": "Добавяне на нов клиент",
			"GENERAL_SETTINGS": "Главни Настройки",
			"DESIGN": "Дизайн",
			"BONUS": "Бонус",
			"INVITE": "Покани",
			"CLICK_EMPLOYEE": "Кликни за редакция на служителя",
			"EDIT_PROJECT": "Редактирай Проекта",
			"REGIONS": "Области",
			"ROLES_PERMISSIONS": "Роли и Позволения"
		},
		"PERMISSIONS": {
			"ADMIN_DASHBOARD_VIEW": "Виж Административното Табло",
			"ORG_EXPENSES_VIEW": "Виж всички разходи",
			"ORG_EXPENSES_EDIT": "Създай/Редактирай/Изтрии разходи",
			"ORG_INCOMES_EDIT": "Създай/Редактирай/Изтрии приходи",
			"ORG_INCOMES_VIEW": "Виж всички приходи",
			"ORG_PROPOSALS_EDIT": "Създай/Редактирай/Изтрии кандидатстване",
			"ORG_PROPOSALS_VIEW": "Виж страницата с кандидатствания",
			"ORG_TIME_OFF_VIEW": "Виж Time Off страницата",
			"ORG_EMPLOYEES_VIEW": "Преглед на служителите в организацията",
			"ORG_EMPLOYEES_EDIT": "Създай/Редактирай/Изтрии служители в организацията",
			"ORG_USERS_VIEW": "Виж потребителите в организацията",
			"ORG_USERS_EDIT": "Създай/Редактирай/Изтрии потребители на организацията",
			"ORG_INVITE_VIEW": "Виж покани на организацията",
			"ORG_INVITE_EDIT": "Създай/Преизпрати/Изтрии покани",
			"ALL_ORG_VIEW": "Виж всички организации",
			"ALL_ORG_EDIT": "Създай/Редактирай/Изтрии всички организации",
			"POLICY_VIEW": "Виж Time Off политиката",
			"POLICY_EDIT": "Редактирай Time Off политиката",
			"CHANGE_SELECTED_EMPLOYEE": "Промени избрания служител",
			"CHANGE_SELECTED_ORGANIZATION": "Промени избраната организация",
			"CHANGE_ROLES_PERMISSIONS": "Промени ролите и Позволенията",
			"ACCESS_PRIVATE_PROJECTS": "Access Private Projects",
			"GROUPS": {
				"GENERAL": "Основни",
				"ADMINISTRATION": "Администрация"
			},
			"ONLY_ADMIN": "These permissions are read-only and enabled only for admin",
			"INSUFFICIENT": "You do not have sufficient permissions. The following permissions are missing:"
		}
	},
	"PROPOSALS_PAGE": {
		"HEADER": "Предложения - управление",
		"STATISTICS": "Статистика",
		"ACCEPTED_PROPOSALS": "Приети предложения",
		"TOTAL_PROPOSALS": "Общо предложения",
		"SUCCESS_RATE": "Успеваемост",
		"REGISTER": {
			"REGISTER_PROPOSALS": "Register Proposal",
			"AUTHOR": "Автор",
			"JOB_POST_URL": "Job Post URL",
			"PICK_A_DATE": "Изберете дата",
			"JOB_POST_CONTENT": "Job Post Content",
			"UPLOAD": "Upload",
			"PROPOSALS_CONTENT": "Proposal Content",
			"REGISTER_PROPOSALS_BUTTON": "Register Proposal"
		},
		"PROPOSAL_DETAILS": {
			"PROPOSAL_DETAILS": "Proposal Details",
			"EDIT": "Редактиране",
			"AUTHOR": "Автор",
			"JOB_POST_URL": "Job Post URL",
			"PROPOSAL_SENT_ON": "Proposal Sent On",
			"STATUS": "Статус",
			"JOB_POST_CONTENT": "Job Post Content",
			"PROPOSAL_CONTENT": "Proposal Content"
		},
		"EDIT_PROPOSAL": {
			"EDIT_PROPOSAL": "Edit Proposal",
			"AUTHOR": "Автор",
			"JOB_POST_URL": "Job Post URL",
			"PROPOSAL_SENT_ON": "Proposal Sent On",
			"JOB_POST_CONTENT": "Job Post Content",
			"PROPOSAL_CONTENT": "Proposal Content",
			"EDIT_PROPOSAL_BUTTON": "Edit Proposal",
			"PLACEHOLDER": {
				"JOB_POST_URL": "Job Post URL"
			}
		}
	},
	"TIME_OFF_PAGE": {
		"HEADER": "Time Off",
		"REQUEST_DAYS_OFF": "Request Days Off",
		"ADD_HOLIDAYS": "Add Holidays",
		"DISPLAY_HOLIDAYS": "Display Holidays",
		"TIME_OFF_SETTINGS": "Time Off Settings",
		"STATUSES": {
			"REQUESTED": "Requested",
			"APPROVED": "Approved",
			"DENIED": "Отказан",
			"ALL": "All"
		},
		"POLICY": {
			"HEADER": "Time Off Policy",
			"ADD_POLICY": "Add Policy",
			"EDIT_POLICY": "Edit Policy",
			"NAME": "Име",
			"REQUIRES_APPROVAL": "Requires Approval",
			"PAID": "Paid"
		}
	},
	"TAGS_PAGE": {
		"HEADER": "Тагове",
		"ADD_TAGS": "Добавяне на таг",
		"EDIT_TAGS": "Редактиране на таг",
		"TAGS_NAME": "Име",
		"TAGS_DESCRIPTION": "Description",
		"TAGS_COLOR": "Color",
		"TAGS_ADD_TAG": "Tag added",
		"TAGS_EDIT_TAG": "Tag edited",
		"TAGS_DELETE_TAG": "Tag deleted"
	},
	"EQUIPMENT_PAGE": {
		"HEADER": "Equipment",
		"ADD_EQUIPMENT": "Add Equipment",
		"EDIT_EQUIPMENT": "Edit Equipment",
		"EQUIPMENT_NAME": "Име",
		"EQUIPMENT_TYPE": "Тип",
		"EQUIPMENT_SN": "SN",
		"EQUIPMENT_MANUFACTURED_YEAR": "Manufactured year",
		"EQUIPMENT_INITIAL_COST": "Initial cost",
		"EQUIPMENT_CURRENCY": "Валута",
		"EQUIPMENT_MAX_SHARE_PERIOD": "Max share period",
		"EQUIPMENT_AUTO_APPROVE": "Auto approve",
		"EQUIPMENT_EDITED": "Equipment edited",
		"EQUIPMENT_DELETED": "Equipment deleted",
		"EQUIPMENT_ADDED": "Equipment added",
		"EQUIPMENT_SAVED": "Equipment saved"
	},
	"TASKS_PAGE": {
		"HEADER": "Tasks",
		"ADD_TASKS": "Add Tasks",
		"EDIT_TASKS": "Edit Tasks",
		"TASKS_TITLE": "Title",
		"TASKS_DESCRIPTION": "Description",
		"TASKS_LOADED": "Tasks loaded",
		"TASK_ADDED": "Task added",
		"TASK_UPDATED": "Task updated",
		"TASK_DELETED": "Task deleted",
		"TASKS_PROJECT": "Проект",
		"TASKS_STATUS": "Статус"
	},
	"USERS_PAGE": {
		"HEADER": "Manage Users for ",
		"ADD_USER": "Add User",
		"ROLE": {
			"ADMIN": "Администратор",
			"MANAGER": "Manager",
			"DATA_ENTRY": "Data Entry",
			"VIEWER": "Viewer",
			"EMPLOYEE": "Служител"
		},
		"EDIT_USER": {
			"HEADER": "Manage User"
		}
	},
	"CONTEXT_MENU": {
		"TIMER": "Страртирай таймер",
		"ADD_INCOME": "Добаветe доход",
		"ADD_EXPENSE": "Добавете разход",
		"INVOICE": "Фактура",
		"PROPOSAL": "Предложение",
		"CONTRACT": "Договор",
		"TEAM": "Team",
		"TASK": "Задача",
		"CLIENT": "Клиент",
		"PROJECT": "Проект",
		"ADD_EMPLOYEE": "Добавяне на служител",
		"CHAT": "Чат за поддръжка",
		"FAQ": "FAQ",
		"HELP": "Помощ"
	},
	"PROFILE_PAGE": {
		"FIRST_NAME": "Име",
		"LAST_NAME": "Фамилия",
		"EMAIL": "Eлектронна поща",
		"PASSWORD": "Парола",
		"REPEAT_PASSWORD": "Repeat Password",
		"ERROR": "Error",
		"SAVE": "Запази"
	},
	"INVITE_PAGE": {
		"USER": {
			"MANAGE": "Manage User Invites for",
			"HEADER": "Invite Users",
			"ACTION": "Invite Users"
		},
		"EMPLOYEE": {
			"MANAGE": "Manage Employee Invites for",
			"HEADER": "Invite Employees",
			"ACTION": "Invite Employees"
		},
		"SENT": "покани изпратени.",
		"IGNORED": "общо покани изпратени. бяха вече поканени и бяха игнорирани.",
		"STATUS": {
			"INVITED": "Invited",
			"EXPIRED": "Expired",
			"ACCEPTED": "Прието"
		}
	},
	"HEADER": {
		"SELECT_EMPLOYEE": "Select Employee",
		"SELECT_A_DATE": "Select A date",
		"SELECT_AN_ORGANIZATION": "Select An Organization"
	},
	"PAGE_NOT_FOUND": {
		"404_PAGE_NOT_FOUND": "404 Page Not Found",
		"TAKE_ME_HOME": "Take me home",
		"THE_PAGE_YOU_WERE_LOOKING_FOR_DOESNT_EXIST": "The page you were looking for doesn't exist"
	},
	"HELP_PAGE": {
		"HELP": "Помощ"
	},
	"ABOUT_PAGE": {
		"ABOUT": "За нас"
	},
	"FOOTER": {
		"BY": "от",
		"RIGHTS_RECERVED": "Всички права запазени.",
		"PRESENT": "Present"
	},
	"TOASTR": {
		"TITLE": {
			"SUCCESS": "Success",
			"ERROR": "Error",
			"WARNING": "Warning"
		},
		"MESSAGE": {
			"PROJECT_LOAD": "Could Not Load Projects",
			"COPIED": "Link copied to clipboard",
			"INVITES_LOAD": "Could Not Load Invites",
			"INVITES_RESEND": "Поканата е изпратена до {{ email }}.",
			"EMPLOYEE_DEPARTMENT_ADDED": "Employee added to department",
			"EMPLOYEE_DEPARTMENT_REMOVED": "Employee removed from department",
			"EMPLOYEE_PROJECT_ADDED": "Employee added to project",
			"EMPLOYEE_PROJECT_REMOVED": "Employee removed from project",
			"EMPLOYEE_CLIENT_ADDED": "Employee added to the client",
			"EMPLOYEE_CLIENT_REMOVED": "Employee removed from the client",
			"EMPLOYEE_EDIT_ERROR": "Error in editing employee",
			"EMPLOYEE_PROFILE_UPDATE": "{{name}} profile updated.",
			"CONFIRM": "Потвърждение",
			"ARE_YOU_SURE_YOU_WANT_TO_RESEND_THE_INVITE_TO": "Are you sure you want to resend the invite to",
			"OK": "OK",
			"CANCEL": "Отказ",
			"ARE_YOU_SURE_YOU_WANT_TO_CHANGE_THE": "Are you sure you want to change the",
			"PERMISSION_UPDATED": "разрешения обновени за",
			"PERMISSION_UPDATE_ERROR": "There was an error in updating the permissions, please refresh & try again",
			"REGISTER_PROPOSAL_NO_EMPLOEE_MSG": "Employee is required!",
			"NEW_ORGANIZATION_PROJECT_INVALID_NAME": "Invalid input",
			"NEW_ORGANIZATION_TEAM_INVALID_NAME": "Team name and members are required",
			"NEW_ORGANIZATION_VENDOR_INVALID_NAME": "Vendor name is required",
			"NEW_ORGANIZATION_POSITION_INVALID_NAME": "Position name is required",
			"NEW_ORGANIZATION_DEPARTMENT_INVALID_NAME": "Department name is required",
			"NEW_ORGANIZATION_CLIENT_INVALID_DATA": "Доход добавен за",
			"NAME_REQUIRED": "Name is required!",
			"EMAIL_REQUIRED": "Email is required!",
			"EMAIL_SHOULD_BE_REAL": "Email should be a real one!",
			"PHONE_REQUIRED": "Phone is required!",
			"PHONE_CONTAINS_ONLY_NUMBERS": "Phone should only contain numbers!"
		}
	},
	"ACCEPT_INVITE": {
		"ACCEPT_INVITE_FORM": {
			"FULL_NAME": "Две имена",
			"ENTER_YOUR_FULL_NAME": "Enter Your Full Name",
			"PASSWORD": "Парола",
			"REPEAT_PASSWORD": "Repeat Password",
			"AGREE_TO": "Agree to",
			"TERMS_AND_CONDITIONS": "Terms & Conditions",
			"COMPLETE_REGISTRATION": "Complete Registration"
		}
	},
	"NOTES": {
		"INCOME": {
			"ADD_INCOME": "Доход добавен за",
			"EDIT_INCOME": "Доход обновен за",
			"DELETE_INCOME": "Доход изтрит за",
			"INCOME_ERROR": "{{ error }}"
		},
		"EXPENSES": {
			"ADD_EXPENSE": "Разход добавен за",
			"OPEN_EDIT_EXPENSE_DIALOG": "Разход променен за",
			"DELETE_EXPENSE": "Разход изтрит за",
			"EXPENSES_ERROR": "{{ error }}"
		},
		"PROPOSALS": {
			"EDIT_PROPOSAL": "Proposal successfuly updated",
			"REGISTER_PROPOSAL": "New proposal registered",
			"REGISTER_PROPOSAL_NO_EMPLOEE_SELECTED": "Please select an employee from the dropdown menu.",
			"REGISTER_PROPOSAL_ERROR": "{{ error }}",
			"DELETE_PROPOSAL": "Proposal deleted successfuly",
			"PROPOSAL_ACCEPTED": "Proposal status updated to Accepted",
			"PROPOSAL_SENT": "Proposal status updated to Sent"
		},
		"POLICY": {
			"ADD_POLICY": "New Time off Policy created!",
			"EDIT_POLICY": "Time off policy edited",
			"DELETE_POLICY": "Policy deleted",
			"ERROR": "{{ error }}"
		},
		"USER": {
			"EDIT_PROFILE": "Your profile has been updated successfully."
		},
		"ORGANIZATIONS": {
			"ADD_NEW_ORGANIZATION": "{{ name }} organization created.",
			"DELETE_ORGANIZATION": "{{ name }} организация е изтрита",
			"ADD_NEW_USER_TO_ORGANIZATION": "добавен към",
			"DELETE_USER_FROM_ORGANIZATION": "зададен като неактивен.",
			"DATA_ERROR": "{{ error }}",
			"EDIT_ORGANIZATIONS_PROJECTS": {
				"ADD_PROJECT": "Нов проект успешно добавен!",
				"REMOVE_PROJECT": "Проект успешно премахнат!",
				"INVALID_PROJECT_NAME": "Please fill in the name of your project"
			},
			"EDIT_ORGANIZATIONS_TEAM": {
				"ADD_NEW_TEAM": "Нов екип успешно добавен!",
				"EDIT_EXISTING_TEAM": "Екип успешно обновен!",
				"INVALID_TEAM_NAME": "Please add a Team name and at least one member",
				"REMOVE_TEAM": "Екип успешно премахнат!"
			},
			"EDIT_ORGANIZATIONS_VENDOR": {
				"ADD_VENDOR": "Нов доставчик успешно добавен!",
				"REMOVE_VENDOR": "Доставчик успешно премахнат!",
				"INVALID_VENDOR_NAME": "Моля, добавете име на доставчик"
			},
			"EDIT_ORGANIZATIONS_POSITIONS": {
				"ADD_POSITION": "Нова позиция {{ name }} успешно добавена!",
				"REMOVE_POSITION": "Позиция {{ name }} успешно премахната!",
				"INVALID_POSITION_NAME": "Please add a Position name"
			},
			"EDIT_ORGANIZATIONS_DEPARTMENTS": {
				"ADD_DEPARTMENT": "{{ name }} отдел успешно създаден!",
				"REMOVE_DEPARTMENT": "{{ name }} отдел успешно премахнат!",
				"INVALID_DEPARTMENT_NAME": "Please add a Department name"
			},
			"EDIT_ORGANIZATIONS_CLIENTS": {
				"ADD_CLIENT": "Нов клиент {{ name }} успешно добавен!",
				"REMOVE_CLIENT": "Клиентът {{ name }} е успешно премахнат!",
				"INVALID_CLIENT_DATA": "Please check the Name, Primary Email and Primary Phone of your client",
				"INVITE_CLIENT": "Invitation email sent to {{ name }}.",
				"INVITE_CLIENT_ERROR": "Some error occurred while trying to invite client.",
				"EMAIL_EXISTS": "This client email already exists as a user"
			}
		},
		"DANGER_ZONE": {
			"DELETE_ACCOUNT_WRONG_DATA": "Wrong input! Pleace try again.",
			"ACCOUNT_DELETED": "Your account was deleted successfully!",
			"RECORD_TYPE": "If Yes, please type 'REMOVE ALL DATA' to confirm."
		}
	}
}<|MERGE_RESOLUTION|>--- conflicted
+++ resolved
@@ -126,14 +126,11 @@
 			"ENABLE_DISABLE_INVITES": "Включване / Изключване на Поканите",
 			"ALLOW_USER_INVITES": "Позволи на юзърите да изпращат покани",
 			"INVITE_EXPIRY_PERIOD": "Период на изтичане на поканите (в дни)",
-<<<<<<< HEAD
-			"EMPLOYMENT_TYPES": ""
-=======
+			"EMPLOYMENT_TYPES": "",
 			"OFFER_DATE": "Offer Date (optional)",
 			"ACCEPT_DATE": "Дата на приемане (опция)",
 			"REJECT_DATE": "Дата на отказ (опция)",
 			"EMAIL_INVITATION": "Enter email to send invitation"
->>>>>>> de9c1452
 		},
 		"PLACEHOLDERS": {
 			"NAME": "Име",
