--- conflicted
+++ resolved
@@ -217,14 +217,7 @@
 			organization
 		);
 		this.imageUpdateButton = false;
-<<<<<<< HEAD
-		this.toastrService.primary(
-			this.getTranslation('PUBLIC_PAGE.IMAGE_UPDATED'),
-			this.getTranslation('TOASTR.TITLE.SUCCESS')
-		);
-=======
 		this.toastrService.success('TOASTR.MESSAGE.IMAGE_UPDATED');
->>>>>>> 51f425dc
 	}
 
 	async editPage() {
@@ -247,20 +240,11 @@
 						result
 					);
 					this.getPublicOrganization();
-<<<<<<< HEAD
-					this.toastrService.primary(
-						this.getTranslation(
-							'TOASTR.MESSAGE.ORGANIZATION_PAGE_UPDATED',
-							{ name: this.organization.name }
-						),
-						this.getTranslation('TOASTR.TITLE.SUCCESS')
-=======
 					this.toastrService.success(
 						'TOASTR.MESSAGE.ORGANIZATION_PAGE_UPDATED',
 						{
 							name: this.organization.name
 						}
->>>>>>> 51f425dc
 					);
 				}
 			});
