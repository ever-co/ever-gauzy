/**
 * @license
 * Copyright Akveo. All Rights Reserved.
 * Licensed under the MIT License. See License.txt in the project root for license information.
 */
import { AfterViewInit, Component, OnInit } from '@angular/core';
import { Router, ActivatedRoute, NavigationEnd } from '@angular/router';
import { LangChangeEvent, TranslateService } from '@ngx-translate/core';
import { UntilDestroy, untilDestroyed } from '@ngneat/until-destroy';
import { filter, map, mergeMap, take, tap } from 'rxjs';
import { pluck, union } from 'underscore';
import { IDateRangePicker, ILanguage, LanguagesEnum } from '@gauzy/contracts';
import { distinctUntilChange, isNotEmpty } from '@gauzy/common-angular';
import { AnalyticsService, JitsuService, SeoService } from './@core/services';
import {
	DateRangePickerBuilderService,
	DEFAULT_DATE_PICKER_CONFIG,
	DEFAULT_SELECTOR_VISIBILITY,
	LanguagesService,
	SelectorBuilderService,
	Store
} from './@core/services';
import { environment } from '../environments/environment';
<<<<<<< HEAD
import { JitsuService } from './@core/services/analytics/jitsu.service';
import { IDatePickerConfig, ISelectorVisibility } from './@core/services/selector-builder/selector-builder-types';
=======
>>>>>>> e03c43eb

@UntilDestroy({ checkProperties: true })
@Component({
	selector: 'ga-app',
	template: '<router-outlet *ngIf="!loading"></router-outlet>'
})
export class AppComponent implements OnInit, AfterViewInit {
	//
	public loading: boolean = true;

	constructor(
		private readonly jitsuService: JitsuService,
		private readonly analytics: AnalyticsService,
		private readonly seoService: SeoService,
		private readonly store: Store,
		private readonly languagesService: LanguagesService,
		public readonly translate: TranslateService,
		private readonly router: Router,
		private readonly activatedRoute: ActivatedRoute,
		public readonly selectorBuilderService: SelectorBuilderService,
		private readonly dateRangePickerBuilderService: DateRangePickerBuilderService
	) {
		this.getActivateRouterDataEvent();
	}

	/**
	 *
	 */
	ngOnInit() {
		if (environment.CHATWOOT_SDK_TOKEN) {
			this.loadChatwoot(document, 'script');
		}

		/**
		 * Track page views using analytics service.
		 */
		this.analytics.trackPageViews();

		/**
		 * Track page views using Jitsu service.
		 */
		this.jitsuService.trackPageViews();

		/**
		 * Track changes in canonical URLs for SEO purposes.
		 */
		this.seoService.trackCanonicalChanges();

		/**
		 * Observable that emits when system languages change.
		 */
		const systemLanguages$ = this.store.systemLanguages$.pipe(distinctUntilChange(), untilDestroyed(this), take(1));
		// Subscribe to changes in system languages
		systemLanguages$.subscribe((languages: ILanguage[]) => {
			// Returns the language code name from the browser, e.g., "en", "bg", "he", "ru"
			const browserLang = this.translate.getBrowserLang();

			// Gets default enum languages, e.g., "en", "bg", "he", "ru"
			const defaultLanguages: string[] = Object.values(LanguagesEnum);

			// Gets system languages
			let systemLanguages: string[] = pluck(languages, 'code');
			systemLanguages = union(systemLanguages, defaultLanguages);

			// Sets the default language to use as a fallback, e.g., "en"
			this.translate.setDefaultLang(LanguagesEnum.ENGLISH);

			// Get preferredLanguage if it exists
			const preferredLanguage = this.store?.user?.preferredLanguage ?? this.store.preferredLanguage ?? null;

			// Use browser language as the primary language, if not found then use the system default language (e.g., "en")
			const selectedLanguage =
				preferredLanguage ?? (systemLanguages.includes(browserLang) ? browserLang : LanguagesEnum.ENGLISH);

			// Set the selected language
			this.translate.use(selectedLanguage);

			/**
			 * It also sets the loading flag to false after language change.
			 */
			this.translate.onLangChange.subscribe((langChangeEvent: LangChangeEvent) => {
				// Set the loading flag to false after the language change
				this.loading = false;
			});
		});

		if (Number(this.store.serverConnection) === 0) {
			this.loading = false;
		}
	}

	/**
	 * Executes the `loadLanguages` method after the view has been initialized.
	 */
	async ngAfterViewInit() {
		await this.loadLanguages();
	}

	/**
	 * Asynchronously loads system languages from the service and filters them.
	 */
	private async loadLanguages() {
		// Fetch system languages from the service
		const { items = [] } = await this.languagesService.getSystemLanguages();

		// Filter languages to include only system languages
		const systemLanguages = items.filter((item: ILanguage) => item.is_system);

		// Store the filtered system languages in the store
		this.store.systemLanguages = systemLanguages || [];
	}

	/**
	 * Dynamically loads the Chatwoot SDK.
	 *
	 * @param document - The document object.
	 * @param tagName - The HTML tag name.
	 */
	private loadChatwoot(document: Document, tagName: string) {
		const chatwootBaseUrl = 'https://app.chatwoot.com';

		// Create a script element
		const scriptElement = document.createElement(tagName) as HTMLScriptElement;

		// Set the source URL for the Chatwoot SDK script
		scriptElement.src = `${chatwootBaseUrl}/packs/js/sdk.js`;

		// Insert the script element before the first script element in the document
		document.head.insertBefore(scriptElement, document.head.firstChild);

		// Set the function to be executed once the script is loaded
		scriptElement.onload = () => {
			// Run the Chatwoot SDK with the specified website token and base URL
			window['chatwootSDK'].run({
				websiteToken: environment.CHATWOOT_SDK_TOKEN,
				baseUrl: chatwootBaseUrl
			});
		};
	}

	/**
	 * Subscribe to router events related to activating routes.
	 * Handles updating Date Range Picker, Date Picker Config, and Selector visibility based on route data.
	 */
	getActivateRouterDataEvent() {
		this.router.events
			.pipe(
				// Filter for NavigationEnd events
				filter((event) => event instanceof NavigationEnd),
				// Map to the activated route
				map(() => this.activatedRoute),
				// Traverse to the primary outlet route
				map((route) => {
					while (route.firstChild) route = route.firstChild;
					return route;
				}),
				// Filter for routes in the primary outlet
				filter((route) => route.outlet === 'primary'),
				// MergeMap to the route data
				mergeMap((route) => route.data),
				/**
				 * Set Date Range Picker Default Unit and Config
				 */
				tap(
					({
						datePicker,
						dates
					}: {
						datePicker: IDatePickerConfig;
						dates: IDateRangePicker;
						selectors: ISelectorVisibility;
					}) => {
<<<<<<< HEAD
						if (isNotEmpty(dates)) {
							this.dateRangePickerBuilderService.setDateRangePicker(dates);
						}
						// Set Date Range Picker Default Unit
						const datePickerConfig = Object.assign({}, DEFAULT_DATE_PICKER_CONFIG, datePicker);
=======
						// Set Date Range Picker Default Unit
						const datePickerConfig = Object.assign({}, DEFAULT_DATE_PICKER_CONFIG, datePicker);
						if (isNotEmpty(dates)) {
							this.dateRangePickerBuilderService.setDateRangePicker(dates);
						}
>>>>>>> e03c43eb
						this.dateRangePickerBuilderService.setDatePickerConfig(datePickerConfig);
					}
				),
				// Set selectors' visibility
				tap(({ selectors }: { selectors?: ISelectorVisibility }) => {
					// Iterate through the visibility settings for selectors
					Object.entries(Object.assign({}, DEFAULT_SELECTOR_VISIBILITY, selectors)).forEach(([id, value]) => {
						// Set the visibility for each selector based on the provided or default value
						this.selectorBuilderService.setSelectorsVisibility(
							id,
							typeof selectors === 'boolean' ? selectors : value
						);
					});
					// Retrieve and get the updated selectors' visibility
					this.selectorBuilderService.getSelectorsVisibility();
				}),
				// Automatically unsubscribe when the component is destroyed
				untilDestroyed(this)
			)
			.subscribe();
	}
}<|MERGE_RESOLUTION|>--- conflicted
+++ resolved
@@ -21,11 +21,7 @@
 	Store
 } from './@core/services';
 import { environment } from '../environments/environment';
-<<<<<<< HEAD
-import { JitsuService } from './@core/services/analytics/jitsu.service';
 import { IDatePickerConfig, ISelectorVisibility } from './@core/services/selector-builder/selector-builder-types';
-=======
->>>>>>> e03c43eb
 
 @UntilDestroy({ checkProperties: true })
 @Component({
@@ -198,19 +194,11 @@
 						dates: IDateRangePicker;
 						selectors: ISelectorVisibility;
 					}) => {
-<<<<<<< HEAD
 						if (isNotEmpty(dates)) {
 							this.dateRangePickerBuilderService.setDateRangePicker(dates);
 						}
 						// Set Date Range Picker Default Unit
 						const datePickerConfig = Object.assign({}, DEFAULT_DATE_PICKER_CONFIG, datePicker);
-=======
-						// Set Date Range Picker Default Unit
-						const datePickerConfig = Object.assign({}, DEFAULT_DATE_PICKER_CONFIG, datePicker);
-						if (isNotEmpty(dates)) {
-							this.dateRangePickerBuilderService.setDateRangePicker(dates);
-						}
->>>>>>> e03c43eb
 						this.dateRangePickerBuilderService.setDatePickerConfig(datePickerConfig);
 					}
 				),
