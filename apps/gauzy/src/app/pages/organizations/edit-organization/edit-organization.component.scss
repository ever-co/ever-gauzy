@import "themes";
@import "var";

:host .card-scroll {
    background-color: nb-theme(gauzy-card-2);

    & .header {
        padding-left: 20px;
        padding-right: 20px;
        padding-top: 25px;
        border-bottom: none;
    }

    & .header-container {
        display: flex;
        justify-content: space-between;
        align-items: center;
    }

<<<<<<< HEAD
    :host .org-image {
        margin-left: 0 !important;
        width: 48px;
        height: 48px;
        @include nb-rtl(margin-left, 17px !important);
        @include nb-ltr(margin-right, 17px !important);        
=======
    .org-image {
        width: 48px;
        height: 48px;
        @include nb-ltr(margin-right, 17px !important);
        @include nb-ltr(margin-left, 0px !important);
        @include nb-rtl(margin-right, 0px !important);
        @include nb-rtl(margin-left, 17px !important);
>>>>>>> af3c01a3
    }
    .org-name {
        font-size: 14px !important;
        font-style: normal;
        font-weight: 600 !important;
        line-height: 17px;
        letter-spacing: 0em;
        margin-bottom: 3px;
    }
    .org-position {
        font-size: 12px !important;
        font-style: normal;
        font-weight: 400;
        line-height: 15px;
        letter-spacing: 0em;
    }

    & .edit-public-page {
        display: flex;
        flex-direction: row;
        justify-content: center;
        align-items: center;
        padding: 2px 12px;
        box-sizing: border-box;
        border-radius: nb-theme(button-rectangle-border-radius);
        border: 2px solid nb-theme(color-primary-transparent-default);
        font-size: 12px;
        font-style: normal;
        font-weight: 600;
        line-height: 11px;
        letter-spacing: 0em;
        text-align: left;
        color: nb-theme(text-primary-color);
        cursor: pointer;
    }

    & nb-card-body {
        padding: 0;
    }
}

// old styles
.edit-icon {
    margin-left: 30px;
    position: relative;
    width: 36px;

    svg {
        position: absolute;
    }

    nb-icon {
        position: absolute;
    }
}

.org-details {
    .edit-public-page {
        cursor: pointer;
        color: #027ad6;
        padding-top: 3px;
    }
}

.setting-name {
    font-size: 24px;
    font-weight: bold;
}

.body-header {
    display: flex;
    justify-content: space-between;
    align-items: center;
    margin-bottom: 35px;
}

.mutation-card.setting-block {
    background: #eaf3fc;
}

.transparent {
    opacity: 0.7;
}

.settings-body {
    padding: 35px;
}

.sub-header {
    margin-bottom: 20px;
    font-weight: bold;
}

.header-content {
    display: flex;
    .header-info {
        display: flex;
        justify-content: space-between;
        align-items: center;
        width: 560px;
        padding-left: 30px;
    }
}

@include respond(sm) {
    .header .header-container {
        flex-direction: column;
        align-items: flex-start;
    }
    .org-image {
        margin-bottom: 10px;
    }
}

:host{
    nb-card{
        height: unset;
    }
}<|MERGE_RESOLUTION|>--- conflicted
+++ resolved
@@ -17,14 +17,6 @@
         align-items: center;
     }
 
-<<<<<<< HEAD
-    :host .org-image {
-        margin-left: 0 !important;
-        width: 48px;
-        height: 48px;
-        @include nb-rtl(margin-left, 17px !important);
-        @include nb-ltr(margin-right, 17px !important);        
-=======
     .org-image {
         width: 48px;
         height: 48px;
@@ -32,7 +24,6 @@
         @include nb-ltr(margin-left, 0px !important);
         @include nb-rtl(margin-right, 0px !important);
         @include nb-rtl(margin-left, 17px !important);
->>>>>>> af3c01a3
     }
     .org-name {
         font-size: 14px !important;
