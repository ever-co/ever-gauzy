import { Component, OnInit, OnDestroy, ViewChild } from '@angular/core';
import { Router } from '@angular/router';
import { FormBuilder, FormGroup, Validators } from '@angular/forms';
import { IOrganization } from '@gauzy/models';
import { OrganizationsService } from '../../../../../@core/services/organizations.service';
import { OrganizationEditStore } from '../../../../../@core/services/organization-edit-store.service';
import { filter, tap } from 'rxjs/operators';
import { TranslationBaseComponent } from '../../../../../@shared/language-base/translation-base.component';
import { TranslateService } from '@ngx-translate/core';
import { UntilDestroy, untilDestroyed } from '@ngneat/until-destroy';
import { Store } from '../../../../../@core/services/store.service';
import { LocationFormComponent } from '../../../../../@shared/forms/location';
import { LeafletMapComponent } from '../../../../../@shared/forms/maps/leaflet/leaflet.component';
import { LatLng } from 'leaflet';
import { ToastrService } from 'apps/gauzy/src/app/@core/services/toastr.service';

@UntilDestroy({ checkProperties: true })
@Component({
	selector: 'ga-edit-org-location',
	templateUrl: './edit-organization-location.component.html',
	styleUrls: ['./edit-organization-location.component.scss']
})
export class EditOrganizationLocationComponent
	extends TranslationBaseComponent
	implements OnInit, OnDestroy {
	organization: IOrganization;
	country: string;
	readonly form: FormGroup = LocationFormComponent.buildForm(this.fb);

	@ViewChild('locationFormDirective')
	locationFormDirective: LocationFormComponent;

	@ViewChild('leafletTemplate')
	leafletTemplate: LeafletMapComponent;

	constructor(
		private router: Router,
		private fb: FormBuilder,
		private organizationService: OrganizationsService,
		private toastrService: ToastrService,
		private organizationEditStore: OrganizationEditStore,
		private store: Store,
		readonly translateService: TranslateService
	) {
		super(translateService);
	}

	ngOnInit(): void {
		this.store.selectedOrganization$
			.pipe(
				filter((organization) => !!organization),
				tap((organization) => (this.organization = organization)),
				untilDestroyed(this)
			)
			.subscribe((organization) => {
				this._loadOrganizationData(organization);
			});
		this.setValidator();
	}

	async updateOrganizationSettings() {
		const { tenantId } = this.store.user;
		const { id: organizationId } = this.organization;

		const location = this.locationFormDirective.getValue();
		const { coordinates } = location['loc'];
		delete location['loc'];

		const [latitude, longitude] = coordinates;
		const contact = {
			...{ organizationId, tenantId },
			...location,
			...{ latitude, longitude }
		};
		const contactData = {
			...this.form.value,
			contact
		};

		this.organizationService.update(this.organization.id, contactData);
<<<<<<< HEAD
		this.toastrService.primary(
			this.getTranslation(
				'TOASTR.MESSAGE.ORGANIZATION_LOCATION_UPDATED',
				{ name: this.organization.name }
			),
			this.getTranslation('TOASTR.TITLE.SUCCESS')
=======
		this.toastrService.success(
			`TOASTR.MESSAGE.ORGANIZATION_LOCATION_UPDATED`,
			{
				name: this.organization.name
			}
>>>>>>> 51f425dc
		);
		this.goBack();
	}

	goBack() {
		this.router.navigate([
			`/pages/organizations/edit/${this.organization.id}`
		]);
	}

	//Initialize form
	private _initializeForm() {
		setTimeout(() => {
			if (!this.organization) {
				return;
			}

			const organization: IOrganization = this.organization;
			const { contact } = organization;
			if (contact) {
				this.locationFormDirective.setValue({
					country: contact.country,
					city: contact.city,
					postcode: contact.postcode,
					address: contact.address,
					address2: contact.address2,
					loc: {
						type: 'Point',
						coordinates: [contact.latitude, contact.longitude]
					}
				});
			}
		}, 200);
	}

	private async _loadOrganizationData(organization) {
		if (!organization) {
			return;
		}
		const id = organization.id;
		const { tenantId } = this.store.user;
		const { items } = await this.organizationService.getAll(
			['contact', 'tags'],
			{ id, tenantId }
		);
		this.organization = items[0];
		this._initializeForm();
		this.organizationEditStore.selectedOrganization = this.organization;
	}

	/*
	 * Google Place and Leaflet Map Coordinates Changed Event Emitter
	 */
	onCoordinatesChanges(
		$event: google.maps.LatLng | google.maps.LatLngLiteral
	) {
		const {
			loc: { coordinates }
		} = this.locationFormDirective.getValue();
		const [lat, lng] = coordinates;
		this.leafletTemplate.addMarker(new LatLng(lat, lng));
	}

	/*
	 * Leaflet Map Click Event Emitter
	 */
	onMapClicked(latlng: LatLng) {
		const { lat, lng }: LatLng = latlng;
		const location = this.locationFormDirective.getValue();
		this.locationFormDirective.setValue({
			...location,
			country: '',
			loc: {
				type: 'Point',
				coordinates: [lat, lng]
			}
		});
		this.locationFormDirective.onCoordinatesChanged();
	}

	setValidator(): void {
		if (!this.form) {
			return;
		}
		this.form.get('country').setValidators([Validators.required]);
		this.form.get('city').setValidators([Validators.required]);
		this.form.get('address').setValidators([Validators.required]);
		this.form.get('address2').setValidators([Validators.required]);
		this.form.get('postcode').setValidators([Validators.required]);
		this.form.updateValueAndValidity();
	}

	/*
	 * Google Place Geometry Changed Event Emitter
	 */
	onGeometrySend(geometry: any) {}

	ngOnDestroy(): void {}
}<|MERGE_RESOLUTION|>--- conflicted
+++ resolved
@@ -78,20 +78,11 @@
 		};
 
 		this.organizationService.update(this.organization.id, contactData);
-<<<<<<< HEAD
-		this.toastrService.primary(
-			this.getTranslation(
-				'TOASTR.MESSAGE.ORGANIZATION_LOCATION_UPDATED',
-				{ name: this.organization.name }
-			),
-			this.getTranslation('TOASTR.TITLE.SUCCESS')
-=======
 		this.toastrService.success(
 			`TOASTR.MESSAGE.ORGANIZATION_LOCATION_UPDATED`,
 			{
 				name: this.organization.name
 			}
->>>>>>> 51f425dc
 		);
 		this.goBack();
 	}
