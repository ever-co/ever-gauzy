--- conflicted
+++ resolved
@@ -45,12 +45,8 @@
 	public: Boolean = true;
 	tags: Tag[] = [];
 	organizationId: string;
-<<<<<<< HEAD
-	clients: Object[] = [];
+	organizationContacts: Object[] = [];
 	owners: string[] = Object.values(ProjectOwnerEnum);
-=======
-	organizationContacts: Object[] = [];
->>>>>>> bf2d14d5
 
 	constructor(
 		private readonly fb: FormBuilder,
@@ -103,17 +99,10 @@
 		this.form = this.fb.group({
 			tags: [this.project ? (this.tags = this.project.tags) : ''],
 			public: this.project ? this.project.public : this.public,
-<<<<<<< HEAD
 			name: [this.project ? this.project.name : '', Validators.required],
-			client: [
-				this.project && this.project.client
-					? this.project.client.name
-=======
-			name: [this.project ? this.project.name : ''],
 			organizationContact: [
 				this.project && this.project.organizationContact
 					? this.project.organizationContact
->>>>>>> bf2d14d5
 					: ''
 			],
 			billing: [this.project ? this.project.billing : 'RATE'],
@@ -151,14 +140,8 @@
 				id: this.project ? this.project.id : undefined,
 				organizationId: this.organization.id,
 				name: this.form.value['name'],
-<<<<<<< HEAD
-				client: this.form.value['client'].clientId,
+				organizationContact: this.form.value['organizationContact'].organizationContactId,
 				billing: this.form.value['billing'],
-=======
-				organizationContact: this.form.value['organizationContact']
-					.organizationContactId,
-				type: this.form.value['type'],
->>>>>>> bf2d14d5
 				currency: this.form.value['currency'] || this.defaultCurrency,
 				startDate: this.form.value['startDate'],
 				endDate: this.form.value['endDate'],
