import {
	AfterViewInit,
	ChangeDetectorRef,
	Component,
	OnDestroy,
	OnInit
} from '@angular/core';
import { FormBuilder, FormGroup, Validators } from '@angular/forms';
import {
	ICurrency,
	IOrganization,
	ITag,
	OrganizationAction
} from '@gauzy/models';
import { OrganizationEditStore } from '../../../../../@core/services/organization-edit-store.service';
import { filter, first } from 'rxjs/operators';
import { EmployeesService } from '../../../../../@core/services';
import { OrganizationsService } from '../../../../../@core/services/organizations.service';
import { TranslationBaseComponent } from '../../../../../@shared/language-base/translation-base.component';
import { TranslateService } from '@ngx-translate/core';
import { Router } from '@angular/router';
import { UntilDestroy, untilDestroyed } from '@ngneat/until-destroy';
import { Store } from '../../../../../@core/services/store.service';
import { ErrorHandlingService } from 'apps/gauzy/src/app/@core/services/error-handling.service';
import { ToastrService } from 'apps/gauzy/src/app/@core/services/toastr.service';

@UntilDestroy({ checkProperties: true })
@Component({
	selector: 'ga-edit-org-main',
	templateUrl: './edit-organization-main.component.html',
	styleUrls: ['./edit-organization-main.component.scss']
})
export class EditOrganizationMainComponent
	extends TranslationBaseComponent
	implements OnInit, OnDestroy, AfterViewInit {
	organization: IOrganization;
	imageUrl: string;
	hoverState: boolean;
	employeesCount: number;
	form: FormGroup;
	tags: ITag[] = [];
	selectedTags: any;
	currency: string;

	constructor(
		private router: Router,
		private fb: FormBuilder,
		private employeesService: EmployeesService,
		private organizationService: OrganizationsService,
		private toastrService: ToastrService,
		private organizationEditStore: OrganizationEditStore,
		readonly translateService: TranslateService,
		private store: Store,
		private cdr: ChangeDetectorRef,
		private errorHandler: ErrorHandlingService
	) {
		super(translateService);
	}

	updateImageUrl(url: string) {
		this.imageUrl = url;
	}

	handleImageUploadError(event: any) {}

	ngOnInit(): void {
		this.store.selectedOrganization$
			.pipe(
				filter((organization) => !!organization),
				untilDestroyed(this)
			)
			.subscribe((organization) => {
				this.imageUrl = organization.imageUrl;
				this._loadOrganizationData(organization);
			});
	}

	ngOnDestroy(): void {}

	ngAfterViewInit() {
		this.cdr.detectChanges();
	}

	private async loadEmployeesCount() {
		if (!this.organization) {
			return;
		}
		const { tenantId } = this.store.user;
		const { id: organizationId } = this.organization;
		const { total } = await this.employeesService
			.getAll([], { organizationId, tenantId })
			.pipe(first())
			.toPromise();

		this.employeesCount = total;
	}

	async updateOrganizationSettings() {
		try {
			this.organizationService
				.update(this.organization.id, {
					imageUrl: this.imageUrl,
					...this.form.getRawValue()
				})
				.then((organization: IOrganization) => {
					this.organizationEditStore.organizationAction = {
						organization,
						action: OrganizationAction.UPDATED
					};
<<<<<<< HEAD
					this.toastrService.primary(
						this.getTranslation(
							'TOASTR.MESSAGE.ORGANIZATION_INFO_UPDATED',
							{ name: this.organization.name }
						),
						this.getTranslation('TOASTR.TITLE.SUCCESS')
=======
					this.toastrService.success(
						`TOASTR.MESSAGE.MAIN_ORGANIZATION_UPDATED`,
						{
							name: this.organization.name
						}
>>>>>>> 51f425dc
					);
					this.goBack();
				})
				.catch((error) => {
					this.errorHandler.handleError(error);
				});
		} catch (error) {
			this.errorHandler.handleError(error);
		}
	}

	goBack() {
		this.router.navigate([`/pages/organizations`]);
	}

	private _initializeForm() {
		this.form = this.fb.group({
			tags: [''],
			currency: ['', Validators.required],
			name: ['', Validators.required],
			officialName: [''],
			profile_link: [''],
			taxId: [''],
			registrationDate: [''],
			website: ['']
		});
		setTimeout(() => {
			this._setValues();
		}, 100);
	}

	private _setValues() {
		if (!this.organization) {
			return;
		}
		this.form.setValue({
			tags: this.organization.tags,
			currency: this.organization.currency,
			name: this.organization.name,
			officialName: this.organization.officialName,
			profile_link: this.organization.profile_link,
			taxId: this.organization.taxId,
			registrationDate: this.organization.registrationDate
				? new Date(this.organization.registrationDate)
				: null,
			website: this.organization.website
		});
		this.form.updateValueAndValidity();
		this.currency = this.organization.currency;
		this.tags = this.form.get('tags').value || [];
	}

	private async _loadOrganizationData(organization) {
		if (!organization) {
			return;
		}
		const id = organization.id;
		const { tenantId } = this.store.user;
		const { items } = await this.organizationService.getAll(
			['contact', 'tags'],
			{
				id,
				tenantId
			}
		);
		this.organization = items[0];
		this.organizationEditStore.selectedOrganization = this.organization;

		this.loadEmployeesCount();
		this._initializeForm();
	}

	selectedTagsEvent(currentSelection: ITag[]) {
		this.form.get('tags').setValue(currentSelection);
	}

	/*
	 * On Changed Currency Event Emitter
	 */
	currencyChanged($event: ICurrency) {}
}<|MERGE_RESOLUTION|>--- conflicted
+++ resolved
@@ -107,20 +107,11 @@
 						organization,
 						action: OrganizationAction.UPDATED
 					};
-<<<<<<< HEAD
-					this.toastrService.primary(
-						this.getTranslation(
-							'TOASTR.MESSAGE.ORGANIZATION_INFO_UPDATED',
-							{ name: this.organization.name }
-						),
-						this.getTranslation('TOASTR.TITLE.SUCCESS')
-=======
 					this.toastrService.success(
 						`TOASTR.MESSAGE.MAIN_ORGANIZATION_UPDATED`,
 						{
 							name: this.organization.name
 						}
->>>>>>> 51f425dc
 					);
 					this.goBack();
 				})
