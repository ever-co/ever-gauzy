<nb-card class="main">
	<nb-card-header class="d-flex">
		<h3>
			{{ 'PROPOSALS_PAGE.REGISTER.REGISTER_PROPOSALS' | translate }}
		</h3>
	</nb-card-header>

	<nb-card-body>
		<form [formGroup]="form" *ngIf="form">
			<div class="row">
				<div class="col-sm-4">
					<div class="form-group">
						<label class="label">
							{{
								'PROPOSALS_PAGE.REGISTER.AUTHOR' | translate
							}}</label
						>
						<ga-employee-selector
							#employeeSelector
							[skipGlobalChange]="true"
							id="authorInput"
							class="employees"
						>
						</ga-employee-selector>
					</div>
				</div>
				<div class="col-sm-4">
					<div class="form-group">
						<label class="label"
							>{{
								'PROPOSALS_PAGE.REGISTER.JOB_POST_URL'
									| translate
							}}
						</label>
						<input
							nbInput
							fullWidth
							type="text"
							placeholder="{{
								'PROPOSALS_PAGE.REGISTER.JOB_POST_URL'
									| translate
							}}"
							formControlName="jobPostUrl"
							autocomplete="on"
						/>
					</div>
				</div>
				<div class="col-sm-4">
					<div class="form-group">
						<label class="label"
							>{{
								'PROPOSALS_PAGE.REGISTER.PICK_A_DATE'
									| translate
							}}
						</label>
						<input
							formControlName="valueDate"
							nbInput
							fullWidth
							placeholder="{{
								'PROPOSALS_PAGE.REGISTER.PICK_A_DATE'
									| translate
							}}"
							[nbDatepicker]="formpicker"
						/>
						<nb-datepicker #formpicker></nb-datepicker>
					</div>
				</div>
				<div class="col-sm-6">
					<nb-card>
						<nb-card-header>
							{{
								'PROPOSALS_PAGE.REGISTER.JOB_POST_CONTENT'
									| translate
							}}
						</nb-card-header>
						<nb-card-body>
							<ckeditor
<<<<<<< HEAD
								[config]="{
									width: '100%',
									height: '320'
								}"
							></ckeditor>
						</nb-card-body>
					</nb-card>
					<!-- <div class="form-group">
						<label class="label"
							>
						</label>
						<textarea
							nbInput
							fullWidth
							rows="12"
							type="text"
							placeholder="{{
								'PROPOSALS_PAGE.REGISTER.JOB_POST_CONTENT'
									| translate
							}}"
							formControlName="jobPostContent"
							autocomplete="on"
						></textarea>
						<button class="upload-btn" nbButton status="primary">
							{{ 'PROPOSALS_PAGE.REGISTER.UPLOAD' | translate }}
						</button>
					</div> -->
=======
								formControlName="jobPostContent"
								[config]="{
									width: '100%',
									height: '320',
									extraPlugins: 'divarea'
								}"
							>
							</ckeditor>
						</nb-card-body>
					</nb-card>
>>>>>>> 194b2091
				</div>
				<div div class="col-sm-6">
					<nb-card>
						<nb-card-header>
							{{
<<<<<<< HEAD
								'PROPOSALS_PAGE.REGISTER.PROPOSALS_CONTENT'
									| translate
							}}
						</nb-card-header>
						<nb-card-body>
							<ckeditor
								[config]="{
									width: '100%',
									height: '320'
								}"
							></ckeditor>
						</nb-card-body>
					</nb-card>
					<!-- <div class="form-group">
						<label class="label"
							>{{
								'PROPOSALS_PAGE.REGISTER.PROPOSALS_CONTENT'
									| translate
							}}
						</label>
						<textarea
							nbInput
							rows="12"
							fullWidth
							type="text"
							placeholder="{{
								'PROPOSALS_PAGE.REGISTER.PROPOSALS_CONTENT'
									| translate
							}}"
							formControlName="proposalContent"
							autocomplete="on"
						></textarea>
						<button class="upload-btn" nbButton status="primary">
							{{ 'PROPOSALS_PAGE.REGISTER.UPLOAD' | translate }}
						</button>
					</div> -->
=======
								'PROPOSALS_PAGE.REGISTER.PROPOSALS_CONTENT'
									| translate
							}}
						</nb-card-header>
						<nb-card-body>
							<ckeditor
								formControlName="proposalContent"
								[config]="{
									width: '100%',
									height: '320',
									extraPlugins: 'divarea'
								}"
							></ckeditor>
						</nb-card-body>
					</nb-card>
>>>>>>> 194b2091
				</div>
			</div>
		</form>
	</nb-card-body>
	<nb-card-footer class="text-right">
		<button
			[disabled]="form.invalid"
			(click)="registerProposal()"
			class="register-btn"
			status="success"
			nbButton
		>
			{{ 'PROPOSALS_PAGE.REGISTER.REGISTER_PROPOSALS' | translate }}
		</button>
	</nb-card-footer>
</nb-card><|MERGE_RESOLUTION|>--- conflicted
+++ resolved
@@ -76,35 +76,6 @@
 						</nb-card-header>
 						<nb-card-body>
 							<ckeditor
-<<<<<<< HEAD
-								[config]="{
-									width: '100%',
-									height: '320'
-								}"
-							></ckeditor>
-						</nb-card-body>
-					</nb-card>
-					<!-- <div class="form-group">
-						<label class="label"
-							>
-						</label>
-						<textarea
-							nbInput
-							fullWidth
-							rows="12"
-							type="text"
-							placeholder="{{
-								'PROPOSALS_PAGE.REGISTER.JOB_POST_CONTENT'
-									| translate
-							}}"
-							formControlName="jobPostContent"
-							autocomplete="on"
-						></textarea>
-						<button class="upload-btn" nbButton status="primary">
-							{{ 'PROPOSALS_PAGE.REGISTER.UPLOAD' | translate }}
-						</button>
-					</div> -->
-=======
 								formControlName="jobPostContent"
 								[config]="{
 									width: '100%',
@@ -115,50 +86,11 @@
 							</ckeditor>
 						</nb-card-body>
 					</nb-card>
->>>>>>> 194b2091
 				</div>
 				<div div class="col-sm-6">
 					<nb-card>
 						<nb-card-header>
 							{{
-<<<<<<< HEAD
-								'PROPOSALS_PAGE.REGISTER.PROPOSALS_CONTENT'
-									| translate
-							}}
-						</nb-card-header>
-						<nb-card-body>
-							<ckeditor
-								[config]="{
-									width: '100%',
-									height: '320'
-								}"
-							></ckeditor>
-						</nb-card-body>
-					</nb-card>
-					<!-- <div class="form-group">
-						<label class="label"
-							>{{
-								'PROPOSALS_PAGE.REGISTER.PROPOSALS_CONTENT'
-									| translate
-							}}
-						</label>
-						<textarea
-							nbInput
-							rows="12"
-							fullWidth
-							type="text"
-							placeholder="{{
-								'PROPOSALS_PAGE.REGISTER.PROPOSALS_CONTENT'
-									| translate
-							}}"
-							formControlName="proposalContent"
-							autocomplete="on"
-						></textarea>
-						<button class="upload-btn" nbButton status="primary">
-							{{ 'PROPOSALS_PAGE.REGISTER.UPLOAD' | translate }}
-						</button>
-					</div> -->
-=======
 								'PROPOSALS_PAGE.REGISTER.PROPOSALS_CONTENT'
 									| translate
 							}}
@@ -174,7 +106,6 @@
 							></ckeditor>
 						</nb-card-body>
 					</nb-card>
->>>>>>> 194b2091
 				</div>
 			</div>
 		</form>
