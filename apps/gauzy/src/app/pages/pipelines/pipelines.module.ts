import { NgModule } from '@angular/core';
import { PipelinesComponent } from './pipelines.component';
import {
	NbAccordionModule,
	NbButtonModule,
	NbCardModule,
	NbDialogModule,
	NbFormFieldModule,
	NbIconModule,
	NbInputModule,
	NbSelectModule
} from '@nebular/theme';
import { PipelinesRouting } from './pipelines.routing';
import { TranslateModule } from '@ngx-translate/core';
import { CommonModule } from '@angular/common';
import { PipelinesService } from '../../@core/services/pipelines.service';
import { FormsModule, ReactiveFormsModule } from '@angular/forms';
import { Ng2SmartTableModule } from 'ng2-smart-table';
import { PipelineFormComponent } from './pipeline-form/pipeline-form.component';
import { StageFormComponent } from './stage-form/stage-form.component';
import { DragDropModule } from '@angular/cdk/drag-drop';

@NgModule({
	declarations: [
		PipelineFormComponent,
		PipelinesComponent,
		StageFormComponent
	],
	exports: [PipelineFormComponent, PipelinesComponent, StageFormComponent],
	providers: [PipelinesService],
	imports: [
		NbDialogModule.forChild(),
		ReactiveFormsModule,
		Ng2SmartTableModule,
		NbAccordionModule,
		NbFormFieldModule,
		PipelinesRouting,
		TranslateModule,
<<<<<<< HEAD
=======
		DragDropModule,
>>>>>>> c3aed238
		NbButtonModule,
		NbSelectModule,
		NbInputModule,
		CommonModule,
		NbCardModule,
		NbIconModule,
		FormsModule
	]
})
export class PipelinesModule {}<|MERGE_RESOLUTION|>--- conflicted
+++ resolved
@@ -36,10 +36,7 @@
 		NbFormFieldModule,
 		PipelinesRouting,
 		TranslateModule,
-<<<<<<< HEAD
-=======
 		DragDropModule,
->>>>>>> c3aed238
 		NbButtonModule,
 		NbSelectModule,
 		NbInputModule,
