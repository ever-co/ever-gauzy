import { Component, Input } from '@angular/core';
import { IDeal } from '@gauzy/contracts';

@Component({
<<<<<<< HEAD
    selector: 'ga-pipeline-deal-created-by',
    template: `{{ rowData?.createdBy?.name }}`,
    standalone: false
=======
	selector: 'ga-pipeline-deal-created-by',
	template: `{{ rowData?.createdByUser?.name }}`
>>>>>>> 5f0db47c
})
export class PipelineDealCreatedByComponent {
	@Input() value: string | number;
	@Input() rowData: IDeal;
}<|MERGE_RESOLUTION|>--- conflicted
+++ resolved
@@ -2,16 +2,11 @@
 import { IDeal } from '@gauzy/contracts';
 
 @Component({
-<<<<<<< HEAD
     selector: 'ga-pipeline-deal-created-by',
-    template: `{{ rowData?.createdBy?.name }}`,
+    template: `{{ rowData?.createdByUser?.name }}`,
     standalone: false
-=======
-	selector: 'ga-pipeline-deal-created-by',
-	template: `{{ rowData?.createdByUser?.name }}`
->>>>>>> 5f0db47c
 })
 export class PipelineDealCreatedByComponent {
-	@Input() value: string | number;
-	@Input() rowData: IDeal;
+    @Input() value: string | number;
+    @Input() rowData: IDeal;
 }