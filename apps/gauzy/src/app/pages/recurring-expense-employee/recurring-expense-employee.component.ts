--- conflicted
+++ resolved
@@ -158,41 +158,19 @@
 				await this.employeeRecurringExpenseService
 					.create(employeeRecurringExpense)
 					.then(() => {
-<<<<<<< HEAD
-						this.toastrService.primary(
-							this.getTranslation(
-								'EMPLOYEES_PAGE.RECURRING_EXPENSE_SET',
-								{ name: this.employeeName }
-							),
-							this.getTranslation('TOASTR.TITLE.SUCCESS')
-=======
 						this.toastrService.success(
 							'TOASTR.MESSAGE.RECURRING_EXPENSE_SET',
 							{
 								name: this.employeeName
 							}
->>>>>>> 51f425dc
 						);
 						this._loadEmployeeRecurringExpense();
 					})
 					.catch((error) => {
-<<<<<<< HEAD
-						this.toastrService.danger(
-							error.error.message || error.message,
-							this.getTranslation('TOASTR.TITLE.ERROR')
-						);
-					});
-			} catch (error) {
-				this.toastrService.danger(
-					error.error.message || error.message,
-					this.getTranslation('TOASTR.TITLE.ERROR')
-				);
-=======
 						this.toastrService.danger(error);
 					});
 			} catch (error) {
 				this.toastrService.danger(error);
->>>>>>> 51f425dc
 			}
 		}
 	}
@@ -221,41 +199,19 @@
 					.update(id, employeeRecurringExpense)
 					.then(() => {
 						this.selectedRowIndexToShow = null;
-<<<<<<< HEAD
-						this.toastrService.primary(
-							this.getTranslation(
-								'EMPLOYEES_PAGE.RECURRING_EXPENSE_EDITED',
-								{ name: this.employeeName }
-							),
-							this.getTranslation('TOASTR.TITLE.SUCCESS')
-=======
 						this.toastrService.success(
 							'TOASTR.MESSAGE.RECURRING_EXPENSE_UPDATED',
 							{
 								name: this.employeeName
 							}
->>>>>>> 51f425dc
 						);
 						this._loadEmployeeRecurringExpense();
 					})
 					.catch((error) => {
-<<<<<<< HEAD
-						this.toastrService.danger(
-							error.error.message || error.message,
-							this.getTranslation('TOASTR.TITLE.ERROR')
-						);
-					});
-			} catch (error) {
-				this.toastrService.danger(
-					error.error.message || error.message,
-					this.getTranslation('TOASTR.TITLE.ERROR')
-				);
-=======
 						this.toastrService.danger(error);
 					});
 			} catch (error) {
 				this.toastrService.danger(error);
->>>>>>> 51f425dc
 			}
 		}
 	}
@@ -294,41 +250,19 @@
 					})
 					.then(() => {
 						this.selectedRowIndexToShow = null;
-<<<<<<< HEAD
-						this.toastrService.primary(
-							this.getTranslation(
-								'EMPLOYEES_PAGE.RECURRING_EXPENSE_DELETED',
-								{ name: this.employeeName }
-							),
-							this.getTranslation('TOASTR.TITLE.SUCCESS')
-=======
 						this.toastrService.success(
 							'TOASTR.MESSAGE.RECURRING_EXPENSE_DELETED',
 							{
 								name: this.employeeName
 							}
->>>>>>> 51f425dc
 						);
 						this._loadEmployeeRecurringExpense();
 					})
 					.catch((error) => {
-<<<<<<< HEAD
-						this.toastrService.danger(
-							error.error.message || error.message,
-							this.getTranslation('TOASTR.TITLE.ERROR')
-						);
-					});
-			} catch (error) {
-				this.toastrService.danger(
-					error.error.message || error.message,
-					this.getTranslation('TOASTR.TITLE.ERROR')
-				);
-=======
 						this.toastrService.danger(error);
 					});
 			} catch (error) {
 				this.toastrService.danger(error);
->>>>>>> 51f425dc
 			}
 		}
 	}
