--- conflicted
+++ resolved
@@ -154,13 +154,8 @@
         }
     }
 
-<<<<<<< HEAD
-    private async loadPage(id: string = this.store.selectedOrganizationId) {
-        const { name } = await this.organizationsService.getById(id);
-=======
     private async loadPage() {
         const { name } = this.store.selectedOrganization;
->>>>>>> dbbeaceb
 
         const { items } = await this.employeesService.getAll(['user'], { organization: { id: this.selectedOrganizationId } }).pipe(first()).toPromise();
 
