--- conflicted
+++ resolved
@@ -164,7 +164,7 @@
 
 				<div class="col">
 					<div class="form-group">
-<<<<<<< HEAD
+
 						<label for="employmentType" class="label"
 							>Employment Types</label
 						>
@@ -181,7 +181,7 @@
 								>{{ opt.name }}</nb-option
 							>
 						</nb-select>
-=======
+
 						<label class="label" for="empLevelInput">
 							Employee Level
 						</label>
@@ -192,7 +192,7 @@
 								>{{ empL.level }}</ng-option
 							>
 						</ng-select>
->>>>>>> de9c1452
+
 					</div>
 				</div>
 			</div>
