--- conflicted
+++ resolved
@@ -121,53 +121,6 @@
 				</div>
 			</div>
 
-<<<<<<< HEAD
-			<div class="row">
-				<div class="col-md-6">
-					<div class="form-group">
-						<label for="employmentType" class="label"
-							>Employment Types</label
-						>
-						<nb-select
-							id="employmentType"
-							fullWidth
-							multiple
-							placeholder="Select Employment Types"
-							formControlName="employmentTypes"
-						>
-							<nb-option
-								*ngFor="let opt of this.employmentTypes"
-								[value]="opt.id"
-								>{{ opt.name }}</nb-option
-							>
-						</nb-select>
-
-						<label class="label" for="empLevelInput">
-							Employee Level
-						</label>
-						<ng-select formControlName="employeeLevel">
-							<ng-option
-								*ngFor="let empL of employeeLevels"
-								[value]="empL.level"
-								>{{ empL.level }}</ng-option
-							>
-						</ng-select>
-					</div>
-				</div>
-			</div>
-
-			<div class="row">
-				<div class="col">
-					<div class="form-group">
-						<nb-checkbox formControlName="anonymousBonus">
-							Display bonus Anonymously
-						</nb-checkbox>
-					</div>
-				</div>
-			</div>
-
-=======
->>>>>>> 0126a9a3
 			<div class="actions">
 				<button
 					[disabled]="form.invalid"
