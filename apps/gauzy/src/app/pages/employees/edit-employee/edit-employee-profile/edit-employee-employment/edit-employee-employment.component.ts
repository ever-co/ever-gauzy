--- conflicted
+++ resolved
@@ -141,10 +141,7 @@
 			anonymousBonus: [employee.anonymousBonus],
 			organizationDepartments: [employee.organizationDepartments || null],
 			organizationPosition: [employee.organizationPosition || null],
-<<<<<<< HEAD
-=======
 			tags: [employee.tags],
->>>>>>> 1444c84b
 			startedWorkOn: [
 				employee.startedWorkOn !== null
 					? new Date(employee.startedWorkOn)
