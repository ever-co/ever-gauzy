import { Component, OnDestroy, OnInit } from '@angular/core';
import { FormBuilder, FormGroup } from '@angular/forms';
import { Params } from '@angular/router';
import {
	Employee,
	Organization,
	OrganizationDepartment,
	OrganizationEmploymentType,
	OrganizationPositions,
	Tag
} from '@gauzy/models';
import { NbToastrService } from '@nebular/theme';
import { EmployeeLevelService } from 'apps/gauzy/src/app/@core/services/employee-level.service';
import { OrganizationDepartmentsService } from 'apps/gauzy/src/app/@core/services/organization-departments.service';
import { OrganizationEmploymentTypesService } from 'apps/gauzy/src/app/@core/services/organization-employment-types.service';
import { OrganizationPositionsService } from 'apps/gauzy/src/app/@core/services/organization-positions';
import { Store } from 'apps/gauzy/src/app/@core/services/store.service';
import { Subject, Subscription } from 'rxjs';
import { takeUntil } from 'rxjs/operators';
import { EmployeeStore } from '../../../../../@core/services/employee-store.service';
import { EmployeesService } from '../../../../../@core/services/employees.service';

@Component({
	selector: 'ga-edit-employee-employment',
	templateUrl: './edit-employee-employment.component.html',
	styleUrls: ['./edit-employee-employment.component.scss']
})
export class EditEmployeeEmploymentComponent implements OnInit, OnDestroy {
	private _ngDestroy$ = new Subject<void>();
	form: FormGroup;
	paramSubscription: Subscription;
	hoverState: boolean;
	routeParams: Params;
	selectedEmployee: Employee;
	fakeDepartments: { departmentName: string; departmentId: string }[] = [];
	fakePositions: { positionName: string; positionId: string }[] = [];
	employmentTypes: OrganizationEmploymentType[];
	employeeLevels: { level: string; organizationId: string }[] = [];
	selectedOrganization: Organization;
	departments: OrganizationDepartment[] = [];
	positions: OrganizationPositions[] = [];
	tags: Tag[] = [];
	selectedTags: any;

	constructor(
		private readonly fb: FormBuilder,
		private readonly store: Store,
		private readonly toastrService: NbToastrService,
		private readonly employeeStore: EmployeeStore,
		private readonly employeeService: EmployeesService,
		private readonly employeeLevelService: EmployeeLevelService,
		private readonly organizationDepartmentsService: OrganizationDepartmentsService,
		private readonly organizationPositionsService: OrganizationPositionsService,
		private readonly organizationEmploymentTypeService: OrganizationEmploymentTypesService
	) {}

	ngOnInit() {
		this.employeeStore.selectedEmployee$
			.pipe(takeUntil(this._ngDestroy$))
			.subscribe(async (emp) => {
				this.selectedEmployee = emp;

				if (this.selectedEmployee) {
					this.getDepartments();
					this._initializeForm(this.selectedEmployee);
				}

				this.store.selectedOrganization$
					.pipe(takeUntil(this._ngDestroy$))
					.subscribe((organization) => {
						this.selectedOrganization = organization;
						if (this.selectedOrganization) {
							this.getPositions();
							this.getEmploymentTypes();
							this.getEmployeeLevels();
						}
					});
			});
	}

	private async getDepartments() {
		const { items } = await this.organizationDepartmentsService.getAll([], {
			organizationId: this.selectedEmployee.orgId
		});
		this.departments = items;
	}

	private getPositions() {
		this.organizationPositionsService
			.getAll({ organizationId: this.selectedOrganization.id })
			.then((data) => {
				const { items } = data;
				this.positions = items;
			});
	}

	private getEmploymentTypes() {
		this.organizationEmploymentTypeService
			.getAll([], {
				organizationId: this.selectedOrganization.id
			})
			.pipe(takeUntil(this._ngDestroy$))
			.subscribe((types) => {
				this.employmentTypes = types.items;
			});
	}

	private getEmployeeLevels() {
		this.employeeLevelService
			.getAll(this.selectedOrganization.id)
			.pipe(takeUntil(this._ngDestroy$))
			.subscribe((data) => {
				this.employeeLevels = data['items'];
			});
	}

	handleImageUploadError(error: any) {
		this.toastrService.danger(error);
	}

	async submitForm() {
		if (this.form.valid) {
			this.employeeStore.employeeForm = {
				...this.form.value
			};
		}
	}

	selectedTagsHandler(tags: Tag[]) {
		this.tags = tags;
	}

<<<<<<< HEAD
	private _initializeForm(employee: Employee) {
		console.log('employee', employee);
=======
	private _initializeForm(employee: Employee) {		
>>>>>>> e34d40f2
		this.form = this.fb.group({
			organizationEmploymentTypes: [
				employee.organizationEmploymentTypes || null
			],

			employeeLevel: [employee.employeeLevel || ''],
			anonymousBonus: [employee.anonymousBonus],
			organizationDepartments: [employee.organizationDepartments || null],
			organizationPosition: [employee.organizationPosition || null],
			tags: [employee.tags],
			startedWorkOn: [
				employee.startedWorkOn !== null
					? new Date(employee.startedWorkOn)
					: '' || ''
			]
		});

		this.tags = employee.tags;
	}

	ngOnDestroy() {
		this._ngDestroy$.next();
		this._ngDestroy$.complete();
	}
}<|MERGE_RESOLUTION|>--- conflicted
+++ resolved
@@ -130,12 +130,7 @@
 		this.tags = tags;
 	}
 
-<<<<<<< HEAD
 	private _initializeForm(employee: Employee) {
-		console.log('employee', employee);
-=======
-	private _initializeForm(employee: Employee) {		
->>>>>>> e34d40f2
 		this.form = this.fb.group({
 			organizationEmploymentTypes: [
 				employee.organizationEmploymentTypes || null
