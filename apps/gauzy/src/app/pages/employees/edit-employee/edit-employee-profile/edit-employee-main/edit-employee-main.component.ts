--- conflicted
+++ resolved
@@ -64,23 +64,6 @@
 			});
 	}
 
-<<<<<<< HEAD
-	private getDepartments() {
-		this.organizationDepartmentsService
-			.getAllByEmployee(this.selectedEmployee.id)
-			.then((departments: OrganizationDepartment[]) => {
-				this.departments = departments;
-			});
-	}
-	private getPositions() {
-		this.organizationPositionsService
-			.getAll({ organizationId: this.selectedOrganization.id })
-			.then((data) => {
-				const { items } = data;
-				this.positions = items;
-=======
-	private getFakeId = () => (Math.floor(Math.random() * 101) + 1).toString();
-
 	private async getDepartments() {
 		const { items } = await this.organizationDepartmentsService.getAll([], {
 			organizationId: this.selectedEmployee.orgId
@@ -88,19 +71,12 @@
 		this.departments = items;
 	}
 
-	private getFakeData() {
-		const fakePositionNames = [
-			'Developer',
-			'Project Manager',
-			'Accounting Employee',
-			'Head of Human Resources'
-		];
-
-		fakePositionNames.forEach((name) => {
-			this.fakePositions.push({
-				positionName: name,
-				positionId: this.getFakeId()
->>>>>>> eca965a0
+	private getPositions() {
+		this.organizationPositionsService
+			.getAll({ organizationId: this.selectedOrganization.id })
+			.then((data) => {
+				const { items } = data;
+				this.positions = items;
 			});
 	}
 
