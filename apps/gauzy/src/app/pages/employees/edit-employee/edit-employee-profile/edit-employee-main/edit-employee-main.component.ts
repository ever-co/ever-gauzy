--- conflicted
+++ resolved
@@ -1,28 +1,22 @@
 import { Component, OnDestroy, OnInit } from '@angular/core';
 import { FormBuilder, FormGroup, Validators } from '@angular/forms';
 import { Params } from '@angular/router';
-<<<<<<< HEAD
-import { Employee, EmploymentTypes } from '@gauzy/models';
-=======
 import {
 	Employee,
+  EmploymentTypes,
 	OrganizationDepartment,
 	OrganizationPositions,
 	Organization
 } from '@gauzy/models';
->>>>>>> de9c1452
 import { NbToastrService } from '@nebular/theme';
 import { Subject, Subscription } from 'rxjs';
 import { takeUntil } from 'rxjs/operators';
-<<<<<<< HEAD
 import { EmployeesService } from '../../../../../@core/services/employees.service';
 import { EmployeeStore } from '../../../../../@core/services/employee-store.service';
-=======
 import { EmployeeLevelService } from 'apps/gauzy/src/app/@core/services/employee-level.service';
 import { OrganizationDepartmentsService } from 'apps/gauzy/src/app/@core/services/organization-departments.service';
 import { OrganizationPositionsService } from 'apps/gauzy/src/app/@core/services/organization-positions';
 import { Store } from 'apps/gauzy/src/app/@core/services/store.service';
->>>>>>> de9c1452
 
 @Component({
 	selector: 'ga-edit-employee-main',
@@ -40,30 +34,22 @@
 	selectedEmployee: Employee;
 	fakeDepartments: { departmentName: string; departmentId: string }[] = [];
 	fakePositions: { positionName: string; positionId: string }[] = [];
-<<<<<<< HEAD
 	employmentTypes: EmploymentTypes[];
-
-	constructor(
-		private fb: FormBuilder,
-		private location: Location,
-		private toastrService: NbToastrService,
-		private employeeStore: EmployeeStore,
-		private employeeService: EmployeesService
-=======
 	employeeLevels: { level: string; organizationId: string }[] = [];
 	selectedOrganization: Organization;
 	departments: OrganizationDepartment[] = [];
-	positions: OrganizationPositions[] = [];
+	positions: OrganizationPositions[] = [];  
 
 	constructor(
+    private readonly location: Location,
 		private readonly fb: FormBuilder,
 		private readonly store: Store,
 		private readonly toastrService: NbToastrService,
 		private readonly employeeStore: EmployeeStore,
+    private readonly employeeService: EmployeesService,
 		private readonly employeeLevelService: EmployeeLevelService,
 		private readonly organizationDepartmentsService: OrganizationDepartmentsService,
 		private readonly organizationPositionsService: OrganizationPositionsService
->>>>>>> de9c1452
 	) {}
 
 	ngOnInit() {
@@ -71,58 +57,45 @@
 			.pipe(takeUntil(this._ngDestroy$))
 			.subscribe(async (emp) => {
 				this.selectedEmployee = emp;
+      
 				if (this.selectedEmployee) {
 					await this.getDepartments();
 					this._initializeForm(this.selectedEmployee);
-<<<<<<< HEAD
+
 					this.employeeService
 						.getEmploymentTypes(this.selectedEmployee.orgId)
 						.pipe(takeUntil(this._ngDestroy$))
 						.subscribe((data) => {
 							this.employmentTypes = data;
 						});
-				}
-			});
-		this.getFakeData();
-	}
-
-	private getFakeId = () => (Math.floor(Math.random() * 101) + 1).toString();
-
-	private getFakeData() {
-		const fakeDepartmentNames = [
-			'Accounting',
-			'IT',
-			'Marketing',
-			'Human Resources'
-		];
-=======
-					this.employeeLevelService
+          
+          this.employeeLevelService
 						.getAll(this.selectedEmployee.orgId)
 						.pipe(takeUntil(this._ngDestroy$))
 						.subscribe((data) => {
 							this.employeeLevels = data['items'];
-						});
+						});                              
 				}
-			});
+      
+      	this.employeeLevelService
+			     .getAll(this.selectedOrganization.id)
+			     .pipe(takeUntil(this._ngDestroy$))
+			     .subscribe((data) => {
+				    this.employeeLevels = data['items'];
+			    });
 
-		this.employeeLevelService
-			.getAll(this.selectedOrganization.id)
-			.pipe(takeUntil(this._ngDestroy$))
-			.subscribe((data) => {
-				this.employeeLevels = data['items'];
-			});
->>>>>>> de9c1452
-
-		this.store.selectedOrganization$
-			.pipe(takeUntil(this._ngDestroy$))
-			.subscribe((organization) => {
-				this.selectedOrganization = organization;
-				if (this.selectedOrganization) {
-					this.getPositions();
-				}
-			});
+		    this.store.selectedOrganization$
+			    .pipe(takeUntil(this._ngDestroy$))
+			    .subscribe((organization) => {
+				    this.selectedOrganization = organization;
+				    if (this.selectedOrganization) {
+					    this.getPositions();
+				    }
+			  });
+      
+			});    		
 	}
-
+		
 	private async getDepartments() {
 		const { items } = await this.organizationDepartmentsService.getAll([], {
 			organizationId: this.selectedEmployee.orgId
@@ -160,16 +133,13 @@
 			firstName: [employee.user.firstName, Validators.required],
 			lastName: [employee.user.lastName, Validators.required],
 			imageUrl: [employee.user.imageUrl, Validators.required],
-<<<<<<< HEAD
-			employmentTypes: [['']]
-=======
+			employmentTypes: [['']],
 			employeeLevel: [
 				employee.user.employeeLevel || '',
 				Validators.required
 			],
 			organizationDepartment: [employee.organizationDepartment || null],
 			organizationPosition: [employee.organizationPosition || null]
->>>>>>> de9c1452
 		});
 	}
 
