import { Component, OnDestroy, OnInit } from '@angular/core';
import { FormBuilder, FormGroup, Validators } from '@angular/forms';
import { Params } from '@angular/router';
import {
	Employee,
  EmploymentTypes,
	OrganizationDepartment,
	OrganizationPositions,
	Organization
} from '@gauzy/models';
import { NbToastrService } from '@nebular/theme';
import { Subject, Subscription } from 'rxjs';
import { takeUntil } from 'rxjs/operators';
import { EmployeesService } from '../../../../../@core/services/employees.service';
import { EmployeeStore } from '../../../../../@core/services/employee-store.service';
import { EmployeeLevelService } from 'apps/gauzy/src/app/@core/services/employee-level.service';
import { OrganizationDepartmentsService } from 'apps/gauzy/src/app/@core/services/organization-departments.service';
import { OrganizationPositionsService } from 'apps/gauzy/src/app/@core/services/organization-positions';
import { Store } from 'apps/gauzy/src/app/@core/services/store.service';

@Component({
	selector: 'ga-edit-employee-main',
	templateUrl: './edit-employee-main.component.html',
	styleUrls: [
		'../../../../organizations/edit-organization/edit-organization-settings/edit-organization-main/edit-organization-main.component.scss'
	]
})
export class EditEmployeeMainComponent implements OnInit, OnDestroy {
	private _ngDestroy$ = new Subject<void>();
	form: FormGroup;
	paramSubscription: Subscription;
	hoverState: boolean;
	routeParams: Params;
	selectedEmployee: Employee;
	fakeDepartments: { departmentName: string; departmentId: string }[] = [];
	fakePositions: { positionName: string; positionId: string }[] = [];
	employmentTypes: EmploymentTypes[];
	employeeLevels: { level: string; organizationId: string }[] = [];
	selectedOrganization: Organization;
	departments: OrganizationDepartment[] = [];
	positions: OrganizationPositions[] = [];  

	constructor(    
		private readonly fb: FormBuilder,
		private readonly store: Store,
		private readonly toastrService: NbToastrService,
		private readonly employeeStore: EmployeeStore,
    private readonly employeeService: EmployeesService,
		private readonly employeeLevelService: EmployeeLevelService,
		private readonly organizationDepartmentsService: OrganizationDepartmentsService,
		private readonly organizationPositionsService: OrganizationPositionsService
	) {}

	ngOnInit() {
		this.employeeStore.selectedEmployee$
			.pipe(takeUntil(this._ngDestroy$))
			.subscribe(async (emp) => {
				this.selectedEmployee = emp;
      
				if (this.selectedEmployee) {
					await this.getDepartments();
					this._initializeForm(this.selectedEmployee);

					this.employeeService
						.getEmploymentTypes(this.selectedEmployee.orgId)
						.pipe(takeUntil(this._ngDestroy$))
						.subscribe((data) => {
							this.employmentTypes = data;
						});
          
          this.employeeLevelService
						.getAll(this.selectedEmployee.orgId)
						.pipe(takeUntil(this._ngDestroy$))
						.subscribe((data) => {
							this.employeeLevels = data['items'];
						});                              
				}
      
      	this.employeeLevelService
			     .getAll(this.selectedOrganization.id)
			     .pipe(takeUntil(this._ngDestroy$))
			     .subscribe((data) => {
				    this.employeeLevels = data['items'];
			    });

<<<<<<< HEAD
		this.store.selectedOrganization$
			.pipe(takeUntil(this._ngDestroy$))
			.subscribe((organization) => {
				this.selectedOrganization = organization;
				if (this.selectedOrganization) {
					this.getPositions();
				}
			});
=======
		    this.store.selectedOrganization$
			    .pipe(takeUntil(this._ngDestroy$))
			    .subscribe((organization) => {
				    this.selectedOrganization = organization;
				    if (this.selectedOrganization) {
					    this.getPositions();
				    }
			  });
      
			});    		
>>>>>>> c360cba5
	}
		
	private async getDepartments() {
		const { items } = await this.organizationDepartmentsService.getAll([], {
			organizationId: this.selectedEmployee.orgId
		});
		this.departments = items;
	}

	private getPositions() {
		this.organizationPositionsService
			.getAll({ organizationId: this.selectedOrganization.id })
			.then((data) => {
				const { items } = data;
				this.positions = items;
			});
	}

	handleImageUploadError(error: any) {
		this.toastrService.danger(error);
	}

	async submitForm() {
		console.log(this.form);

		if (this.form.valid) {
			this.employeeStore.userForm = {
				...this.form.value
			};
		}
	}

	private _initializeForm(employee: Employee) {
		this.form = this.fb.group({
			username: [employee.user.username],
			email: [employee.user.email, Validators.required],
			firstName: [employee.user.firstName, Validators.required],
			lastName: [employee.user.lastName, Validators.required],
			imageUrl: [employee.user.imageUrl, Validators.required],
			employmentTypes: [['']],
			employeeLevel: [
				employee.user.employeeLevel || '',
				Validators.required
			],
			anonymousBonus: [employee.user['anonymousBonus']],
			organizationDepartment: [employee.organizationDepartment || null],
			organizationPosition: [employee.organizationPosition || null]
		});
	}

	ngOnDestroy() {
		this._ngDestroy$.next();
		this._ngDestroy$.complete();
	}
}<|MERGE_RESOLUTION|>--- conflicted
+++ resolved
@@ -83,16 +83,6 @@
 				    this.employeeLevels = data['items'];
 			    });
 
-<<<<<<< HEAD
-		this.store.selectedOrganization$
-			.pipe(takeUntil(this._ngDestroy$))
-			.subscribe((organization) => {
-				this.selectedOrganization = organization;
-				if (this.selectedOrganization) {
-					this.getPositions();
-				}
-			});
-=======
 		    this.store.selectedOrganization$
 			    .pipe(takeUntil(this._ngDestroy$))
 			    .subscribe((organization) => {
@@ -103,7 +93,6 @@
 			  });
       
 			});    		
->>>>>>> c360cba5
 	}
 		
 	private async getDepartments() {
