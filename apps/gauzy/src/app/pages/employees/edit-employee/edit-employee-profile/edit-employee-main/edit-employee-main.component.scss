@import 'themes';

$radius: nb-theme(border-radius);

.employee-optional-info {
<<<<<<< HEAD
  margin-top: 20px;
}

.organization-container {
  background-color: rgba(126, 126, 143, 0.1);
}

.organization-photo {
  width: 100px;
  height: 100px;
  box-shadow: 0px 1px 1px 0px rgba(0, 0, 0, 0.25);
  object-fit: cover;
  border-radius: $radius;
}

.content {
  background-color: rgba(50, 50, 50, 0.03);
  padding: 20px;
  border-radius: 0 $radius $radius $radius;
}

:host {
  padding: 0;
  overflow-y: overlay;
  max-height: calc(100vh - 28rem);
=======
  	margin-top: 20px;
>>>>>>> d2378fcb
}<|MERGE_RESOLUTION|>--- conflicted
+++ resolved
@@ -3,8 +3,7 @@
 $radius: nb-theme(border-radius);
 
 .employee-optional-info {
-<<<<<<< HEAD
-  margin-top: 20px;
+  	margin-top: 20px;
 }
 
 .organization-container {
@@ -29,7 +28,4 @@
   padding: 0;
   overflow-y: overlay;
   max-height: calc(100vh - 28rem);
-=======
-  	margin-top: 20px;
->>>>>>> d2378fcb
 }