--- conflicted
+++ resolved
@@ -1,21 +1,12 @@
 import { Component, OnDestroy, OnInit, ViewChild } from '@angular/core';
 import {
-<<<<<<< HEAD
   IDateRange,
   IGetTimeLogInput,
   Organization,
   PermissionsEnum,
   TimeLogFilters,
   Timesheet,
-  TimesheetStatus,
-=======
-	IGetTimeLogInput,
-	Organization,
-	IDateRange,
-	TimesheetStatus,
-	Timesheet,
-	TimeLogFilters
->>>>>>> ce029b49
+  TimesheetStatus
 } from '@gauzy/models';
 import { toUTC } from 'libs/utils';
 import { NbCheckboxComponent, NbDialogRef, NbMenuService } from '@nebular/theme';
