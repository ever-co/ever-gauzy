--- conflicted
+++ resolved
@@ -9,13 +9,10 @@
 	NbSpinnerModule,
 	NbToggleModule,
 	NbIconModule,
-<<<<<<< HEAD
 	NbDialogModule,
 	NbListModule,
-	NbTabsetModule
-=======
+	NbTabsetModule,
 	NbTooltipModule
->>>>>>> b86f97a4
 } from '@nebular/theme';
 import { TranslateLoader, TranslateModule } from '@ngx-translate/core';
 import { TranslateHttpLoader } from '@ngx-translate/http-loader';
@@ -38,7 +35,6 @@
 		SettingsRoutingModule,
 		ThemeModule,
 		NbCardModule,
-		// DangerZoneMutationModule,
 		UserFormsModule,
 		FormsModule,
 		NbButtonModule,
@@ -47,14 +43,11 @@
 		NbToggleModule,
 		NbSpinnerModule,
 		NbIconModule,
-<<<<<<< HEAD
 		NbDialogModule,
 		NbListModule,
 		NbTabsetModule,
 		ReactiveFormsModule,
-=======
 		NbTooltipModule,
->>>>>>> b86f97a4
 		TranslateModule.forChild({
 			loader: {
 				provide: TranslateLoader,
