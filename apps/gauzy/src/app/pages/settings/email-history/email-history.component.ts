--- conflicted
+++ resolved
@@ -60,16 +60,9 @@
 			})
 			.onClose.pipe(first())
 			.toPromise();
-<<<<<<< HEAD
 		if (filters == null) {
 			this.filteredCount = 0;
 		} else {
-=======
-		if (filters) {
-<<<<<<< HEAD
->>>>>>> 8081802532d99947b3f1ff7e5543516a10cd7763
-=======
->>>>>>> bde088af
 			this._getSelectedOrganizationEmails(
 				this._selectedOrganization.id,
 				filters
@@ -91,12 +84,12 @@
 		}
 	}
 
-	private async _getSelectedOrganizationEmails(
+	private _getSelectedOrganizationEmails(
 		organizationId: string,
 		filters?: any
 	) {
 		try {
-			await this.emailService
+			this.emailService
 				.getAll(['emailTemplate', 'user'], {
 					organizationId,
 					...filters
