<nb-card
	[nbSpinner]="loading"
	[nbSpinnerStatus]="'primary'"
	[nbSpinnerSize]="'large'"
	class="card-scroll"
>
	<nb-card-header class="flex flex-column">
		<div class="card-header-title">
			<h4>
				<ngx-header-title>
					{{ 'DASHBOARD_PAGE.RECURRING_EXPENSES' | translate }}
				</ngx-header-title>
			</h4>
		</div>
		<div class="gauzy-button-container">
			<ngx-gauzy-button-action
				[hasLayoutSelector]="false"
				[buttonTemplateVisible]="visible"
				[buttonTemplate]="actionButtons"
				[isDisable]="!selectedRecurringExpense?.isSelected"
			></ngx-gauzy-button-action>
		</div>
	</nb-card-header>
	<nb-card-body class="settings-body">
		<div class="container">
			<div
				class="sub-header header-content mt-4"
				*ngIf="expenses?.length"
			>
				<div class="block header-info">
					<div class="block-item-big">
						{{ 'POP_UPS.CATEGORY_NAME' | translate }}
					</div>
					<div class="block-item">
						{{ 'POP_UPS.DATE' | translate }}
					</div>
					<div class="block-item">
						{{ 'POP_UPS.EXPENSE_VALUE' | translate }}
					</div>
				</div>
			</div>
			<ng-container *ngIf="expenses?.length">
				<div class="table-scroll">
					<ng-container
						*ngFor="let expense of expenses; let i = index"
					>
						<ga-recurring-expense-block
							(click)="selectRecurringExpense(expense, i)"
							(editRecurringExpense)="
								editOrganizationRecurringExpense(i)
							"
							(deleteRecurringExpense)="
								deleteOrgRecurringExpense(i)
							"
							(fetchRecurringExpenseHistory)="fetchHistory(i)"
							[fetchedHistories]="fetchedHistories[i]"
							[recurringExpense]="expense"
							[splitExpense]="expense.splitExpense"
							[employeeName]="false"
							[selectedOrganization]="organization"
							[selected]="
								selectedRecurringExpense?.data?.id ===
								expense.id
							"
							[showHistory]="showHistory"
						></ga-recurring-expense-block>
					</ng-container>
				</div>
			</ng-container>
			<ng-template [ngIf]="!loading && expenses?.length == 0">
<<<<<<< HEAD
				<ngx-no-data-message 
					[message]="'ORGANIZATIONS_PAGE.EXPENSE_NO_DATA_MESSAGE'"
				></ngx-no-data-message>
			</ng-template>		
=======
				<gauzy-no-data
					[message]="'ORGANIZATIONS_PAGE.EXPENSE_NO_DATA_MESSAGE'"
				></gauzy-no-data>
			</ng-template>
>>>>>>> 752be553
		</div>
	</nb-card-body>
</nb-card>
<ng-template #visible>
	<ng-template ngxPermissionsOnly="ORG_EXPENSES_EDIT">
		<button
			(click)="addOrganizationRecurringExpense()"
			nbButton
			status="success"
			class="action"
			size="small"
		>
			<nb-icon class="mr-1" icon="plus-outline"></nb-icon>
			{{ 'BUTTONS.ADD' | translate }}
		</button>
	</ng-template>
</ng-template>
<ng-template #actionButtons>
	<div class="actions">
		<ng-template ngxPermissionsOnly="ORG_EXPENSES_VIEW">
			<button
				nbButton
				class="action secondary"
				size="small"
				status="basic"
			>
				<nb-icon icon="eye-outline"></nb-icon>
				{{ 'BUTTONS.VIEW' | translate }}
			</button>
		</ng-template>
		<ng-template ngxPermissionsOnly="ORG_EXPENSES_EDIT">
			<button
				nbButton
				(click)="editOrganizationRecurringExpense()"
				class="action primary"
				size="small"
				status="basic"
			>
				<nb-icon icon="edit-outline"></nb-icon>
				{{ 'BUTTONS.EDIT' | translate }}
			</button>
		</ng-template>
		<ng-template ngxPermissionsOnly="ORG_EXPENSES_VIEW">
			<button
				nbButton
				class="history action secondary"
				(click)="fetchHistory()"
				size="small"
				status="basic"
			>
				<i class="fas fa-history"></i>
				{{ 'BUTTONS.HISTORY' | translate }}
			</button>
		</ng-template>
		<ng-template ngxPermissionsOnly="ORG_EXPENSES_EDIT">
			<button
				nbButton
				(click)="deleteOrgRecurringExpense()"
				class="action"
				size="small"
				status="basic"
				[nbTooltip]="'BUTTONS.DELETE' | translate"
			>
				<nb-icon status="danger" icon="trash-2-outline"></nb-icon>
			</button>
		</ng-template>
	</div>
</ng-template><|MERGE_RESOLUTION|>--- conflicted
+++ resolved
@@ -68,17 +68,10 @@
 				</div>
 			</ng-container>
 			<ng-template [ngIf]="!loading && expenses?.length == 0">
-<<<<<<< HEAD
 				<ngx-no-data-message 
 					[message]="'ORGANIZATIONS_PAGE.EXPENSE_NO_DATA_MESSAGE'"
 				></ngx-no-data-message>
 			</ng-template>		
-=======
-				<gauzy-no-data
-					[message]="'ORGANIZATIONS_PAGE.EXPENSE_NO_DATA_MESSAGE'"
-				></gauzy-no-data>
-			</ng-template>
->>>>>>> 752be553
 		</div>
 	</nb-card-body>
 </nb-card>
