--- conflicted
+++ resolved
@@ -1,10 +1,5 @@
-<<<<<<< HEAD
 <form [formGroup]="form" *ngIf="form" autocomplete-off>
-	<nb-card>
-=======
-<form [formGroup]="form" *ngIf="form">
 	<nb-card class="card-scroll">
->>>>>>> 58e90c4b
 		<nb-card-header>
 			<div class="row align-items-center">
 				<div class="col-6">
