--- conflicted
+++ resolved
@@ -1,13 +1,10 @@
 import { Component, OnInit, OnDestroy, Input } from '@angular/core';
 import { NbThemeService } from '@nebular/theme';
 import { Subject } from 'rxjs';
-<<<<<<< HEAD
 import { EmployeeStatisticsService } from '../../../@core/services/employee-statistics.serivce';
 import { Store } from '../../../@core/services/store.service';
 import { takeUntil } from 'rxjs/operators';
-=======
 import { monthNames } from '../../../@core/utils/date';
->>>>>>> 9d4b3d03
 
 @Component({
     selector: 'ngx-employee-chart',
@@ -65,18 +62,13 @@
             const chartjs: any = config.variables.chartjs;
 
             this.data = {
-<<<<<<< HEAD
                 labels: this._getLast12months(),
-=======
-                labels: [...monthNames],
->>>>>>> 9d4b3d03
                 datasets: [
                     {
                         label: 'Revenue',
                         backgroundColor: colors.infoLight,
                         borderWidth: 1,
                         data: [
-<<<<<<< HEAD
                             this._random(),
                             this._random(),
                             this._random(),
@@ -89,27 +81,12 @@
                             this._random(),
                             this._random(),
                             this._random(),
-=======
-                            this.random(),
-                            this.random(),
-                            this.random(),
-                            this.random(),
-                            this.random(),
-                            this.random(),
-                            this.random(),
-                            this.random(),
-                            this.random(),
-                            this.random(),
-                            this.random(),
-                            this.random(),
->>>>>>> 9d4b3d03
                         ],
                     },
                     {
                         label: 'Expenses',
                         backgroundColor: colors.successLight,
                         data: [
-<<<<<<< HEAD
                             this._random(),
                             this._random(),
                             this._random(),
@@ -122,27 +99,12 @@
                             this._random(),
                             this._random(),
                             this._random(),
-=======
-                            this.random(),
-                            this.random(),
-                            this.random(),
-                            this.random(),
-                            this.random(),
-                            this.random(),
-                            this.random(),
-                            this.random(),
-                            this.random(),
-                            this.random(),
-                            this.random(),
-                            this.random(),
->>>>>>> 9d4b3d03
                         ],
                     },
                     {
                         label: 'Profit',
                         backgroundColor: colors.warningLight,
                         data: [
-<<<<<<< HEAD
                             this._random(),
                             this._random(),
                             this._random(),
@@ -155,20 +117,6 @@
                             this._random(),
                             this._random(),
                             this._random(),
-=======
-                            this.random(),
-                            this.random(),
-                            this.random(),
-                            this.random(),
-                            this.random(),
-                            this.random(),
-                            this.random(),
-                            this.random(),
-                            this.random(),
-                            this.random(),
-                            this.random(),
-                            this.random(),
->>>>>>> 9d4b3d03
                         ],
                     },
                 ],
