--- conflicted
+++ resolved
@@ -23,14 +23,10 @@
         </div>
       </div>
 
-<<<<<<< HEAD
       <div class="employee-details">
         Avarage Bonus: 
         {{ avarageBonus }}
       </div>
-=======
-      <div class="employee-details">{{ selectedDate | date: 'LLLL y' }}</div>
->>>>>>> 98998ea2
     </div>
 
     <ng-template #noName>
@@ -85,14 +81,10 @@
         <div class="info-block">
           <div class="info-text">Profit</div>
           <div class="info-value">
-<<<<<<< HEAD
-            <span>{{ difference }}</span>
-=======
             <span *ngIf="defaultCurrency">{{
               difference | currency: defaultCurrency
             }}</span>
             <span *ngIf="!defaultCurrency">{{ difference }}</span>
->>>>>>> 98998ea2
             <nb-icon
               style="visibility: hidden"
               nbTooltip="Open Records History"
@@ -107,14 +99,10 @@
         <div class="bonus">
           <div class="bonus-value">
             <div>Bonus</div>
-<<<<<<< HEAD
-            <div>
-=======
             <div *ngIf="defaultCurrency">
               {{ bonus | currency: defaultCurrency }}
             </div>
             <div *ngIf="!defaultCurrency">
->>>>>>> 98998ea2
               {{ bonus }}
             </div>
           </div>
