import { Component, OnInit, OnDestroy } from '@angular/core';
import { IncomeService } from '../../@core/services/income.service';
import { first, takeUntil } from 'rxjs/operators';
import { Store } from '../../@core/services/store.service';
import { Subject } from 'rxjs';
import { ExpensesService } from '../../@core/services/expenses.service';
import { AuthService } from '../../@core/services/auth.service';
import { RolesEnum, Income, Expense } from '@gauzy/models';
import { NbDialogService } from '@nebular/theme';
import { RecordsHistoryComponent, HistoryType } from '../../@shared/dashboard/records-history/records-history.component';
import { SelectedEmployee } from '../../@theme/components/header/selectors/employee/employee.component';
import { EmployeeStatisticsService } from '../../@core/services/employee-statistics.serivce';

@Component({
    templateUrl: './dashboard.component.html',
    styleUrls: ['./dashboard.component.scss'],
})
export class DashboardComponent implements OnInit, OnDestroy {
    private _ngDestroy$ = new Subject<void>();
    hasRole: boolean;

    selectedDate: Date;
    selectedEmployee: SelectedEmployee;

    totalIncome = 0;
    totalExpense = 0;
    difference = 0;
    bonus = 0;

    avarageBonus: number;

    incomeData: Income[];
    expenseData: Expense[];

    incomeCurrency: string;
    expenseCurrency: string;
    defaultCurrency: string;

    constructor(private incomeService: IncomeService,
        private expenseService: ExpensesService,
        private authService: AuthService,
        private store: Store,
<<<<<<< HEAD
        private dialogService: NbDialogService,
        private employeeStatisticsService: EmployeeStatisticsService) { }
=======
        private dialogService: NbDialogService) { }
>>>>>>> 98998ea2

    async ngOnInit() {
        this.hasRole = await this.authService
            .hasRole([RolesEnum.ADMIN, RolesEnum.DATA_ENTRY])
            .pipe(first())
            .toPromise();

        this.store.selectedEmployee$
            .pipe(takeUntil(this._ngDestroy$))
            .subscribe(emp => {
                this.expenseCurrency = null;
                this.incomeCurrency = null;
                this.defaultCurrency = null;
                if (emp) {
                    this.selectedEmployee = emp;
                }

                if (this.selectedDate) {
                    this._loadEmployeeTotalIncome();
                    this._loadEmployeeTotalExpense();
                }
            });

        this.store.selectedDate$
            .pipe(takeUntil(this._ngDestroy$))
            .subscribe(date => {
                this.selectedDate = date;

                if (this.selectedEmployee) {
                    this._loadEmployeeTotalIncome();
                    this._loadEmployeeTotalExpense();
                }
            });

        this.employeeStatisticsService.avarageBonus$
            .pipe(takeUntil(this._ngDestroy$))
            .subscribe(bonus => this.avarageBonus = bonus);
    }

    openHistoryDialog(type: HistoryType) {
        this.dialogService.open(RecordsHistoryComponent, {
            context: {
                type,
                recordsData: type === HistoryType.INCOME ? this.incomeData : this.expenseData
            }
        });
    }

    private async _loadEmployeeTotalIncome() {
        const { items } = await this.incomeService
            .getAll(['employee', 'organization'], {
                employee: {
                    id: this.selectedEmployee.id
                }
            }, this.selectedDate);

        this.incomeData = items;

        this.totalIncome = items.reduce((a, b) => a + b.amount, 0);

        if (items.length && this.totalIncome !== 0) {
            const firstItem = items[0];

            this.incomeCurrency = firstItem.currency;
            this.defaultCurrency = firstItem.organization.currency;
        }
    }

    private async _loadEmployeeTotalExpense() {
        const { items } = await this.expenseService
            .getAll(['employee', 'organization'],
                {
                    employee: { id: this.selectedEmployee.id }
                }, this.selectedDate);

        this.expenseData = items;

        this.totalExpense = items.reduce((a, b) => a + b.amount, 0);
        this.difference = this.totalIncome - this.totalExpense;
        this.bonus = (this.difference * 75) / 100;

        if (items.length && this.totalExpense !== 0) {
            const firstItem = items[0];

            this.expenseCurrency = firstItem.currency;
            this.defaultCurrency = firstItem.organization.currency;
        }
    }

    ngOnDestroy() {
        this._ngDestroy$.next();
        this._ngDestroy$.complete();
    }
}<|MERGE_RESOLUTION|>--- conflicted
+++ resolved
@@ -40,12 +40,8 @@
         private expenseService: ExpensesService,
         private authService: AuthService,
         private store: Store,
-<<<<<<< HEAD
         private dialogService: NbDialogService,
         private employeeStatisticsService: EmployeeStatisticsService) { }
-=======
-        private dialogService: NbDialogService) { }
->>>>>>> 98998ea2
 
     async ngOnInit() {
         this.hasRole = await this.authService
