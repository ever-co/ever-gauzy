<nb-card class="card-scroll">
	<nb-card-header class="d-flex">
		<ngx-back-navigation></ngx-back-navigation>
		<h5>{{ 'INTEGRATIONS.HUBSTAFF_PAGE.NAME' | translate }}</h5>
	</nb-card-header>
	<nb-card-body>
		<form
			[formGroup]="clientIdForm"
			(ngSubmit)="authorizeHubstaff()"
<<<<<<< HEAD
			*ngIf="!hubStaffAppCode; else clientFormVar"
			autocomplete-off
=======
			*ngIf="!clientSecretForm.get('authorization_code').value; else clientSecretTemplate"
>>>>>>> 58e90c4b
		>
			<div class="form-group">
				<label for="client_id" class="label">{{
					'INTEGRATIONS.HUBSTAFF_PAGE.CLIENT_ID' | translate
				}}</label>
				<input
					fullWidth
					id="client_id"
					formControlName="client_id"
					type="text"
					nbInput
					[placeholder]="'INTEGRATIONS.HUBSTAFF_PAGE.CLIENT_ID' | translate"
				/>
			</div>
			<div class="hint">
				<nb-icon icon="info-outline"></nb-icon>
				{{ 'INTEGRATIONS.HUBSTAFF_PAGE.GRANT_PERMISSION' | translate }}
			</div>
			<button
				nbButton
				type="submit"
				status="primary"
				[disabled]="clientIdForm.invalid"
			>
				{{ 'BUTTONS.NEXT' | translate }}
			</button>
		</form>

		<ng-template #clientSecretTemplate>
			<form [formGroup]="clientSecretForm" (ngSubmit)="addIntegration()">
				<div class="form-group">
					<label for="client_secret" class="label">{{
						'INTEGRATIONS.HUBSTAFF_PAGE.CLIENT_SECRET' | translate
					}}</label>
					<input
						fullWidth
						id="client_secret"
						formControlName="client_secret"
						type="text"
						nbInput
						[placeholder]="'INTEGRATIONS.HUBSTAFF_PAGE.CLIENT_SECRET' | translate"
					/>
				</div>
				<div class="hint">
					<nb-icon icon="info-outline"></nb-icon>
					{{ 'INTEGRATIONS.HUBSTAFF_PAGE.ENTER_CLIENT_SECRET' | translate }}
				</div>
				<button
					nbButton
					type="submit"
					status="primary"
					[disabled]="clientSecretForm.invalid"
				>
					{{ 'BUTTONS.NEXT' | translate }}
				</button>
			</form>
		</ng-template>
	</nb-card-body>
</nb-card><|MERGE_RESOLUTION|>--- conflicted
+++ resolved
@@ -7,12 +7,8 @@
 		<form
 			[formGroup]="clientIdForm"
 			(ngSubmit)="authorizeHubstaff()"
-<<<<<<< HEAD
-			*ngIf="!hubStaffAppCode; else clientFormVar"
+      *ngIf="!clientSecretForm.get('authorization_code').value; else clientSecretTemplate"
 			autocomplete-off
-=======
-			*ngIf="!clientSecretForm.get('authorization_code').value; else clientSecretTemplate"
->>>>>>> 58e90c4b
 		>
 			<div class="form-group">
 				<label for="client_id" class="label">{{
