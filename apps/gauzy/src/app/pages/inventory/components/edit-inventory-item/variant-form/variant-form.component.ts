import { Component, OnInit } from '@angular/core';
import { IProductOption } from '@gauzy/contracts';
import { Router } from '@angular/router';
import { InventoryStore } from 'apps/gauzy/src/app/@core/services/inventory-store.service';
import { UntilDestroy, untilDestroyed } from '@ngneat/until-destroy';
export interface OptionCreateInput {
	name: string;
	code: string;
}

export interface VariantCreateInput {
	options: string[];
	isStored: boolean;
	id?: string;
	productId?: string;
}

@UntilDestroy()
@Component({
	selector: 'ngx-variant-form',
	templateUrl: './variant-form.component.html',
	styleUrls: ['./variant-form.component.scss']
})
export class VariantFormComponent implements OnInit {
	options: IProductOption[];

	variantCreateInputs: VariantCreateInput[] = [];
	editVariantCreateInput: VariantCreateInput = {
		options: [],
		isStored: false
	};
	mode = 'create';

	constructor(
		private router: Router,
		private inventoryStore: InventoryStore
	) {}

	ngOnInit(): void {
		this.inventoryStore.activeProduct$
			.pipe(untilDestroyed(this))
			.subscribe((activeProduct) => {
				this.options = activeProduct.options;
			});

		this.inventoryStore.variantCreateInputs$
			.pipe(untilDestroyed(this))
			.subscribe((variantCreateInputs) => {
				this.variantCreateInputs = variantCreateInputs;
			});
	}

	onSelectOption(selectedOptions: string[]) {
		this.editVariantCreateInput.options = selectedOptions;

		if (selectedOptions.length === 0) {
			this.variantCreateInputs = this.variantCreateInputs.filter(
				(variant) => variant.options.length > 0
			);
			this.resetCreateVariantInputForm();
		}
	}

	onEditProductVariant(variantCreateInput: VariantCreateInput) {
		this.editVariantCreateInput = variantCreateInput;
		this.mode = 'edit';
	}

	onSaveVariant() {
		if (
			this.mode === 'create' &&
			!this.optionCombinationAlreadySelected()
		) {
			this.inventoryStore.addVariantCreateInput(
				this.editVariantCreateInput
			);
<<<<<<< HEAD
		} else {
=======
>>>>>>> 11e4d6a9
		}

		this.resetCreateVariantInputForm();
	}

	resetCreateVariantInputForm() {
		this.mode = 'create';
		this.editVariantCreateInput = { options: [], isStored: false };
	}

	optionCombinationAlreadySelected() {
		let result = false;

		this.variantCreateInputs.forEach((variant) => {
			const check = this.editVariantCreateInput.options.every(
				(elemCheck) => {
					return (
						variant.options.indexOf(elemCheck) > -1 &&
						variant.options.length ===
							this.editVariantCreateInput.options.length
					);
				}
			);

			if (check) result = true;
		});

		return result;
	}

	getVariantDisplayName(variantCreateInput: VariantCreateInput) {
		if (!variantCreateInput.options.length) return '-';
		return variantCreateInput.options.join(' ');
	}

	onVariantBtnClick(variantCreateInput: VariantCreateInput) {
		const { id, productId } = variantCreateInput;

		if (!variantCreateInput.isStored) {
			this.onEditProductVariant(variantCreateInput);
			return;
		}

		if (productId && id) {
			this.router.navigate([
				`/pages/organization/inventory/${productId}/variants/${id}`
			]);
		}
	}
}<|MERGE_RESOLUTION|>--- conflicted
+++ resolved
@@ -74,10 +74,6 @@
 			this.inventoryStore.addVariantCreateInput(
 				this.editVariantCreateInput
 			);
-<<<<<<< HEAD
-		} else {
-=======
->>>>>>> 11e4d6a9
 		}
 
 		this.resetCreateVariantInputForm();
