import { NgModule } from '@angular/core';
import { InventoryRoutingModule } from './inventory-routing.module';
import {
	NbCardModule,
	NbButtonModule,
	NbIconModule,
	NbSpinnerModule,
	NbDialogModule,
	NbCheckboxModule,
	NbSelectModule,
	NbTabsetModule,
	NbInputModule,
	NbBadgeModule,
	NbTooltipModule,
	NbStepperModule
} from '@nebular/theme';
import { ProductFormComponent } from './components/edit-inventory-item/product-form.component';
import { NgSelectModule } from '@ng-select/ng-select';
import { NgxPermissionsModule } from 'ngx-permissions';
import {
	ImageAssetService,
	InventoryStore,
	OrganizationsService,
	ProductService,
	ProductVariantPriceService,
	ProductVariantService,
	ProductVariantSettingService,
	TranslatableService
} from '@gauzy/ui-core/core';
import {
	SmartDataViewLayoutModule,
	CardGridModule,
	CurrencyModule,
	ImageAssetModule,
	LanguageSelectorModule,
	ProductCategorySelectorModule,
	ProductTypeSelectorModule,
	SelectAssetModule,
	SharedModule,
	TagsColorInputModule
} from '@gauzy/ui-core/shared';
import { TranslateModule } from '@ngx-translate/core';
import { TableInventoryComponent } from './components/table-inventory-items/table-inventory.component';
import { InventoryComponent } from './components/inventory.component';
import { VariantTableComponent } from './components/edit-inventory-item/variant-table/variant-table.component';
import { OptionsFormComponent } from './components/edit-inventory-item/options-form/options-form.component';
import { VariantFormComponent } from './components/edit-inventory-item/variant-form/variant-form.component';
import { InventoryVariantFormComponent } from './components/edit-inventory-item-variant/variant-form.component';
import { ProductGalleryComponent } from './components/edit-inventory-item/product-gallery/product-gallery.component';
import { InventoryItemViewComponent } from './components/view-inventory-item/view-inventory-item.component';
import { MerchantModule } from './components/manage-merchants/merchant.module';
import { ProductTypesModule } from './components/manage-product-types/product-types.module';
import { ProductCategoriesModule } from './components/manage-product-categories/product-categories.module';
import { WarehousesModule } from './components/manage-warehouses/warehouses.module';
import { InventoryTableComponentsModule } from './components/inventory-table-components/inventory-table-components.module';

const NB_MODULES = [
	NbCardModule,
	NbButtonModule,
	NbIconModule,
	NbSpinnerModule,
	NbDialogModule,
	NbCheckboxModule,
	NbSelectModule,
	NbTabsetModule,
	NbInputModule,
	NbStepperModule,
	NbTooltipModule,
	NbBadgeModule,
	NbDialogModule.forChild()
];

@NgModule({
	declarations: [
		InventoryComponent,
		InventoryItemViewComponent,
		InventoryVariantFormComponent,
		OptionsFormComponent,
		ProductGalleryComponent,
		ProductFormComponent,
		TableInventoryComponent,
		VariantFormComponent,
		VariantTableComponent
	],
	imports: [
<<<<<<< HEAD
=======
		CardGridModule,
		CommonModule,
>>>>>>> fa3291dc
		CurrencyModule,
		ImageAssetModule,
		InventoryRoutingModule,
		MerchantModule,
		...NB_MODULES,
		NgSelectModule,
		ProductTypesModule,
		ProductCategoriesModule,
		SharedModule,
		SelectAssetModule,
		InventoryTableComponentsModule,
		TagsColorInputModule,
		TranslateModule.forChild(),
		WarehousesModule,
		LanguageSelectorModule,
		SmartDataViewLayoutModule,
		ProductTypeSelectorModule,
		ProductCategorySelectorModule,
		NgxPermissionsModule.forChild()
	],
	providers: [
		ProductService,
		ProductVariantService,
		ProductVariantSettingService,
		ProductVariantPriceService,
		OrganizationsService,
		ImageAssetService,
		InventoryStore,
		TranslatableService
	]
})
export class InventoryModule {}<|MERGE_RESOLUTION|>--- conflicted
+++ resolved
@@ -83,11 +83,7 @@
 		VariantTableComponent
 	],
 	imports: [
-<<<<<<< HEAD
-=======
 		CardGridModule,
-		CommonModule,
->>>>>>> fa3291dc
 		CurrencyModule,
 		ImageAssetModule,
 		InventoryRoutingModule,
