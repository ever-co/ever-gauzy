import { Component, OnDestroy, OnInit } from '@angular/core';
import { NavigationEnd, Router } from '@angular/router';
import { Organization, PermissionsEnum, RolesEnum } from '@gauzy/models';
import { NbMenuItem } from '@nebular/theme';
import { TranslateService } from '@ngx-translate/core';
import { Subject } from 'rxjs';
import { filter, first, takeUntil } from 'rxjs/operators';
import { AuthService } from '../@core/services/auth.service';
import { Store } from '../@core/services/store.service';
import { SelectorService } from '../@core/utils/selector.service';

@Component({
	selector: 'ngx-pages',
	styleUrls: ['pages.component.scss'],
	template: `
		<ngx-one-column-layout *ngIf="!!menu">
			<nb-menu [items]="menu"></nb-menu>
			<router-outlet></router-outlet>
		</ngx-one-column-layout>
	`
})
export class PagesComponent implements OnInit, OnDestroy {
	basicMenu: NbMenuItem[];
	adminMenu: NbMenuItem[];
	private _ngDestroy$ = new Subject<void>();
	isAdmin: boolean;
	_selectedOrganization: Organization;

	MENU_ITEMS: NbMenuItem[] = [
		{
			title: 'Dashboard',
			icon: 'home-outline',
			link: '/pages/dashboard',
			pathMatch: 'prefix',
			home: true,
			data: {
				translated: false,
				translationKey: 'MENU.DASHBOARD'
			}
		},
		{
			title: 'Accounting',
			icon: 'credit-card-outline',
			data: {
				translated: false,
				translationKey: 'MENU.ACCOUNTING'
			},
			children: [
				{
					title: 'Invoices',
					icon: 'file-text-outline',
					link: '/pages/accounting/invoices',
					data: {
						translated: false,
						permissionKeys: [PermissionsEnum.ALL_ORG_VIEW],
						translationKey: 'MENU.INVOICES'
					}
				},
				{
					title: 'Recurring Invoices',
					icon: 'flip-outline',
					link: '/pages/accounting/recurring-invoices',
					data: {
						translated: false,
						translationKey: 'MENU.RECURRING_INVOICES'
					}
				},
				{
					title: 'Estimates',
					icon: 'file-outline',
					link: '/pages/accounting/estimates',
					data: {
						translated: false,
						translationKey: 'MENU.ESTIMATES'
					}
				},
				{
					title: 'Income',
					icon: 'plus-circle-outline',
					link: '/pages/accounting/income',
					data: {
						translated: false,
						translationKey: 'MENU.INCOME',
						permissionKeys: [PermissionsEnum.ORG_INCOMES_VIEW]
					}
				},
				{
					title: 'Expenses',
					icon: 'minus-circle-outline',
					link: '/pages/accounting/expenses',
					data: {
						translated: false,
						translationKey: 'MENU.EXPENSES',
						permissionKeys: [PermissionsEnum.ORG_EXPENSES_VIEW]
					}
				}
			]
		},
		{
			title: 'Clients',
			icon: 'book-open-outline',
			link: '/pages/clients',
			data: {
				translated: false,
				translationKey: 'ORGANIZATIONS_PAGE.CLIENTS'
			}
		},
		{
			title: 'Projects',
			icon: 'book-outline',
			link: '/pages/projects',
			data: {
				translated: false,
				translationKey: 'ORGANIZATIONS_PAGE.PROJECTS'
			}
		},
		{
			title: 'Tasks',
			icon: 'browser-outline',
			link: '/pages/tasks',
			data: {
				translated: false,
				translationKey: 'MENU.TASKS'
			},
			children: [
				{
					title: 'Dashboard',
					icon: 'list-outline',
					link: '/pages/tasks/dashboard',
					data: {
						translated: false,
						translationKey: 'MENU.DASHBOARD'
					}
				},
				{
					title: 'My Tasks',
					icon: 'person-outline',
					link: '/pages/tasks/me',
					data: {
						translated: false,
						translationKey: 'MENU.MY_TASKS'
					}
				},
				{
					title: "Team's Tasks",
					icon: 'people-outline',
					link: '/pages/tasks/team',
					data: {
						translated: false,
						translationKey: 'MENU.TEAM_TASKS'
					}
				}
			]
		},
		{
			title: 'Proposals',
			icon: 'paper-plane-outline',
			link: '/pages/proposals',
			hidden: false,
			data: {
				translated: false,
				translationKey: 'MENU.PROPOSALS',
				permissionKeys: [PermissionsEnum.ORG_PROPOSALS_VIEW]
			}
		},
		{
			title: 'Employees',
			icon: 'people-outline',
			data: {
				translated: false,
				translationKey: 'MENU.EMPLOYEES',
				permissionKeys: [
					PermissionsEnum.ORG_EMPLOYEES_VIEW,
					PermissionsEnum.ORG_EXPENSES_EDIT
				]
			},
			children: [
				{
					title: 'Manage',
					icon: 'list-outline',
					link: '/pages/employees',
					data: {
						translated: false,
						translationKey: 'MENU.MANAGE'
					}
				},
				{
					title: 'Activity',
					icon: 'trending-up-outline',
					link: '/pages/employees/activity',
					data: {
						translated: false,
						translationKey: 'MENU.ACTIVITY'
					}
				},
				{
					title: 'Timesheets',
					icon: 'clock-outline',
					link: '/pages/employees/timesheets',
					data: {
						translated: false,
						translationKey: 'MENU.TIMESHEETS'
					}
				},
				{
					title: 'Schedules',
					icon: 'calendar-outline',
					link: '/pages/employees/schedules',
					data: {
						translated: false,
						translationKey: 'MENU.SCHEDULES'
					}
				},
				{
					title: 'Time Off',
					icon: 'eye-off-2-outline',
					link: '/pages/employees/time-off',
					data: {
						translated: false,
						translationKey: 'MENU.TIME_OFF',
						permissionKeys: [PermissionsEnum.POLICY_VIEW]
					}
				},
				{
					title: 'Candidates',
					icon: 'person-done-outline',
					link: '/pages/employees/candidates',
					data: {
						translated: false,
						translationKey: 'MENU.CANDIDATES'
					}
				}
			]
		},
		{
			title: 'Organization',
			icon: 'globe-2-outline',
			data: {
				translated: false,
				translationKey: 'MENU.ORGANIZATION',
				withOrganizationShortcuts: true
			},
			children: [
				{
					title: 'Manage',
					icon: 'globe-2-outline',
					data: {
						translated: false,
						organizationShortcut: true,
						permissionKeys: [PermissionsEnum.ALL_ORG_EDIT],
						urlPrefix: `/pages/organizations/edit/`,
						urlPostfix: '',
						translationKey: 'MENU.MANAGE'
					}
				},
				{
					title: 'Equipment',
					icon: 'shopping-bag-outline',
					link: '/pages/organization/equipment',
					data: {
						translated: false,
						permissionKeys: [PermissionsEnum.ALL_ORG_VIEW],
						translationKey: 'MENU.EQUIPMENT'
					}
				},
				{
					title: 'Tags',
					icon: 'pricetags-outline',
					link: '/pages/organization/tags',
					data: {
						translated: false,
						translationKey: 'MENU.TAGS'
						//   permissionKeys: [],
					}
				},
				{
					title: 'Clients',
					icon: 'book-open-outline',
					link: `/pages/organizations/`,
					data: {
						translated: false,
						organizationShortcut: true,
						permissionKeys: [PermissionsEnum.ALL_ORG_EDIT],
						urlPrefix: `/pages/organizations/edit/`,
						urlPostfix: '/settings/clients',
						translationKey: 'ORGANIZATIONS_PAGE.CLIENTS'
					}
				},
				{
					title: 'Vendors',
					icon: 'car-outline',
					link: `/pages/organizations/`,
					data: {
						translated: false,
						organizationShortcut: true,
						permissionKeys: [PermissionsEnum.ALL_ORG_EDIT],
						urlPrefix: `/pages/organizations/edit/`,
						urlPostfix: '/settings/vendors',
						translationKey: 'ORGANIZATIONS_PAGE.VENDORS'
					}
				},
				{
					title: 'Projects',
					icon: 'book-outline',
					link: `/pages/organizations/`,
					data: {
						translated: false,
						organizationShortcut: true,
						permissionKeys: [PermissionsEnum.ALL_ORG_EDIT],
						urlPrefix: `/pages/organizations/edit/`,
						urlPostfix: '/settings/projects',
						translationKey: 'ORGANIZATIONS_PAGE.PROJECTS'
					}
				},
				{
					title: 'Positions',
					icon: 'award-outline',
					link: `/pages/organizations/`,
					data: {
						translated: false,
						organizationShortcut: true,
						permissionKeys: [PermissionsEnum.ALL_ORG_EDIT],
						urlPrefix: `/pages/organizations/edit/`,
						urlPostfix: '/settings/positions',
						translationKey: 'ORGANIZATIONS_PAGE.POSITIONS'
					}
				},
				{
					title: 'Departments',
					icon: 'briefcase-outline',
					link: `/pages/organizations/`,
					data: {
						translated: false,
						organizationShortcut: true,
						permissionKeys: [PermissionsEnum.ALL_ORG_EDIT],
						urlPrefix: `/pages/organizations/edit/`,
						urlPostfix: '/settings/departments',
						translationKey: 'ORGANIZATIONS_PAGE.DEPARTMENTS'
					}
				},
				{
					title: 'Teams',
					icon: 'people-outline',
					link: `/pages/organizations/`,
					data: {
						translated: false,
						organizationShortcut: true,
						permissionKeys: [PermissionsEnum.ALL_ORG_EDIT],
						urlPrefix: `/pages/organizations/edit/`,
						urlPostfix: '/settings/teams',
						translationKey: 'ORGANIZATIONS_PAGE.EDIT.TEAMS'
					}
				},
				{
					title: 'Email Templates',
					icon: 'email-outline',
					link: '/pages/organization/email-templates',
					data: {
						translated: false,
						translationKey: 'MENU.EMAIL_TEMPLATES'
					}
				}
			]
		},
		{
			title: 'Reports',
			icon: 'file-text-outline',
			link: '/pages/reports',
			data: {
				translated: false,
				translationKey: 'MENU.REPORTS'
			},
			children: [
				{
					title: 'Time Reports',
					link: '/pages/reports/time',
					icon: 'clock-outline',
					data: {
						translated: false,
						translationKey: 'MENU.TIME_REPORTS'
					}
				},
				{
					title: 'Accounting Reports',
					link: '/pages/reports/accounting',
					icon: 'credit-card-outline',
					data: {
						translated: false,
						translationKey: 'MENU.ACCOUNTING_REPORTS'
					}
				}
			]
		},
		{
			title: 'Help',
			icon: 'question-mark-circle-outline',
			link: '/pages/help',
			data: {
				translated: false,
				translationKey: 'MENU.HELP'
			}
		},
		{
			title: 'About',
			icon: 'droplet-outline',
			link: '/pages/about',
			data: {
				translated: false,
				translationKey: 'MENU.ABOUT'
			}
		},
		{
			title: 'Admin',
			group: true,
			data: {
				translated: false,
				permissionKeys: [
					PermissionsEnum.ORG_EMPLOYEES_VIEW,
					PermissionsEnum.ORG_USERS_VIEW,
					PermissionsEnum.ALL_ORG_EDIT,
					PermissionsEnum.ALL_ORG_VIEW
				],
				translationKey: 'MENU.ADMIN'
			}
		},
		{
<<<<<<< HEAD
			title: 'Employees',
			icon: 'people-outline',
			link: '/pages/employees',
			data: {
				translated: false,
				permissionKeys: [
					PermissionsEnum.ORG_EMPLOYEES_VIEW,
					PermissionsEnum.ORG_EXPENSES_EDIT
				],
				translationKey: 'MENU.EMPLOYEES'
			}
		},
		{
			title: 'Candidates',
			icon: 'people-outline',
			link: '/pages/candidates',
			data: {
				translated: false,
				// permissionKeys: [PermissionsEnum.ORG_CANDIDATES_VIEW],
				translationKey: 'MENU.CANDIDATES'
			}
		},
		{
=======
>>>>>>> b230b2bd
			title: 'Users',
			icon: 'people-outline',
			link: '/pages/users',
			data: {
				translated: false,
				permissionKeys: [PermissionsEnum.ORG_USERS_VIEW],
				translationKey: 'MENU.USERS'
			}
		},
		{
			title: 'Organizations',
			icon: 'globe-outline',
			link: '/pages/organizations',
			data: {
				translated: false,
				permissionKeys: [
					PermissionsEnum.ALL_ORG_VIEW,
					PermissionsEnum.ORG_EXPENSES_EDIT
				],
				translationKey: 'MENU.ORGANIZATIONS'
			}
		},
		{
			title: 'Import/Export',
			icon: 'arrow-circle-down-outline',
			link: '/pages/import-export',
			data: {
				translated: false,
				translationKey: 'MENU.IMPORT_EXPORT.IMPORT_EXPORT'
			}
		},
		{
			title: 'Integrations',
			icon: 'pantone-outline',
			link: '/pages/integrations',
			data: {
				translated: false,
				translationKey: 'MENU.INTEGRATIONS'
			},
			children: [
				{
					title: 'Upwork',
					link: '/pages/integrations/upwork',
					data: {
						translated: false,
						translationKey: 'MENU.UPWORK'
					}
				}
			]
		},
		{
			title: 'Settings',
			icon: 'settings-outline',
			data: {
				translated: false,
				translationKey: 'MENU.SETTINGS'
			},
			children: [
				{
					title: 'General',
					link: '/pages/settings/general',
					data: {
						translated: false,
						translationKey: 'MENU.GENERAL'
					}
				},
				{
					title: 'Payment Gateways',
					data: {
						translated: false,
						translationKey: 'MENU.PAYMENT_GATEWAYS'
					}
				},
				{
					title: 'Custom SMTP',
					data: {
						translated: false,
						translationKey: 'MENU.CUSTOM_SMTP'
					}
				},
				{
					title: 'Roles & Permissions',
					link: '/pages/settings/roles',
					data: {
						translated: false,
						translationKey: 'MENU.ROLES',
						permissionKeys: [
							PermissionsEnum.CHANGE_ROLES_PERMISSIONS
						]
					}
				},
				{
					title: 'Danger Zone',
					link: '/pages/settings/danger-zone',
					data: {
						translated: false,
						translationKey: 'MENU.DANGER_ZONE'
					}
				}
			]
		}
	];
	menu: NbMenuItem[] = this.MENU_ITEMS;

	constructor(
		private authService: AuthService,
		private translate: TranslateService,
		private store: Store,
		private selectorService: SelectorService,
		private router: Router
	) {}

	async ngOnInit() {
		await this.checkForAdmin();
		this._applyTranslationOnSmartTable();
		this.store.selectedOrganization$
			.pipe(takeUntil(this._ngDestroy$))
			.subscribe((org) => {
				this._selectedOrganization = org;
				this.loadItems(
					this.selectorService.showSelectors(this.router.url)
						.showOrganizationShortcuts
				);
			});

		this.store.userRolePermissions$
			.pipe(takeUntil(this._ngDestroy$))
			.subscribe(() => {
				this.loadItems(
					this.selectorService.showSelectors(this.router.url)
						.showOrganizationShortcuts
				);
			});

		this.router.events
			.pipe(filter((event) => event instanceof NavigationEnd))
			.pipe(takeUntil(this._ngDestroy$))
			.subscribe((e) => {
				this.loadItems(
					this.selectorService.showSelectors(e['url'])
						.showOrganizationShortcuts
				);
			});
	}

	loadItems(
		withOrganizationShortcuts: boolean,
		forceTranslate: boolean = false
	) {
		this.menu.forEach((item) => {
			this.refreshMenuItem(
				item,
				withOrganizationShortcuts,
				forceTranslate
			);
		});
	}

	refreshMenuItem(item, withOrganizationShortcuts, forceTranslate) {
		if (!item.data.translated) {
			item.title = this.getTranslation(item.data.translationKey);
		} else if (forceTranslate) {
			item.title = this.getTranslation(item.data.translationKey);
		}

		if (item.data.permissionKeys) {
			const anyPermission = item.data.permissionKeys.reduce(
				(permission, key) => {
					return this.store.hasPermission(key) || permission;
				},
				false
			);
			item.hidden = !anyPermission;

			if (anyPermission && item.data.organizationShortcut) {
				item.hidden =
					!withOrganizationShortcuts || !this._selectedOrganization;
				if (!item.hidden) {
					item.link =
						item.data.urlPrefix +
						this._selectedOrganization.id +
						item.data.urlPostfix;
				}
			}
		}

		if (item.children) {
			item.children.forEach((childItem) => {
				this.refreshMenuItem(
					childItem,
					withOrganizationShortcuts,
					forceTranslate
				);
			});
		}
	}

	async checkForAdmin() {
		this.isAdmin = await this.authService
			.hasRole([RolesEnum.ADMIN])
			.pipe(first())
			.pipe(takeUntil(this._ngDestroy$))
			.toPromise();
	}

	getTranslation(prefix: string) {
		let result = prefix;
		this.translate.get(prefix).subscribe((res) => {
			result = res;
		});
		return result;
	}

	private _applyTranslationOnSmartTable() {
		this.translate.onLangChange
			.pipe(takeUntil(this._ngDestroy$))
			.subscribe(() => {
				this.loadItems(
					this.selectorService.showSelectors(this.router.url)
						.showOrganizationShortcuts,
					true
				);
			});
	}

	ngOnDestroy() {
		this._ngDestroy$.next();
		this._ngDestroy$.complete();
	}
}<|MERGE_RESOLUTION|>--- conflicted
+++ resolved
@@ -424,32 +424,6 @@
 			}
 		},
 		{
-<<<<<<< HEAD
-			title: 'Employees',
-			icon: 'people-outline',
-			link: '/pages/employees',
-			data: {
-				translated: false,
-				permissionKeys: [
-					PermissionsEnum.ORG_EMPLOYEES_VIEW,
-					PermissionsEnum.ORG_EXPENSES_EDIT
-				],
-				translationKey: 'MENU.EMPLOYEES'
-			}
-		},
-		{
-			title: 'Candidates',
-			icon: 'people-outline',
-			link: '/pages/candidates',
-			data: {
-				translated: false,
-				// permissionKeys: [PermissionsEnum.ORG_CANDIDATES_VIEW],
-				translationKey: 'MENU.CANDIDATES'
-			}
-		},
-		{
-=======
->>>>>>> b230b2bd
 			title: 'Users',
 			icon: 'people-outline',
 			link: '/pages/users',
