import { Component, OnDestroy, OnInit } from '@angular/core';
import { NavigationEnd, Router } from '@angular/router';
import {
	FeatureEnum,
	IOrganization,
	IRolePermission,
	IUser,
	PermissionsEnum
} from '@gauzy/contracts';
import { NbMenuItem } from '@nebular/theme';
import { TranslateService } from '@ngx-translate/core';
import { filter, map, tap } from 'rxjs/operators';
import { NgxPermissionsService } from 'ngx-permissions';
import { UntilDestroy, untilDestroyed } from '@ngneat/until-destroy';
import { chain } from 'underscore';
import { distinctUntilChange, isNotEmpty } from '@gauzy/common-angular';
import { SelectorService } from '../@core/utils/selector.service';
import { EmployeesService, Store, UsersService } from '../@core/services';
import { ReportService } from './reports/all-report/report.service';
import { AuthStrategy } from '../@core/auth/auth-strategy.service';
import { TranslationBaseComponent } from '../@shared/language-base';

interface GaMenuItem extends NbMenuItem {
	data: {
		translationKey: string; //Translation key for the title, mandatory for all items
		permissionKeys?: PermissionsEnum[]; //Check permissions and hide item if any given permission is not present
		featureKey?: FeatureEnum; //Check permissions and hide item if any given permission is not present
		withOrganizationShortcuts?: boolean; //Declare if the sidebar item has organization level shortcuts
		hide?: () => boolean; //Hide the menu item if this returns true
	};
}

@UntilDestroy({ checkProperties: true })
@Component({
	selector: 'ngx-pages',
	styleUrls: ['pages.component.scss'],
	template: `
		<ngx-one-column-layout *ngIf="!!menu && user">
			<nb-menu [items]="menu"></nb-menu>
			<router-outlet></router-outlet>
		</ngx-one-column-layout>
	`
})
export class PagesComponent extends TranslationBaseComponent implements OnInit, OnDestroy {

	isEmployee: boolean;
	organization: IOrganization;
	user: IUser;
	menu: NbMenuItem[] = [];
	reportMenuItems: NbMenuItem[] = [];

	constructor(
		private readonly employeeService: EmployeesService,
		public readonly translate: TranslateService,
		private readonly store: Store,
		private readonly reportService: ReportService,
		private readonly selectorService: SelectorService,
		private readonly router: Router,
		private readonly ngxPermissionsService: NgxPermissionsService,
		private readonly usersService: UsersService,
		private readonly authStrategy: AuthStrategy
	) {
		super(translate);
<<<<<<< HEAD
		this.router.events
			.pipe(
				filter((event) => event instanceof NavigationEnd),
				map(() => this._activatedRoute),
				map((route) => {
					while (route.firstChild) route = route.firstChild;
					return route;
				}),
				filter((route) => route.outlet === 'primary'),
				mergeMap((route) => route.data),
				/**
				 * Set Date Range Picker Default Unit
				 */
				tap(({ datePicker = {} }:  any) => dateRangePickerBuilderService.setDatePickerConfig(datePicker))
			)
			.subscribe(({ selectors }: any) => {
				this.headerSelectors = Object.assign(
					{},
					DEFAULT_SELECTOR_VISIBILITY,
					selectors
				);
				Object.entries(this.headerSelectors).forEach(([id, value]) => {
					selectorBuilderService.setSelectorsVisibility(id, value);
				});
				selectorBuilderService.getSelectorsVisibility();
			});
=======
>>>>>>> b1f99eb8
	}

	getMenuItems(): GaMenuItem[] {
		return [
			{
				title: 'Dashboard',
				icon: 'home-outline',
				link: '/pages/dashboard',
				pathMatch: 'prefix',
				home: true,
				data: {
					translationKey: 'MENU.DASHBOARD',
					featureKey: FeatureEnum.FEATURE_DASHBOARD
				}
			},
			{
				title: 'Accounting',
				icon: 'credit-card-outline',
				data: {
					translationKey: 'MENU.ACCOUNTING'
				},
				children: [
					{
						title: 'Estimates',
						icon: 'file-outline',
						link: '/pages/accounting/invoices/estimates',
						data: {
							translationKey: 'MENU.ESTIMATES',
							permissionKeys: [
								PermissionsEnum.ALL_ORG_VIEW,
								PermissionsEnum.ESTIMATES_VIEW
							],
							featureKey: FeatureEnum.FEATURE_ESTIMATE
						}
					},
					{
						title: 'Estimates Received',
						icon: 'archive-outline',
						link: '/pages/accounting/invoices/received-estimates',
						data: {
							translationKey: 'MENU.ESTIMATES_RECEIVED',
							permissionKeys: [
								PermissionsEnum.ALL_ORG_VIEW,
								PermissionsEnum.ESTIMATES_VIEW
							],
							featureKey: FeatureEnum.FEATURE_ESTIMATE_RECEIVED
						}
					},
					{
						title: 'Invoices',
						icon: 'file-text-outline',
						link: '/pages/accounting/invoices',
						pathMatch: 'full',
						data: {
							translationKey: 'MENU.INVOICES',
							permissionKeys: [
								PermissionsEnum.ALL_ORG_VIEW,
								PermissionsEnum.INVOICES_VIEW
							],
							featureKey: FeatureEnum.FEATURE_INVOICE
						}
					},
					{
						title: 'Invoices Recurring',
						icon: 'flip-outline',
						link: '/pages/accounting/invoices/recurring',
						pathMatch: 'prefix',
						data: {
							translationKey: 'MENU.RECURRING_INVOICES',
							permissionKeys: [
								PermissionsEnum.ALL_ORG_VIEW,
								PermissionsEnum.INVOICES_VIEW
							],
							featureKey: FeatureEnum.FEATURE_INVOICE_RECURRING
						}
					},
					{
						title: 'Invoices Received',
						icon: 'archive',
						link: '/pages/accounting/invoices/received-invoices',
						pathMatch: 'prefix',
						data: {
							translationKey: 'MENU.INVOICES_RECEIVED',
							permissionKeys: [
								PermissionsEnum.ALL_ORG_VIEW,
								PermissionsEnum.INVOICES_VIEW
							],
							featureKey: FeatureEnum.FEATURE_INVOICE_RECEIVED
						}
					},
					{
						title: 'Income',
						icon: 'plus-circle-outline',
						link: '/pages/accounting/income',
						data: {
							translationKey: 'MENU.INCOME',
							permissionKeys: [PermissionsEnum.ORG_INCOMES_VIEW],
							featureKey: FeatureEnum.FEATURE_INCOME
						}
					},
					{
						title: 'Expenses',
						icon: 'minus-circle-outline',
						link: '/pages/accounting/expenses',
						data: {
							translationKey: 'MENU.EXPENSES',
							permissionKeys: [PermissionsEnum.ORG_EXPENSES_VIEW],
							featureKey: FeatureEnum.FEATURE_EXPENSE
						}
					},
					{
						title: 'Expense Recurring',
						icon: 'flip-outline',
						link: '/pages/accounting/expense-recurring',
						data: {
							translationKey:
								'ORGANIZATIONS_PAGE.EXPENSE_RECURRING',
							permissionKeys: [PermissionsEnum.ORG_EXPENSES_VIEW],
							featureKey:
								FeatureEnum.FEATURE_ORGANIZATION_RECURRING_EXPENSE
						}
					},
					{
						title: 'Payments',
						icon: 'clipboard-outline',
						link: '/pages/accounting/payments',
						data: {
							translationKey: 'MENU.PAYMENTS',
							permissionKeys: [PermissionsEnum.ORG_PAYMENT_VIEW],
							featureKey: FeatureEnum.FEATURE_PAYMENT
						}
					}
				]
			},
			{
				title: 'Sales',
				icon: 'trending-up-outline',
				link: '/pages/sales',
				data: {
					translationKey: 'MENU.SALES',
					permissionKeys: [PermissionsEnum.ORG_PROPOSALS_VIEW]
				},
				children: [
					{
						title: 'Proposals',
						icon: 'paper-plane-outline',
						link: '/pages/sales/proposals',
						data: {
							translationKey: 'MENU.PROPOSALS',
							permissionKeys: [
								PermissionsEnum.ORG_PROPOSALS_VIEW
							],
							featureKey: FeatureEnum.FEATURE_PROPOSAL
						}
					},
					{
						title: 'Estimates',
						icon: 'file-outline',
						link: '/pages/sales/invoices/estimates',
						data: {
							translationKey: 'MENU.ESTIMATES',
							permissionKeys: [
								PermissionsEnum.ALL_ORG_VIEW,
								PermissionsEnum.ESTIMATES_VIEW
							],
							featureKey: FeatureEnum.FEATURE_PROPOSAL
						}
					},
					{
						title: 'Invoices',
						icon: 'file-text-outline',
						link: '/pages/sales/invoices',
						data: {
							translationKey: 'MENU.INVOICES',
							permissionKeys: [
								PermissionsEnum.ALL_ORG_VIEW,
								PermissionsEnum.INVOICES_VIEW
							],
							featureKey: FeatureEnum.FEATURE_INVOICE
						}
					},
					{
						title: 'Invoices Recurring',
						icon: 'flip-outline',
						link: '/pages/sales/invoices/recurring',
						data: {
							translationKey: 'MENU.RECURRING_INVOICES',
							permissionKeys: [
								PermissionsEnum.ALL_ORG_VIEW,
								PermissionsEnum.INVOICES_VIEW
							],
							featureKey: FeatureEnum.FEATURE_INVOICE_RECURRING
						}
					},
					{
						title: 'Payments',
						icon: 'clipboard-outline',
						link: '/pages/sales/payments',
						data: {
							translationKey: 'MENU.PAYMENTS',
							permissionKeys: [PermissionsEnum.ORG_PAYMENT_VIEW],
							featureKey: FeatureEnum.FEATURE_PAYMENT
						}
					},
					{
						title: 'Pipelines',
						icon: 'funnel-outline',
						link: '/pages/sales/pipelines',
						data: {
							translationKey: 'MENU.PIPELINES',
							permissionKeys: [
								PermissionsEnum.VIEW_SALES_PIPELINES
							],
							featureKey: FeatureEnum.FEATURE_PIPELINE
						}
					}
				]
			},
			{
				title: 'Tasks',
				icon: 'browser-outline',
				link: '/pages/tasks',
				data: {
					translationKey: 'MENU.TASKS'
				},
				children: [
					{
						title: 'Dashboard',
						icon: 'list-outline',
						link: '/pages/tasks/dashboard',
						data: {
							translationKey: 'MENU.DASHBOARD',
							featureKey: FeatureEnum.FEATURE_DASHBOARD_TASK
						}
					},
					{
						title: 'My Tasks',
						icon: 'person-outline',
						link: '/pages/tasks/me',
						data: {
							translationKey: 'MENU.MY_TASKS',
							hide: () => !this.isEmployee,
							featureKey: FeatureEnum.FEATURE_MY_TASK
						}
					},
					{
						title: "Team's Tasks",
						icon: 'people-outline',
						link: '/pages/tasks/team',
						data: {
							translationKey: 'MENU.TEAM_TASKS',
							featureKey: FeatureEnum.FEATURE_TEAM_TASK
						}
					}
				]
			},
			{
				title: 'Jobs',
				icon: 'briefcase-outline',
				link: '/pages/jobs',
				data: {
					translationKey: 'MENU.JOBS',
					featureKey: FeatureEnum.FEATURE_JOB
				},
				children: [
					{
						title: 'Employee',
						icon: 'people-outline',
						link: '/pages/jobs/employee',
						data: {
							translationKey: 'MENU.EMPLOYEES',
							permissionKeys: [
								PermissionsEnum.ORG_JOB_EMPLOYEE_VIEW
							]
						}
					},
					{
						title: 'Browse',
						icon: 'list-outline',
						link: '/pages/jobs/search',
						data: {
							translationKey: 'MENU.JOBS_SEARCH'
						}
					},
					{
						title: 'Matching',
						icon: 'person-outline',
						link: '/pages/jobs/matching',
						data: {
							translationKey: 'MENU.JOBS_MATCHING',
							permissionKeys: [
								PermissionsEnum.ORG_JOB_MATCHING_VIEW
							]
						}
					},
					{
						title: 'Proposal Template',
						icon: 'file-text-outline',
						link: '/pages/jobs/proposal-template',
						data: {
							translationKey: 'MENU.PROPOSAL_TEMPLATE',
							permissionKeys: [
								PermissionsEnum.ORG_PROPOSAL_TEMPLATES_VIEW
							]
						}
					}
				]
			},
			{
				title: 'Employees',
				icon: 'people-outline',
				data: {
					translationKey: 'MENU.EMPLOYEES'
				},
				children: [
					{
						title: 'Manage',
						icon: 'list-outline',
						link: '/pages/employees',
						pathMatch: 'full',
						data: {
							translationKey: 'MENU.MANAGE',
							permissionKeys: [
								PermissionsEnum.ORG_EMPLOYEES_VIEW
							],
							featureKey: FeatureEnum.FEATURE_EMPLOYEES
						}
					},
					{
						title: 'Time & Activity',
						icon: 'trending-up-outline',
						link: '/pages/employees/activity',
						pathMatch: 'prefix',
						data: {
							translationKey: 'MENU.TIME_ACTIVITY',
							featureKey:
								FeatureEnum.FEATURE_EMPLOYEE_TIME_ACTIVITY
						}
					},
					{
						title: 'Timesheets',
						icon: 'clock-outline',
						link: '/pages/employees/timesheets',
						pathMatch: 'prefix',
						data: {
							translationKey: 'MENU.TIMESHEETS',
							featureKey: FeatureEnum.FEATURE_EMPLOYEE_TIMESHEETS
						}
					},
					{
						title: 'Appointments',
						icon: 'calendar-outline',
						link: '/pages/employees/appointments',
						pathMatch: 'prefix',
						data: {
							translationKey: 'MENU.APPOINTMENTS',
							featureKey: FeatureEnum.FEATURE_EMPLOYEE_APPOINTMENT
						}
					},
					{
						title: 'Approvals',
						icon: 'flip-2-outline',
						link: '/pages/employees/approvals',
						data: {
							translationKey: 'MENU.APPROVALS',
							featureKey: FeatureEnum.FEATURE_EMPLOYEE_APPROVAL
						}
					},
					{
						title: 'Employee Levels',
						icon: 'bar-chart-outline',
						link: `/pages/employees/employee-level`,
						data: {
							translationKey: 'MENU.EMPLOYEE_LEVEL',
							permissionKeys: [PermissionsEnum.ALL_ORG_VIEW],
							featureKey: FeatureEnum.FEATURE_EMPLOYEE_LEVEL
						}
					},
					{
						title: 'Positions',
						icon: 'award-outline',
						link: `/pages/employees/positions`,
						data: {
							translationKey: 'MENU.POSITIONS',
							permissionKeys: [PermissionsEnum.ALL_ORG_VIEW],
							featureKey: FeatureEnum.FEATURE_EMPLOYEE_POSITION
						}
					},
					{
						title: 'Time Off',
						icon: 'eye-off-2-outline',
						link: '/pages/employees/time-off',
						data: {
							translationKey: 'MENU.TIME_OFF',
							permissionKeys: [PermissionsEnum.ORG_TIME_OFF_VIEW],
							featureKey: FeatureEnum.FEATURE_EMPLOYEE_TIMEOFF
						}
					},
					{
						title: 'Recurring Expenses',
						icon: 'flip-outline',
						link: '/pages/employees/recurring-expenses',
						data: {
							translationKey: 'MENU.RECURRING_EXPENSE',
							permissionKeys: [
								PermissionsEnum.EMPLOYEE_EXPENSES_VIEW
							],
							featureKey:
								FeatureEnum.FEATURE_EMPLOYEE_RECURRING_EXPENSE
						}
					},
					{
						title: 'Candidates',
						icon: 'person-done-outline',
						link: '/pages/employees/candidates',
						data: {
							translationKey: 'MENU.CANDIDATES',
							permissionKeys: [
								PermissionsEnum.ORG_CANDIDATES_VIEW
							],
							featureKey: FeatureEnum.FEATURE_EMPLOYEE_CANDIDATE
						}
					}
				]
			},
			{
				title: 'Organization',
				icon: 'globe-2-outline',
				data: {
					translationKey: 'MENU.ORGANIZATION',
					withOrganizationShortcuts: true
				},
				children: [
					{
						title: 'Manage',
						icon: 'globe-2-outline',
						pathMatch: 'prefix',
						data: {
							organizationShortcut: true,
							permissionKeys: [PermissionsEnum.ALL_ORG_EDIT],
							urlPrefix: `/pages/organizations/edit/`,
							urlPostfix: '',
							translationKey: 'MENU.MANAGE',
							featureKey: FeatureEnum.FEATURE_ORGANIZATION
						}
					},
					{
						title: 'Equipment',
						icon: 'shopping-bag-outline',
						link: '/pages/organization/equipment',
						data: {
							permissionKeys: [PermissionsEnum.ALL_ORG_VIEW],
							translationKey: 'MENU.EQUIPMENT',
							featureKey:
								FeatureEnum.FEATURE_ORGANIZATION_EQUIPMENT
						}
					},
					{
						title: 'Inventory',
						icon: 'grid-outline',
						link: '/pages/organization/inventory',
						pathMatch: 'prefix',
						data: {
							translationKey: 'MENU.INVENTORY',
							permissionKeys: [PermissionsEnum.ALL_ORG_VIEW],
							featureKey:
								FeatureEnum.FEATURE_ORGANIZATION_INVENTORY
						}
					},
					{
						title: 'Tags',
						icon: 'pricetags-outline',
						link: '/pages/organization/tags',
						data: {
							translationKey: 'MENU.TAGS',
							featureKey: FeatureEnum.FEATURE_ORGANIZATION_TAG
						}
					},
					{
						title: 'Vendors',
						icon: 'car-outline',
						link: '/pages/organization/vendors',
						data: {
							translationKey: 'ORGANIZATIONS_PAGE.VENDORS',
							permissionKeys: [PermissionsEnum.ALL_ORG_EDIT],
							featureKey: FeatureEnum.FEATURE_ORGANIZATION_VENDOR
						}
					},
					{
						title: 'Projects',
						icon: 'book-outline',
						link: `/pages/organization/projects`,
						data: {
							translationKey: 'ORGANIZATIONS_PAGE.PROJECTS',
							permissionKeys: [PermissionsEnum.ALL_ORG_EDIT],
							featureKey: FeatureEnum.FEATURE_ORGANIZATION_PROJECT
						}
					},
					{
						title: 'Departments',
						icon: 'briefcase-outline',
						link: `/pages/organization/departments`,
						data: {
							translationKey: 'ORGANIZATIONS_PAGE.DEPARTMENTS',
							permissionKeys: [PermissionsEnum.ALL_ORG_EDIT],
							featureKey:
								FeatureEnum.FEATURE_ORGANIZATION_DEPARTMENT
						}
					},
					{
						title: 'Teams',
						icon: 'people-outline',
						link: `/pages/organization/teams`,
						data: {
							translationKey: 'ORGANIZATIONS_PAGE.EDIT.TEAMS',
							permissionKeys: [PermissionsEnum.ALL_ORG_EDIT],
							featureKey: FeatureEnum.FEATURE_ORGANIZATION_TEAM
						}
					},
					{
						title: 'Documents',
						icon: 'file-text-outline',
						link: `/pages/organization/documents`,
						data: {
							translationKey: 'ORGANIZATIONS_PAGE.DOCUMENTS',
							permissionKeys: [PermissionsEnum.ALL_ORG_EDIT],
							featureKey:
								FeatureEnum.FEATURE_ORGANIZATION_DOCUMENT
						}
					},
					{
						title: 'Employment Types',
						icon: 'layers-outline',
						link: `/pages/organization/employment-types`,
						data: {
							translationKey:
								'ORGANIZATIONS_PAGE.EMPLOYMENT_TYPES',
							permissionKeys: [PermissionsEnum.ALL_ORG_EDIT],
							featureKey:
								FeatureEnum.FEATURE_ORGANIZATION_EMPLOYMENT_TYPE
						}
					},
					{
						title: 'Expense Recurring',
						icon: 'flip-outline',
						link: '/pages/organization/expense-recurring',
						data: {
							translationKey:
								'ORGANIZATIONS_PAGE.EXPENSE_RECURRING',
							permissionKeys: [PermissionsEnum.ORG_EXPENSES_VIEW],
							featureKey:
								FeatureEnum.FEATURE_ORGANIZATION_RECURRING_EXPENSE
						}
					},
					{
						title: 'Help Center',
						icon: 'question-mark-circle-outline',
						link: '/pages/organization/help-center',
						data: {
							translationKey: 'ORGANIZATIONS_PAGE.HELP_CENTER',
							featureKey:
								FeatureEnum.FEATURE_ORGANIZATION_HELP_CENTER
						}
					}
				]
			},
			{
				title: 'Contacts',
				icon: 'book-open-outline',
				data: {
					translationKey: 'MENU.CONTACTS',
					permissionKeys: [
						PermissionsEnum.ORG_CONTACT_VIEW,
						PermissionsEnum.ALL_ORG_VIEW
					],
					featureKey: FeatureEnum.FEATURE_CONTACT
				},
				children: [
					{
						title: 'Visitors',
						icon: 'book-open-outline',
						link: `/pages/contacts/visitors`,
						data: {
							translationKey: 'CONTACTS_PAGE.VISITORS'
						}
					},
					{
						title: 'Leads',
						icon: 'book-open-outline',
						link: `/pages/contacts/leads`,
						data: {
							translationKey: 'CONTACTS_PAGE.LEADS'
						}
					},
					{
						title: 'Customers',
						icon: 'book-open-outline',
						link: `/pages/contacts/customers`,
						data: {
							translationKey: 'CONTACTS_PAGE.CUSTOMERS'
						}
					},
					{
						title: 'Clients',
						icon: 'book-open-outline',
						link: `/pages/contacts/clients`,
						data: {
							translationKey: 'CONTACTS_PAGE.CLIENTS'
						}
					}
				]
			},
			{
				title: 'Goals',
				icon: 'flag-outline',
				data: {
					translationKey: 'MENU.GOALS'
				},
				children: [
					{
						title: 'Manage',
						link: '/pages/goals',
						pathMatch: 'full',
						icon: 'list-outline',
						data: {
							translationKey: 'MENU.MANAGE',
							featureKey: FeatureEnum.FEATURE_GOAL
						}
					},
					{
						title: 'Report',
						link: '/pages/goals/reports',
						icon: 'file-text-outline',
						data: {
							translationKey: 'MENU.REPORTS',
							featureKey: FeatureEnum.FEATURE_GOAL_REPORT
						}
					},
					{
						title: 'Settings',
						link: '/pages/goals/settings',
						icon: 'settings-outline',
						data: {
							translationKey: 'MENU.SETTINGS',
							featureKey: FeatureEnum.FEATURE_GOAL_SETTING
						}
					}
				]
			},
			{
				title: 'Reports',
				icon: 'file-text-outline',
				link: '/pages/reports',
				data: {
					translationKey: 'MENU.REPORTS',
					featureKey: FeatureEnum.FEATURE_REPORT
				},
				children: [
					{
						title: 'All Reports',
						link: '/pages/reports/all',
						icon: 'bar-chart-outline',
						data: {
							translationKey: 'MENU.ALL_REPORTS'
						}
					},
					...this.reportMenuItems
				]
			}
		];
	}

	async ngOnInit() {
		await this._createEntryPoint();
		this._applyTranslationOnSmartTable();

		this.store.user$
			.pipe(
				filter((user: IUser) => !!user),
				tap(() => this.checkForEmployee()),
				untilDestroyed(this)
			)
			.subscribe();
		this.store.selectedOrganization$
			.pipe(
				filter((organization: IOrganization) => !!organization),
				distinctUntilChange(),
				tap((organization: IOrganization) => this.organization = organization),
				tap(() => this.getReportsMenus()),
				untilDestroyed(this)
			)
			.subscribe();
		this.store.userRolePermissions$
			.pipe(
				filter((permissions: IRolePermission[]) => isNotEmpty(permissions)),
				map((permissions) => permissions.map(({ permission }) => permission)),
				tap((permissions) => this.ngxPermissionsService.loadPermissions(permissions)),
				untilDestroyed(this)
			)
			.subscribe(() => {
				this.loadItems(
					this.selectorService.showSelectors(this.router.url)
						.showOrganizationShortcuts
				);
			});
		this.router.events
			.pipe(filter((event) => event instanceof NavigationEnd))
			.pipe(untilDestroyed(this))
			.subscribe((e) => {
				this.loadItems(
					this.selectorService.showSelectors(e['url'])
						.showOrganizationShortcuts
				);
			});
		this.reportService.menuItems$
			.pipe(
				distinctUntilChange(),
				untilDestroyed(this)
			)
			.subscribe((menuItems) => {
				if (menuItems) {
					this.reportMenuItems = chain(menuItems)
						.values()
						.map((item) => {
							return {
								title: item.name,
								link: `/pages/reports/${item.slug}`,
								icon: item.iconClass,
								data: {
									translationKey: `${item.name}`
								}
							};
						})
						.value();
				} else {
					this.reportMenuItems = [];
				}

				this.menu = this.getMenuItems();
				this.loadItems(
					this.selectorService.showSelectors(this.router.url)
						.showOrganizationShortcuts
				);
			});
		this.store.featureOrganizations$
			.pipe(untilDestroyed(this))
			.subscribe(() => {
				this.loadItems(
					this.selectorService.showSelectors(this.router.url)
						.showOrganizationShortcuts
				);
			});
		this.store.featureTenant$.pipe(untilDestroyed(this)).subscribe(() => {
			this.loadItems(
				this.selectorService.showSelectors(this.router.url)
					.showOrganizationShortcuts
			);
		});
		this.menu = this.getMenuItems();
	}

	async getReportsMenus() {
		const { tenantId } = this.store.user;
		const { id: organizationId } = this.organization;

		await this.reportService.getReportMenuItems({
			tenantId,
			organizationId
		});
		this.loadItems(
			this.selectorService.showSelectors(this.router.url)
				.showOrganizationShortcuts
		);
	}

	/*
	 * This is app entry point after login
	 */
	private async _createEntryPoint() {
		const id = this.store.userId;
		if (!id) return;

		this.user = await this.usersService.getMe([
			'employee',
			'employee.contact',
			'role',
			'role.rolePermissions',
			'tenant',
			'tenant.featureOrganizations',
			'tenant.featureOrganizations.feature'
		]);

		this.authStrategy.electronAuthentication({
			user: this.user,
			token: this.store.token
		});

		//When a new user registers & logs in for the first time, he/she does not have tenantId.
		//In this case, we have to redirect the user to the onboarding page to create their first organization, tenant, role.
		if (!this.user.tenantId) {
			this.router.navigate(['/onboarding/tenant']);
			return;
		}

		this.store.user = this.user;

		//tenant enabled/disabled features for relatives organizations
		const { tenant, role } = this.user;
		this.store.featureTenant = tenant.featureOrganizations.filter(
			(item) => !item.organizationId
		);

		//only enabled permissions assign to logged in user
		this.store.userRolePermissions = role.rolePermissions.filter(
			(permission) => permission.enabled
		);
	}

	loadItems(withOrganizationShortcuts: boolean) {
		this.menu.forEach((item) => {
			this.refreshMenuItem(item, withOrganizationShortcuts);
		});
	}

	refreshMenuItem(item, withOrganizationShortcuts) {
		item.title = this.getTranslation(item.data.translationKey);
		if (item.data.permissionKeys || item.data.hide) {
			const anyPermission = item.data.permissionKeys
				? item.data.permissionKeys.reduce((permission, key) => {
					return this.store.hasPermission(key) || permission;
				}, false)
				: true;

			item.hidden = !anyPermission || (item.data.hide && item.data.hide());

			if (anyPermission && item.data.organizationShortcut) {
				item.hidden = !withOrganizationShortcuts || !this.organization;
				if (!item.hidden) {
					item.link =
						item.data.urlPrefix +
						this.organization.id +
						item.data.urlPostfix;
				}
			}
		}

		// enabled/disabled features from here
		if (item.data.hasOwnProperty('featureKey') && item.hidden !== true) {
			const { featureKey } = item.data;
			const enabled = !this.store.hasFeatureEnabled(featureKey);
			item.hidden = enabled || (item.data.hide && item.data.hide());
		}

		if (item.children) {
			item.children.forEach((childItem) => {
				this.refreshMenuItem(childItem, withOrganizationShortcuts);
			});
		}
	}

	checkForEmployee() {
		const { tenantId, id: userId } = this.store.user;
		this.employeeService
			.getEmployeeByUserId(userId, [], { tenantId })
			.then(({ success }) => {
				this.isEmployee = success;
			});
	}

	private _applyTranslationOnSmartTable() {
		this.translate.onLangChange.pipe(untilDestroyed(this)).subscribe(() => {
			this.loadItems(
				this.selectorService.showSelectors(this.router.url)
					.showOrganizationShortcuts
			);
		});
	}

	ngOnDestroy() { }
}<|MERGE_RESOLUTION|>--- conflicted
+++ resolved
@@ -61,35 +61,6 @@
 		private readonly authStrategy: AuthStrategy
 	) {
 		super(translate);
-<<<<<<< HEAD
-		this.router.events
-			.pipe(
-				filter((event) => event instanceof NavigationEnd),
-				map(() => this._activatedRoute),
-				map((route) => {
-					while (route.firstChild) route = route.firstChild;
-					return route;
-				}),
-				filter((route) => route.outlet === 'primary'),
-				mergeMap((route) => route.data),
-				/**
-				 * Set Date Range Picker Default Unit
-				 */
-				tap(({ datePicker = {} }:  any) => dateRangePickerBuilderService.setDatePickerConfig(datePicker))
-			)
-			.subscribe(({ selectors }: any) => {
-				this.headerSelectors = Object.assign(
-					{},
-					DEFAULT_SELECTOR_VISIBILITY,
-					selectors
-				);
-				Object.entries(this.headerSelectors).forEach(([id, value]) => {
-					selectorBuilderService.setSelectorsVisibility(id, value);
-				});
-				selectorBuilderService.getSelectorsVisibility();
-			});
-=======
->>>>>>> b1f99eb8
 	}
 
 	getMenuItems(): GaMenuItem[] {
