--- conflicted
+++ resolved
@@ -58,7 +58,6 @@
 						],
 						translationKey: 'MENU.INVOICES',
 					},
-<<<<<<< HEAD
 				},
 				{
 					title: 'Estimates',
@@ -68,8 +67,6 @@
 						translated: false,
 						translationKey: 'MENU.ESTIMATES',
 					},
-=======
->>>>>>> f01cc704
 				},
 				{
 					title: 'Recurring Invoices',
@@ -87,7 +84,6 @@
 					link: '/pages/accounting/invoices/received-invoices',
 					data: {
 						translated: false,
-<<<<<<< HEAD
 						translationKey: 'MENU.INVOICES_RECEIVED',
 					},
 				},
@@ -98,9 +94,6 @@
 					data: {
 						translated: false,
 						translationKey: 'MENU.ESTIMATES_RECEIVED',
-=======
-						translationKey: 'MENU.INVOICES_RECIEVED',
->>>>>>> f01cc704
 					},
 				},
 				{
@@ -303,8 +296,6 @@
 						translated: false,
 						translationKey: 'MENU.EVENT_TYPES',
 					},
-<<<<<<< HEAD
-=======
 				},
 				{
 					title: 'Approvals',
@@ -314,7 +305,6 @@
 						translated: false,
 						translationKey: 'MENU.APPROVALS',
 					},
->>>>>>> f01cc704
 				},
 				{
 					title: 'Time Off',
@@ -578,8 +568,6 @@
 						translated: false,
 						translationKey: 'MENU.GENERAL',
 					},
-<<<<<<< HEAD
-=======
 				},
 				{
 					title: 'Email History',
@@ -592,7 +580,6 @@
 						// 	PermissionsEnum.VIEW_ALL_EMAILS
 						// ]
 					}
->>>>>>> f01cc704
 				},
 				{
 					title: 'Import/Export',
