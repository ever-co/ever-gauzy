import { Component, OnDestroy, OnInit } from '@angular/core';
import { NavigationEnd, Router } from '@angular/router';
import { Organization, PermissionsEnum } from '@gauzy/models';
import { NbMenuItem } from '@nebular/theme';
import { TranslateService } from '@ngx-translate/core';
import { Subject } from 'rxjs';
import { filter, takeUntil } from 'rxjs/operators';
import { AuthService } from '../@core/services/auth.service';
import { Store } from '../@core/services/store.service';
import { SelectorService } from '../@core/utils/selector.service';
import { EmployeesService } from '../@core/services';

interface GaMenuItem extends NbMenuItem {
	data: {
		translationKey: string; //Translation key for the title, mandatory for all items
		permissionKeys?: PermissionsEnum[]; //Check permissions and hide item if any given permission is not present
		withOrganizationShortcuts?: boolean; //Declare if the sidebar item has organization level shortcuts
		hide?: () => boolean; //Hide the menu item if this returns true
	};
}

@Component({
	selector: 'ngx-pages',
	styleUrls: ['pages.component.scss'],
	template: `
		<ngx-one-column-layout *ngIf="!!menu">
			<nb-menu [items]="menu"></nb-menu>
			<router-outlet></router-outlet>
		</ngx-one-column-layout>
	`
})
export class PagesComponent implements OnInit, OnDestroy {
	basicMenu: GaMenuItem[];
	adminMenu: GaMenuItem[];
	private _ngDestroy$ = new Subject<void>();
	isAdmin: boolean;
	isEmployee: boolean;
	_selectedOrganization: Organization;

	MENU_ITEMS: GaMenuItem[] = [
		{
			title: 'Dashboard',
			icon: 'home-outline',
			link: '/pages/dashboard',
			pathMatch: 'prefix',
			home: true,
			data: {
				translationKey: 'MENU.DASHBOARD'
			}
		},
		{
			title: 'Accounting',
			icon: 'credit-card-outline',
			data: {
				translationKey: 'MENU.ACCOUNTING'
			},
			children: [
				{
					title: 'Estimates',
					icon: 'file-outline',
					link: '/pages/accounting/invoices/estimates',
					data: {
						translationKey: 'MENU.ESTIMATES'
					}
				},
				{
					title: 'Estimates Received',
					icon: 'archive-outline',
					link: '/pages/accounting/invoices/received-estimates',
					data: {
						translationKey: 'MENU.ESTIMATES_RECEIVED'
					}
				},
				{
					title: 'Invoices',
					icon: 'file-text-outline',
					link: '/pages/accounting/invoices',
					data: {
						permissionKeys: [
							PermissionsEnum.ALL_ORG_VIEW,
							PermissionsEnum.INVOICES_VIEW
						],
						translationKey: 'MENU.INVOICES'
					}
				},
				{
					title: 'Invoices Recurring',
					icon: 'flip-outline',
					link: '/pages/accounting/recurring-invoices',
					data: {
						permissionKeys: [PermissionsEnum.INVOICES_VIEW],
						translationKey: 'MENU.RECURRING_INVOICES'
					}
				},
				{
					title: 'Invoices Received',
					icon: 'archive',
					link: '/pages/accounting/invoices/received-invoices',
					data: {
						translationKey: 'MENU.INVOICES_RECEIVED'
					}
				},
				{
					title: 'Income',
					icon: 'plus-circle-outline',
					link: '/pages/accounting/income',
					data: {
						translationKey: 'MENU.INCOME',
						permissionKeys: [PermissionsEnum.ORG_INCOMES_VIEW]
					}
				},
				{
					title: 'Expenses',
					icon: 'minus-circle-outline',
					link: '/pages/accounting/expenses',
					data: {
						translationKey: 'MENU.EXPENSES',
						permissionKeys: [PermissionsEnum.ORG_EXPENSES_VIEW]
					}
				},
				{
					title: 'Payments',
					icon: 'clipboard-outline',
					link: '/pages/accounting/payments',
					data: {
						translationKey: 'MENU.PAYMENTS'
					}
				}
			]
		},
		{
			title: 'Sales',
			icon: 'trending-up-outline',
			link: '/pages/sales',
			data: {
				translationKey: 'MENU.SALES',
				permissionKeys: [PermissionsEnum.ORG_PROPOSALS_VIEW]
			},
			children: [
				{
					title: 'Proposals',
					icon: 'paper-plane-outline',
					link: '/pages/sales/proposals',
					data: {
						translationKey: 'MENU.PROPOSALS',
						permissionKeys: [PermissionsEnum.ORG_PROPOSALS_VIEW]
					}
				},
				{
					title: 'Estimates',
					icon: 'file-outline',
					link: '/pages/sales/invoices/estimates',
					data: {
						translationKey: 'MENU.ESTIMATES'
					}
				},
				{
					title: 'Invoices',
					icon: 'file-text-outline',
					link: '/pages/sales/invoices',
					data: {
						permissionKeys: [
							PermissionsEnum.ALL_ORG_VIEW,
							PermissionsEnum.INVOICES_VIEW
						],
						translationKey: 'MENU.INVOICES'
					}
				},
				{
					title: 'Invoices Recurring',
					icon: 'flip-outline',
					link: '/pages/sales/recurring-invoices',
					data: {
						permissionKeys: [PermissionsEnum.INVOICES_VIEW],
						translationKey: 'MENU.RECURRING_INVOICES'
					}
				},
				{
					title: 'Payments',
					icon: 'clipboard-outline',
					link: '/pages/sales/payments',
					data: {
						translationKey: 'MENU.PAYMENTS'
					}
				},
				{
					title: 'Pipelines',
					icon: 'funnel-outline',
					link: '/pages/sales/pipelines',
					data: {
						translationKey: 'MENU.PIPELINES',
						permissionKeys: [PermissionsEnum.ORG_PROPOSALS_VIEW]
					}
				}
			]
		},
		{
			title: 'Tasks',
			icon: 'browser-outline',
			link: '/pages/tasks',
			data: {
				translationKey: 'MENU.TASKS'
			},
			children: [
				{
					title: 'Dashboard',
					icon: 'list-outline',
					link: '/pages/tasks/dashboard',
					data: {
						translationKey: 'MENU.DASHBOARD'
					}
				},
				{
					title: 'My Tasks',
					icon: 'person-outline',
					link: '/pages/tasks/me',
					data: {
						translationKey: 'MENU.MY_TASKS',
						hide: () => !this.isEmployee
					}
				},
				{
					title: "Team's Tasks",
					icon: 'people-outline',
					link: '/pages/tasks/team',
					data: {
						translationKey: 'MENU.TEAM_TASKS'
					}
				}
			]
		},
		{
			title: 'Employees',
			icon: 'people-outline',
			data: {
				translationKey: 'MENU.EMPLOYEES',
				permissionKeys: [
					PermissionsEnum.ORG_EMPLOYEES_VIEW,
					PermissionsEnum.ORG_EXPENSES_EDIT
				]
			},
			children: [
				{
					title: 'Manage',
					icon: 'list-outline',
					link: '/pages/employees',
					data: {
						translationKey: 'MENU.MANAGE'
					}
				},
				{
					title: 'Activity',
					icon: 'trending-up-outline',
					link: '/pages/employees/activity',
					pathMatch: 'prefix',
					data: {
						translationKey: 'MENU.ACTIVITY'
					}
				},
				{
					title: 'Timesheets',
					icon: 'clock-outline',
					link: '/pages/employees/timesheets',
					pathMatch: 'prefix',
					data: {
						translationKey: 'MENU.TIMESHEETS'
					}
				},
				{
					title: 'Schedules',
					icon: 'calendar-outline',
					link: '/pages/employees/schedules',
					pathMatch: 'prefix',
					data: {
						translationKey: 'MENU.SCHEDULES'
					}
				},
				{
					title: 'Appointments',
					icon: 'calendar-outline',
					link: '/pages/employees/appointments',
					pathMatch: 'prefix',
					data: {
						translationKey: 'MENU.APPOINTMENTS'
					}
				},
				{
					title: 'Approvals',
					icon: 'flip-2-outline',
					link: '/pages/employees/approvals',
					data: {
						translationKey: 'MENU.APPROVALS'
					}
				},
				{
					title: 'Employee Levels',
					icon: 'bar-chart-outline',
					link: `/pages/employees/employee-level`,
					data: {
						translationKey: 'MENU.EMPLOYEE_LEVEL'
					}
				},
				{
					title: 'Positions',
					icon: 'award-outline',
					link: `/pages/employees/positions`,
					data: {
						translationKey: 'MENU.POSITIONS'
					}
				},
				{
					title: 'Time Off',
					icon: 'eye-off-2-outline',
					link: '/pages/employees/time-off',
					data: {
						translationKey: 'MENU.TIME_OFF',
						permissionKeys: [PermissionsEnum.ORG_TIME_OFF_VIEW]
					}
				},
				{
					title: 'Candidates',
					icon: 'person-done-outline',
					link: '/pages/employees/candidates',
					data: {
						translationKey: 'MENU.CANDIDATES'
					}
				}
			]
		},
		{
			title: 'Organization',
			icon: 'globe-2-outline',
			data: {
				translationKey: 'MENU.ORGANIZATION',
				withOrganizationShortcuts: true
			},
			children: [
				{
					title: 'Manage',
					icon: 'globe-2-outline',
					data: {
						organizationShortcut: true,
						permissionKeys: [PermissionsEnum.ALL_ORG_EDIT],
						urlPrefix: `/pages/organizations/edit/`,
						urlPostfix: '',
						translationKey: 'MENU.MANAGE'
					}
				},
				{
					title: 'Equipment',
					icon: 'shopping-bag-outline',
					link: '/pages/organization/equipment',
					data: {
						permissionKeys: [PermissionsEnum.ALL_ORG_VIEW],
						translationKey: 'MENU.EQUIPMENT'
					}
				},
				{
					title: 'Inventory',
					icon: 'grid-outline',
					link: '/pages/organization/inventory',
					data: {
						// permissionKeys: [PermissionsEnum.ALL_ORG_VIEW],
						translationKey: 'MENU.INVENTORY'
					}
				},
				{
					title: 'Tags',
					icon: 'pricetags-outline',
					link: '/pages/organization/tags',
					data: {
						translationKey: 'MENU.TAGS'
						//   permissionKeys: [],
					}
				},
				{
					title: 'Contacts',
					icon: 'book-open-outline',
					link: `/pages/organization/contacts`,
					data: {
						permissionKeys: [PermissionsEnum.ALL_ORG_EDIT],
						translationKey: 'ORGANIZATIONS_PAGE.CONTACTS'
					}
				},
				{
					title: 'Vendors',
					icon: 'car-outline',
					link: '/pages/organization/vendors',
					data: {
						permissionKeys: [PermissionsEnum.ALL_ORG_EDIT],
						translationKey: 'ORGANIZATIONS_PAGE.VENDORS'
					}
				},
				{
					title: 'Projects',
					icon: 'book-outline',
					link: `/pages/organization/projects`,
					data: {
						permissionKeys: [PermissionsEnum.ALL_ORG_EDIT],
						translationKey: 'ORGANIZATIONS_PAGE.PROJECTS'
					}
				},
<<<<<<< HEAD
				{
					title: 'Positions',
					icon: 'award-outline',
					link: `/pages/accounting/positions`,
					data: {
						permissionKeys: [PermissionsEnum.ALL_ORG_EDIT],
						translationKey: 'ORGANIZATIONS_PAGE.POSITIONS'
					}
				},
=======

>>>>>>> 95e429c2
				{
					title: 'Departments',
					icon: 'briefcase-outline',
					link: `/pages/organization/departments`,
					data: {
						permissionKeys: [PermissionsEnum.ALL_ORG_EDIT],
						translationKey: 'ORGANIZATIONS_PAGE.DEPARTMENTS'
					}
				},
				{
					title: 'Teams',
					icon: 'people-outline',
					link: `/pages/accounting/teams`,
					data: {
						permissionKeys: [PermissionsEnum.ALL_ORG_EDIT],
						translationKey: 'ORGANIZATIONS_PAGE.EDIT.TEAMS'
					}
				},
				{
					title: 'Documents',
					icon: 'file-text-outline',
					link: `/pages/organization/documents`,
					data: {
						permissionKeys: [PermissionsEnum.ALL_ORG_EDIT],
						translationKey: 'ORGANIZATIONS_PAGE.DOCUMENTS'
					}
				},
				{
					title: 'Employment Types',
					icon: 'layers-outline',
					link: `/pages/organization/employment-types`,
					data: {
						permissionKeys: [PermissionsEnum.ALL_ORG_EDIT],
						translationKey: 'ORGANIZATIONS_PAGE.EMPLOYMENT_TYPE'
					}
				},
				{
					title: 'Expense Recurring',
					icon: 'flip-outline',
					link: '/pages/organization/expense-recurring',
					data: {
						translationKey: 'ORGANIZATIONS_PAGE.EXPENSE_RECURRING'
					}
				},
				{
					title: 'Help Center',
					icon: 'question-mark-circle-outline',
					link: '/pages/organization/help-center',
					data: {
						translationKey: 'ORGANIZATIONS_PAGE.HELP_CENTER'
					}
				}
			]
		},
		{
			title: 'Goals',
			icon: 'flag-outline',
			data: {
				translationKey: 'MENU.GOALS'
			},
			children: [
				{
					title: 'Manage',
					link: '/pages/goals',
					icon: 'list-outline',
					data: {
						translationKey: 'MENU.MANAGE'
					}
				},
				{
					title: 'Report',
					link: '/pages/goals/reports',
					icon: 'file-text-outline',
					data: {
						translationKey: 'MENU.REPORTS'
					}
				},
				{
					title: 'Settings',
					link: '/pages/goals/settings',
					icon: 'settings-outline',
					data: {
						translationKey: 'MENU.SETTINGS'
					}
				}
			]
		},
		{
			title: 'Reports',
			icon: 'file-text-outline',
			link: '/pages/reports',
			data: {
				translationKey: 'MENU.REPORTS'
			},
			children: [
				{
					title: 'Time Reports',
					link: '/pages/reports/time',
					icon: 'clock-outline',
					data: {
						translationKey: 'MENU.TIME_REPORTS'
					}
				},
				{
					title: 'Accounting Reports',
					link: '/pages/reports/accounting',
					icon: 'credit-card-outline',
					data: {
						translationKey: 'MENU.ACCOUNTING_REPORTS'
					}
				}
			]
		},
		{
			title: 'Admin',
			group: true,
			data: {
				permissionKeys: [
					PermissionsEnum.ORG_EMPLOYEES_VIEW,
					PermissionsEnum.ORG_USERS_VIEW,
					PermissionsEnum.ALL_ORG_EDIT,
					PermissionsEnum.ALL_ORG_VIEW
				],
				translationKey: 'MENU.ADMIN'
			}
		},
		{
			title: 'Users',
			icon: 'people-outline',
			link: '/pages/users',
			data: {
				permissionKeys: [PermissionsEnum.ORG_USERS_VIEW],
				translationKey: 'MENU.USERS'
			}
		},
		{
			title: 'Organizations',
			icon: 'globe-outline',
			link: '/pages/organizations',
			data: {
				permissionKeys: [
					PermissionsEnum.ALL_ORG_VIEW,
					PermissionsEnum.ORG_EXPENSES_EDIT
				],
				translationKey: 'MENU.ORGANIZATIONS'
			}
		},
		{
			title: 'Integrations',
			icon: 'pantone-outline',
			link: '/pages/integrations',
			pathMatch: 'prefix',
			data: {
				translationKey: 'MENU.INTEGRATIONS'
			}
		},
		{
			title: 'Settings',
			icon: 'settings-outline',
			data: {
				translationKey: 'MENU.SETTINGS'
			},
			children: [
				{
					title: 'General',
					icon: 'edit-outline',
					link: '/pages/settings/general',
					data: {
						translationKey: 'MENU.GENERAL'
					}
				},
				{
					title: 'Email History',
					icon: 'email-outline',
					link: '/pages/settings/email-history',
					data: {
						translationKey: 'MENU.EMAIL_HISTORY'
						// permissionKeys: [
						// 	PermissionsEnum.VIEW_ALL_EMAILS
						// ]
					}
				},
				{
					title: 'Email Templates',
					icon: 'email-outline',
					link: '/pages/settings/email-templates',
					data: {
						translationKey: 'MENU.EMAIL_TEMPLATES'
					}
				},
				{
					title: 'Import/Export',
					icon: 'flip-outline',
					data: {
						translationKey: 'MENU.IMPORT_EXPORT.IMPORT_EXPORT'
					},
					children: [
						{
							title: 'Export',
							icon: 'download-outline',
							link: '/pages/settings/import-export/export',
							data: {
								translationKey: 'MENU.IMPORT_EXPORT.EXPORT'
							}
						},
						{
							title: 'Import',
							icon: 'upload-outline',
							link: '/pages/settings/import-export/import',
							data: {
								translationKey: 'MENU.IMPORT_EXPORT.IMPORT'
							}
						}
					]
				},
				{
					title: 'Payment Gateways',
					icon: 'credit-card-outline',
					data: {
						translationKey: 'MENU.PAYMENT_GATEWAYS'
					}
				},
				{
					title: 'Custom SMTP',
					icon: 'at-outline',
					data: {
						translationKey: 'MENU.CUSTOM_SMTP'
					}
				},
				{
					title: 'Roles & Permissions',
					link: '/pages/settings/roles',
					icon: 'award-outline',
					data: {
						translationKey: 'MENU.ROLES',
						permissionKeys: [
							PermissionsEnum.CHANGE_ROLES_PERMISSIONS
						]
					}
				},
				{
					title: 'Danger Zone',
					link: '/pages/settings/danger-zone',
					icon: 'alert-triangle-outline',
					data: {
						translationKey: 'MENU.DANGER_ZONE'
					}
				}
			]
		}
	];

	menu: NbMenuItem[] = this.MENU_ITEMS;

	constructor(
		private authService: AuthService,
		private employeeService: EmployeesService,
		public translate: TranslateService,
		private store: Store,
		private selectorService: SelectorService,
		private router: Router
	) {}

	async ngOnInit() {
		await this.checkForEmployee();
		this._applyTranslationOnSmartTable();
		this.store.selectedOrganization$
			.pipe(takeUntil(this._ngDestroy$))
			.subscribe((org) => {
				this._selectedOrganization = org;
				this.loadItems(
					this.selectorService.showSelectors(this.router.url)
						.showOrganizationShortcuts
				);
			});

		this.store.userRolePermissions$
			.pipe(takeUntil(this._ngDestroy$))
			.subscribe(() => {
				this.loadItems(
					this.selectorService.showSelectors(this.router.url)
						.showOrganizationShortcuts
				);
			});

		this.router.events
			.pipe(filter((event) => event instanceof NavigationEnd))
			.pipe(takeUntil(this._ngDestroy$))
			.subscribe((e) => {
				this.loadItems(
					this.selectorService.showSelectors(e['url'])
						.showOrganizationShortcuts
				);
			});
	}

	loadItems(withOrganizationShortcuts: boolean) {
		this.menu.forEach((item) => {
			this.refreshMenuItem(item, withOrganizationShortcuts);
		});
	}

	refreshMenuItem(item, withOrganizationShortcuts) {
		item.title = this.getTranslation(item.data.translationKey);

		if (item.data.permissionKeys || item.data.hide) {
			const anyPermission = item.data.permissionKeys
				? item.data.permissionKeys.reduce((permission, key) => {
						return this.store.hasPermission(key) || permission;
				  }, false)
				: true;

			item.hidden =
				!anyPermission || (item.data.hide && item.data.hide());

			if (anyPermission && item.data.organizationShortcut) {
				item.hidden =
					!withOrganizationShortcuts || !this._selectedOrganization;
				if (!item.hidden) {
					item.link =
						item.data.urlPrefix +
						this._selectedOrganization.id +
						item.data.urlPostfix;
				}
			}
		}

		if (item.children) {
			item.children.forEach((childItem) => {
				this.refreshMenuItem(childItem, withOrganizationShortcuts);
			});
		}
	}

	async checkForEmployee() {
		this.isEmployee = (
			await this.employeeService.getEmployeeByUserId(this.store.userId)
		).success;
	}

	getTranslation(prefix: string) {
		let result = prefix;
		this.translate.get(prefix).subscribe((res) => {
			result = res;
		});
		return result;
	}

	private _applyTranslationOnSmartTable() {
		this.translate.onLangChange
			.pipe(takeUntil(this._ngDestroy$))
			.subscribe(() => {
				this.loadItems(
					this.selectorService.showSelectors(this.router.url)
						.showOrganizationShortcuts
				);
			});
	}

	ngOnDestroy() {
		this._ngDestroy$.next();
		this._ngDestroy$.complete();
	}
}<|MERGE_RESOLUTION|>--- conflicted
+++ resolved
@@ -400,19 +400,6 @@
 						translationKey: 'ORGANIZATIONS_PAGE.PROJECTS'
 					}
 				},
-<<<<<<< HEAD
-				{
-					title: 'Positions',
-					icon: 'award-outline',
-					link: `/pages/accounting/positions`,
-					data: {
-						permissionKeys: [PermissionsEnum.ALL_ORG_EDIT],
-						translationKey: 'ORGANIZATIONS_PAGE.POSITIONS'
-					}
-				},
-=======
-
->>>>>>> 95e429c2
 				{
 					title: 'Departments',
 					icon: 'briefcase-outline',
