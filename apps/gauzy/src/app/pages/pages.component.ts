--- conflicted
+++ resolved
@@ -189,19 +189,6 @@
 						translationKey: 'MENU.PAYMENTS'
 					}
 				},
-<<<<<<< HEAD
-        {
-          title: 'Pipelines',
-          icon: 'funnel-outline',
-          link: '/pages/sales/pipelines',
-          hidden: false,
-          data: {
-            translated: false,
-            translationKey: 'MENU.PIPELINES',
-            permissionKeys: [PermissionsEnum.ORG_PROPOSALS_VIEW]
-          }
-        },
-=======
 				{
 					title: 'Pipelines',
 					icon: 'funnel-outline',
@@ -213,7 +200,6 @@
 						permissionKeys: [PermissionsEnum.ORG_PROPOSALS_VIEW]
 					}
 				}
->>>>>>> bd11a6a4
 			]
 		},
 		{
