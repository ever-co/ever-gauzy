--- conflicted
+++ resolved
@@ -37,15 +37,6 @@
 import { ColorPickerModule } from 'ngx-color-picker';
 import { TasksSprintSettingsViewModule } from '../../@shared/tasks-sprint-settings-view/tasks-sprint-settings-view.module';
 import { CommonModule } from '@angular/common';
-<<<<<<< HEAD
-import { CKEditorModule } from 'ng2-ckeditor';
-
-export function HttpLoaderFactory(http: HttpClient) {
-	return new TranslateHttpLoader(http, './assets/i18n/', '.json');
-}
-
-=======
->>>>>>> bd809501
 @NgModule({
 	imports: [
 		CommonModule,
@@ -86,8 +77,7 @@
 		Ng2SmartTableModule,
 		NbSpinnerModule,
 		TasksSprintSettingsViewModule,
-		NbTabsetModule,
-		CKEditorModule
+		NbTabsetModule
 	],
 	declarations: [ProjectsComponent, ProjectsMutationComponent],
 	entryComponents: [],
