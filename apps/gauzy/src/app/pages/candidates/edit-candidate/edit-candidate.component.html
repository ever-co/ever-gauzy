<nb-card class="employee-edit">
	<nb-card-header class="header">
		<div class="header-container">
			<div class="employee-info">
				<img
					class="employee-image"
					[src]="selectedCandidate?.user.imageUrl"
					alt="Candidate Avatar"
				/>

				<div class="employee-details">
					<span class="employee-name"
						>{{ selectedCandidate?.user.firstName }}
						{{ selectedCandidate?.user.lastName }}</span
					>
				</div>
			</div>

			<div class="employee-info">
				<div class="employee-details">
					<div
						*ngIf="selectedCandidate?.user.username"
						class="transparent"
					>
						{{ 'FORM.USERNAME' | translate }}:
						<strong>{{ selectedCandidate?.user.username }}</strong>
					</div>
					<div class="transparent">
						{{ 'FORM.EMAIL' | translate }}:
						<strong>{{ selectedCandidate?.user.email }}</strong>
					</div>
				</div>
				<div class="notification" (click)="interviewInfo()">
<<<<<<< HEAD
					<nb-icon class="bell" icon="bell-outline"></nb-icon>
					<div *ngIf="selectedInterview" class="exist"></div>
=======
					<nb-icon class="bell" icon="bell"></nb-icon>
					<div *ngIf="isInterview" class="exist"></div>
>>>>>>> 980863d5
				</div>
				<div
					*ngIf="hasEditPermission"
					class="employee-details edit-icon"
				>
					<svg
						xmlns="http://www.w3.org/2000/svg"
						width="36"
						height="36"
						viewBox="0 0 36 36"
					>
						<circle
							cx="18"
							cy="18"
							r="18"
							fill="#0091FF"
							fill-rule="evenodd"
						/>
					</svg>
					<nb-icon
						class="ml-2 open"
						icon="edit-outline"
						(click)="editCandidate()"
						[options]="{ color: 'white' }"
					>
					</nb-icon>
				</div>
			</div>
		</div>
	</nb-card-header>
	<nb-card-body class="settings-body">
		<ngx-back-navigation class="d-block"></ngx-back-navigation>
	</nb-card-body>
</nb-card><|MERGE_RESOLUTION|>--- conflicted
+++ resolved
@@ -31,13 +31,8 @@
 					</div>
 				</div>
 				<div class="notification" (click)="interviewInfo()">
-<<<<<<< HEAD
 					<nb-icon class="bell" icon="bell-outline"></nb-icon>
-					<div *ngIf="selectedInterview" class="exist"></div>
-=======
-					<nb-icon class="bell" icon="bell"></nb-icon>
 					<div *ngIf="isInterview" class="exist"></div>
->>>>>>> 980863d5
 				</div>
 				<div
 					*ngIf="hasEditPermission"
