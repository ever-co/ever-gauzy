--- conflicted
+++ resolved
@@ -42,9 +42,6 @@
 			'CANDIDATES_PAGE.STATISTIC.SELECT_INTERVIEW_INTERVIEWER' | translate
 		}}
 	</span>
-<<<<<<< HEAD
-</div>
-=======
 </div>
 <chart
 	*ngIf="rating.length > 0"
@@ -52,5 +49,4 @@
 	type="bar"
 	[data]="data"
 	[options]="options"
-></chart>
->>>>>>> bc291359
+></chart>