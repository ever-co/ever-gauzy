--- conflicted
+++ resolved
@@ -4,13 +4,6 @@
 		<h5>{{ 'MENU.UPWORK' | translate }}</h5>
 	</nb-card-header>
 	<nb-card-body>
-<<<<<<< HEAD
-		<ng-container *ngIf="upworkConfigForm">
-			<form
-				[formGroup]="upworkConfigForm"
-				(ngSubmit)="authorizeUpwork(upworkConfigForm.value)"
-				autocomplete-off
-=======
 		<form
 			[formGroup]="form"
 			(ngSubmit)="authorizeUpwork(form.value)"
@@ -53,7 +46,6 @@
 				nbButton
 				status="primary"
 				[disabled]="form.invalid"
->>>>>>> 58e90c4b
 			>
 				{{ 'BUTTONS.NEXT' | translate }}
 			</button>
