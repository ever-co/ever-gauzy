import { Component, OnInit, OnDestroy } from '@angular/core';
import { HttpClient, HttpErrorResponse } from '@angular/common/http';
import { NbDialogService } from '@nebular/theme';
import { TranslateService } from '@ngx-translate/core';
import { combineLatest, Subject, firstValueFrom } from 'rxjs';
import { debounceTime, filter, tap } from 'rxjs/operators';
import { UntilDestroy, untilDestroyed } from '@ngneat/until-destroy';
import { distinctUntilChange } from '@gauzy/common-angular';
import {
	IOrganizationExpenseCategory,
	ComponentLayoutStyleEnum,
	IOrganization,
	IExpenseCategory
} from '@gauzy/contracts';
import {
	IPaginationBase,
	PaginationFilterBaseComponent
} from '../../../@shared/pagination/pagination-filter-base.component';
import { NotesWithTagsComponent } from '../../../@shared/table-components';
import { DeleteConfirmationComponent } from '../../../@shared/user/forms';
import { API_PREFIX, ComponentEnum } from '../../../@core/constants';
import {
	ErrorHandlingService,
	OrganizationExpenseCategoriesService,
	Store,
	ToastrService
} from '../../../@core/services';
import { ServerDataSource } from '../../../@core/utils/smart-table/server.data-source';
import { ExpenseCategoryMutationComponent } from './expense-category-mutation/expense-category-mutation.component';

@UntilDestroy({ checkProperties: true })
@Component({
	selector: 'ga-expense-categories',
	templateUrl: './expense-categories.component.html',
	styleUrls: ['expense-categories.component.scss']
})
<<<<<<< HEAD
export class ExpenseCategoriesComponent
	extends PaginationFilterBaseComponent
	implements OnInit, OnDestroy
{
=======
export class ExpenseCategoriesComponent extends PaginationFilterBaseComponent
	implements OnInit, OnDestroy {

>>>>>>> 60ce291b
	loading: boolean = false;
	disableButton: boolean = true;
	smartTableSource: ServerDataSource;
	settingsSmartTable: object;

	expenseCategories: IOrganizationExpenseCategory[] = [];
	selected = {
		expenseCategory: null,
		state: false
	};

	viewComponentName: ComponentEnum = ComponentEnum.EXPENSES_CATEGORY;
	dataLayoutStyle = ComponentLayoutStyleEnum.TABLE;
	componentLayoutStyleEnum = ComponentLayoutStyleEnum;

	public organization: IOrganization;
	categories$: Subject<any> = this.subject$;
<<<<<<< HEAD
	private _refresh$: Subject<boolean> = new Subject();
=======
>>>>>>> 60ce291b

	constructor(
		private readonly organizationExpenseCategoryService: OrganizationExpenseCategoriesService,
		private readonly toastrService: ToastrService,
		private readonly store: Store,
		readonly translateService: TranslateService,
		private readonly errorHandlingService: ErrorHandlingService,
		private readonly dialogService: NbDialogService,
		private readonly httpClient: HttpClient
	) {
		super(translateService);
	}

	ngOnInit(): void {
		this._loadSmartTableSettings();
		this.categories$
			.pipe(
				debounceTime(100),
				tap(() => this.cancel()),
				tap(() => this.getCategories()),
				untilDestroyed(this)
			)
			.subscribe();
		this.pagination$
			.pipe(
				debounceTime(100),
				distinctUntilChange(),
				tap(() => this.categories$.next(true)),
				untilDestroyed(this)
			)
			.subscribe();
		const storeOrganization$ = this.store.selectedOrganization$;
		const componentLayout$ = this.store.componentLayout$(
			this.viewComponentName
		);
		combineLatest([storeOrganization$, componentLayout$])
			.pipe(
				debounceTime(300),
				distinctUntilChange(),
				filter(
					([organization, componentLayout]) =>
						!!organization && !!componentLayout
				),
				tap(([organization, componentLayout]) => {
					this.organization = organization;
					this.dataLayoutStyle = componentLayout;
				}),
				tap(() => this._refresh$.next(true)),
				tap(() => this.categories$.next(true)),
				untilDestroyed(this)
			)
			.subscribe();
		this._refresh$
			.pipe(
				tap(() => this.refreshPagination()),
				tap(() => (this.expenseCategories = [])),
				untilDestroyed(this)
			)
			.subscribe();
	}

	cancel() {
		this.selected = {
			expenseCategory: null,
			state: false
		};
		this.disableButton = true;
	}

	private _loadSmartTableSettings() {
		const pagination: IPaginationBase = this.getPagination();
		this.settingsSmartTable = {
			actions: false,
			pager: {
				display: false,
				perPage: pagination
					? pagination.itemsPerPage
					: this.minItemPerPage
			},
			noDataMessage: this.getTranslation(
				'SM_TABLE.NO_DATA.EXPENSE_CATEGORY'
			),
			columns: {
				name: {
					title: this.getTranslation('ORGANIZATIONS_PAGE.NAME'),
					type: 'custom',
					class: 'align-row',
					renderComponent: NotesWithTagsComponent
				}
			}
		};
	}

	async removeCategory(id: string, name: string) {
		try {
			const result = await firstValueFrom(
				this.dialogService.open(DeleteConfirmationComponent, {
					context: {
						recordType: 'EXPENSES_PAGE.EXPENSE_CATEGORY'
					}
				}).onClose
			);

			if (result) {
				await this.organizationExpenseCategoryService.delete(id);
				this._refresh$.next(true);
				this.categories$.next(true);
				this.toastrService.success(
					'NOTES.ORGANIZATIONS.EDIT_ORGANIZATIONS_EXPENSE_CATEGORIES.REMOVE_EXPENSE_CATEGORY',
					{
						name
					}
				);
			}
		} catch (error) {
			this.errorHandlingService.handleError(error);
		}
	}

	public async addCategory(category: IExpenseCategory) {
		try {
			const { name } = category;
			if (name) {
				const { id: organizationId } = this.organization;
				const { tenantId } = this.store.user;

				await this.organizationExpenseCategoryService.create({
					organizationId,
					tenantId,
					...category
				});
				this.toastrService.success(
					'NOTES.ORGANIZATIONS.EDIT_ORGANIZATIONS_EXPENSE_CATEGORIES.ADD_EXPENSE_CATEGORY',
					{
						name
					}
				);
				this._refresh$.next(true);
				this.categories$.next(true);
			} else {
				this.toastrService.danger(
					'NOTES.ORGANIZATIONS.EDIT_ORGANIZATIONS_EXPENSE_CATEGORIES.INVALID_EXPENSE_CATEGORY_NAME',
					'TOASTR.MESSAGE.NEW_ORGANIZATION_EXPENSE_CATEGORY_INVALID_NAME'
				);
			}
		} catch (error) {
			console.log('Error while creating expense category', error);
			if (error instanceof HttpErrorResponse) {
				const messages = error.error.message.join(' & ');
				this.toastrService.error(messages);
			}
		}
	}

	public async editCategory(category: IExpenseCategory) {
		try {
			const { name } = category;
			if (name) {
				const { id } = this.selected.expenseCategory;
				const { id: organizationId } = this.organization;
				const { tenantId } = this.store.user;

				await this.organizationExpenseCategoryService.update(id, {
					organizationId,
					tenantId,
					...category
				});
				this.toastrService.success(
					'NOTES.ORGANIZATIONS.EDIT_ORGANIZATIONS_EXPENSE_CATEGORIES.UPDATE_EXPENSE_CATEGORY',
					{
						name
					}
				);
				this._refresh$.next(true);
				this.categories$.next(true);
			} else {
				this.toastrService.danger(
					'NOTES.ORGANIZATIONS.EDIT_ORGANIZATIONS_EXPENSE_CATEGORIES.INVALID_EXPENSE_CATEGORY_NAME',
					'TOASTR.MESSAGE.NEW_ORGANIZATION_EXPENSE_CATEGORY_INVALID_NAME'
				);
			}
		} catch (error) {
			console.log('Error while creating expense category', error);
			if (error instanceof HttpErrorResponse) {
				const messages = error.error.message.join(' & ');
				this.toastrService.error(messages);
			}
		}
	}

	/*
	 * Register Smart Table Source Config
	 */
	setSmartTableSource() {
		if (!this.organization) {
			return;
		}
		this.loading = true;

		const { tenantId } = this.store.user;
		const { id: organizationId } = this.organization;

		this.smartTableSource = new ServerDataSource(this.httpClient, {
			endPoint: `${API_PREFIX}/expense-categories/pagination`,
			relations: [
				'tags'
			],
			join: {
				alias: 'expense_category',
				leftJoin: {
					tags: 'expense_category.tags'
				}
			},
			where: {
				organizationId,
				tenantId,
				...(this.filters.where ? this.filters.where : {})
			},
			finalize: () => {
				this.expenseCategories.push(...this.smartTableSource.getData());
				this.setPagination({
					...this.getPagination(),
					totalItems: this.smartTableSource.count()
				});
				this.loading = false;
			}
		});
	}

	private async getCategories() {
		if (!this.organization) {
			return;
		}
		try {
			this.setSmartTableSource();
			// Initiate GRID view pagination
			const { activePage, itemsPerPage } = this.getPagination();
			this.smartTableSource.setPaging(activePage, itemsPerPage, false);
			await this.smartTableSource.getElements();
		} catch (error) {
			this.errorHandlingService.handleError(error);
		}
	}

	selectExpenseCategory(expenseCategory: any) {
		if (expenseCategory.data) expenseCategory = expenseCategory.data;

		const res =
			this.selected.expenseCategory &&
			expenseCategory === this.selected.expenseCategory
				? { state: !this.selected.state }
				: { state: true };
		this.selected.state = res.state;
		this.disableButton = !res.state;
		this.selected.expenseCategory = this.selected.state
			? expenseCategory
			: null;
	}

	/**
	 * Add Expense Category Dialog
	 */
	add() {
		this.dialogService
			.open(ExpenseCategoryMutationComponent)
			.onClose.pipe(
				filter((category: IExpenseCategory) => !!category),
				tap((category: IExpenseCategory) => this.addCategory(category)),
				untilDestroyed(this)
			)
			.subscribe();
	}

	/**
	 * Edit Expense Category Dialog
	 */
	edit() {
		if (!this.selected.expenseCategory) {
			return;
		}
		this.dialogService
			.open(ExpenseCategoryMutationComponent, {
				context: {
					category: this.selected.expenseCategory
				}
			})
			.onClose.pipe(
				filter((category: IExpenseCategory) => !!category),
				tap((category: IExpenseCategory) =>
					this.editCategory(category)
				),
				untilDestroyed(this)
			)
			.subscribe();
	}

	ngOnDestroy(): void {}
}<|MERGE_RESOLUTION|>--- conflicted
+++ resolved
@@ -34,16 +34,10 @@
 	templateUrl: './expense-categories.component.html',
 	styleUrls: ['expense-categories.component.scss']
 })
-<<<<<<< HEAD
 export class ExpenseCategoriesComponent
 	extends PaginationFilterBaseComponent
 	implements OnInit, OnDestroy
 {
-=======
-export class ExpenseCategoriesComponent extends PaginationFilterBaseComponent
-	implements OnInit, OnDestroy {
-
->>>>>>> 60ce291b
 	loading: boolean = false;
 	disableButton: boolean = true;
 	smartTableSource: ServerDataSource;
@@ -61,10 +55,7 @@
 
 	public organization: IOrganization;
 	categories$: Subject<any> = this.subject$;
-<<<<<<< HEAD
 	private _refresh$: Subject<boolean> = new Subject();
-=======
->>>>>>> 60ce291b
 
 	constructor(
 		private readonly organizationExpenseCategoryService: OrganizationExpenseCategoriesService,
