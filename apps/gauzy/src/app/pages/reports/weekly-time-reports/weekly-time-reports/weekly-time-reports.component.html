<nb-card
	[nbSpinner]="loading"
	nbSpinnerStatus="primary"
	nbSpinnerSize="large"
	class="card-scroll"
>
	<nb-card-header>
		<div class="header-flex">
			<div>
				<h4>
					<ngx-header-title>
						{{ 'REPORT_PAGE.WEEKLY_TIME_AND_ACTIVITY_REPORT' | translate }}
					</ngx-header-title>
				</h4>
				<ng-container
					*ngIf="logRequest?.startDate && logRequest?.endDate"
				>
					<ngx-date-range-title
						[start]="logRequest?.startDate"
						[end]="logRequest?.endDate"
					></ngx-date-range-title>
				</ng-container>
			</div>
			<div class="filters">
				<ngx-gauzy-range-picker
					[filters]="logRequest"
					[saveFilters]="false"
					(filtersChange)="filtersChange($event)"
				></ngx-gauzy-range-picker>
			</div>
		</div>
	</nb-card-header>
	<nb-card-body>
		<ga-daily-statistics
			class="mb-4"
			[filters]="filters"
		></ga-daily-statistics>
		<div class="daily-time-report mt-4">
			<div class="daily-time-report">
				<nb-card>
					<nb-card-body>
						<ngx-line-chart [data]="chartData"></ngx-line-chart>
					</nb-card-body>
				</nb-card>
			</div>
		</div>
		<div class="table card mt-4">
			<div
				class="weekly-logs row-table"
				[nbSpinner]="loading"
				nbSpinnerSize="giant"
				nbSpinnerStatus="primary">
				<nb-card *ngIf="weekLogs?.length > 0; else notFound">
					<nb-card-header>
						Reports
					</nb-card-header>
					<nb-card-body>
						<div class="columns-header weekly-main-header">
							<div class="table-inner-wrapper">
								<div class="responsive-table-row employee-column">
									{{ 'REPORT_PAGE.EMPLOYEE' | translate }}
								</div>
								<div class="responsive-table-row day-column" *ngFor="let date of weekDays">
									{{ date | date:'E d MM, y' }}
								</div>
							</div>
						</div>
						<div class="table-row" *ngFor="let day of weekLogs">
							<div class="table-inner-wrapper">
								<div class="responsive-table-row employee-column">
									<div class="responsive-table-header">{{ 'REPORT_PAGE.EMPLOYEE' | translate }}</div>
									<div class="responsive-table-content mobile-padding">
										<div class="avatar-wrapper">
<<<<<<< HEAD
											<ga-report-table-user-avatar
												[src]="day?.employee?.user?.imageUrl"
												[name]="day?.employee?.user?.name"
												[id]="day?.employee?.id">
											</ga-report-table-user-avatar>
=======
											<ngx-avatar
													class="report-table"
													[src]="day?.employee?.user?.imageUrl"
													[name]="day?.employee?.user?.name"
													[id]="day?.employee?.id">
											</ngx-avatar>
>>>>>>> 0abdf0da
											<ng-template #noProjects>
												<span>{{
													'REPORT_PAGE.NO_EMPLOYEE'| translate}}</span>
											</ng-template>
										</div>
									</div>
								</div>
								<div class="responsive-table-row day-column" *ngFor="let date of weekDays">
									<div class="responsive-table-header">{{ date | date:'E d MM, y' }}</div>
									<div class="responsive-table-content mobile-padding">
										<span *ngIf="day.dates[date]; else noLogsCol">
											{{ day.dates[date]?.sum | durationFormat }}
										</span>
										<ng-template #noLogsCol> &#8212; </ng-template>
									</div>
								</div>
							</div>
						</div>
					</nb-card-body>
				</nb-card>
				<ng-template #notFound>
					<div class="row font-weight-bold py-3 align-items-center">
						<div class="col text-center">
							{{ 'REPORT_PAGE.NO_ACTIVITIES' | translate }}
						</div>
					</div>
				</ng-template>
			</div>
		</div>
	</nb-card-body>
</nb-card><|MERGE_RESOLUTION|>--- conflicted
+++ resolved
@@ -71,20 +71,12 @@
 									<div class="responsive-table-header">{{ 'REPORT_PAGE.EMPLOYEE' | translate }}</div>
 									<div class="responsive-table-content mobile-padding">
 										<div class="avatar-wrapper">
-<<<<<<< HEAD
-											<ga-report-table-user-avatar
+											<ngx-avatar
+												class="report-table"
 												[src]="day?.employee?.user?.imageUrl"
 												[name]="day?.employee?.user?.name"
 												[id]="day?.employee?.id">
-											</ga-report-table-user-avatar>
-=======
-											<ngx-avatar
-													class="report-table"
-													[src]="day?.employee?.user?.imageUrl"
-													[name]="day?.employee?.user?.name"
-													[id]="day?.employee?.id">
 											</ngx-avatar>
->>>>>>> 0abdf0da
 											<ng-template #noProjects>
 												<span>{{
 													'REPORT_PAGE.NO_EMPLOYEE'| translate}}</span>
