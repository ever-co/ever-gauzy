--- conflicted
+++ resolved
@@ -1,46 +1,37 @@
 <nb-card class="card-scroll">
-<<<<<<< HEAD
-	<nb-card-header>
-		<h4>
-			<ngx-header-title>
-				{{ 'REPORT_PAGE.MANUAL_TIME_EDIT_REPORT' | translate }}
-			</ngx-header-title>
-		</h4>
-		<ngx-date-range-title
-			[start]="logRequest.startDate"
-			[end]="logRequest.endDate"
-		></ngx-date-range-title>
-	</nb-card-header>
-	<nb-card-body>
-		<div class="filters mt-4 mb-4">
-			<ngx-gauzy-range-picker
-				[filters]="logRequest"
-				[saveFilters]="false"
-				(filtersChange)="filtersChange($event)"
-			></ngx-gauzy-range-picker>
-		</div>
-=======
     <nb-card-header>
         <h4 class="main-page-header">
             <ngx-header-title>
                 {{ 'REPORT_PAGE.MANUAL_TIME_EDIT_REPORT' | translate }}
             </ngx-header-title>
         </h4>
-        <ngx-date-range-title
-                [start]="logRequest.startDate"
-                [end]="logRequest.endDate"
-        ></ngx-date-range-title>
+        <ng-container
+			*ngIf="logRequest?.startDate && logRequest?.endDate"
+		>
+			<ngx-date-range-title
+				[start]="logRequest?.startDate"
+				[end]="logRequest?.endDate"
+			></ngx-date-range-title>
+		</ng-container>
     </nb-card-header>
     <nb-card-body>
         <div class="filters">
+            <ngx-gauzy-range-picker
+                [filters]="logRequest"
+                [saveFilters]="false"
+                (filtersChange)="filtersChange($event)"
+            ></ngx-gauzy-range-picker>
             <nb-select placeholder="Action" class="action-select">
                 <nb-option value="0">Action</nb-option>
             </nb-select>
         </div>
->>>>>>> 0abdf0da
-
         <div class="table">
-            <div class="weekly-logs row-table" [nbSpinner]="loading" nbSpinnerSize="giant" nbSpinnerStatus="primary">
+            <div 
+                class="weekly-logs row-table"
+                [nbSpinner]="loading"
+                nbSpinnerSize="giant"
+                nbSpinnerStatus="primary"
+            >
                 <ng-template class="table-template" [ngIf]="dailyData?.length > 0" [ngIfElse]="notFound">
                     <nb-card class="card" *ngFor="let day of dailyData">
                         <nb-card-header class="card-title">{{day.date}}</nb-card-header>
