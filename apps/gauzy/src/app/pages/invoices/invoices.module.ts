--- conflicted
+++ resolved
@@ -115,16 +115,12 @@
 		InvoicePaidComponent,
 		InvoiceEmailMutationComponent,
 		InvoiceViewInnerComponent,
-<<<<<<< HEAD
 		InvoiceDownloadMutationComponent,
 		EstimatesComponent,
 		EstimateAddComponent,
 		EstimateEditComponent,
 		EstimatesReceivedComponent,
-		EstimateViewComponent,
-=======
-		InvoiceDownloadMutationComponent
->>>>>>> 1cf46e5d
+		EstimateViewComponent
 	],
 	declarations: [
 		InvoicesComponent,
@@ -140,17 +136,12 @@
 		InvoicePaidComponent,
 		InvoiceEmailMutationComponent,
 		InvoiceViewInnerComponent,
-<<<<<<< HEAD
 		InvoiceDownloadMutationComponent,
 		EstimatesComponent,
 		EstimateAddComponent,
 		EstimateEditComponent,
 		EstimatesReceivedComponent,
-		EstimateViewComponent,
-	],
-=======
-		InvoiceDownloadMutationComponent
+		EstimateViewComponent
 	]
->>>>>>> 1cf46e5d
 })
 export class InvoicesModule {}