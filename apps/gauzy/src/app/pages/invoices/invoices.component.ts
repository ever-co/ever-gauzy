import { Component, OnInit, ViewChild, OnDestroy, Input } from '@angular/core';
import { DeleteConfirmationComponent } from '../../@shared/user/forms/delete-confirmation/delete-confirmation.component';
import { LocalDataSource } from 'ng2-smart-table';
import { TranslationBaseComponent } from '../../@shared/language-base/translation-base.component';
import { TranslateService } from '@ngx-translate/core';
import { NbDialogService, NbToastrService } from '@nebular/theme';
import {
	Invoice,
	PermissionsEnum,
	Tag,
	Organization,
	InvoiceTypeEnum,
	ComponentLayoutStyleEnum
} from '@gauzy/models';
import { InvoicesService } from '../../@core/services/invoices.service';
import { Router, RouterEvent, NavigationEnd } from '@angular/router';
import { first, takeUntil } from 'rxjs/operators';
import { Store } from '../../@core/services/store.service';
import { InvoiceItemService } from '../../@core/services/invoice-item.service';
import { Subject } from 'rxjs';
import { InvoiceSendMutationComponent } from './invoice-send/invoice-send-mutation.component';
import { InvoicePaidComponent } from './table-components/invoice-paid.component';
import { NotesWithTagsComponent } from '../../@shared/table-components/notes-with-tags/notes-with-tags.component';
import { InvoiceEmailMutationComponent } from './invoice-email/invoice-email-mutation.component';
import { InvoiceDownloadMutationComponent } from './invoice-download/invoice-download-mutation.component';
import { InvoiceSentStatusComponent } from './table-components/invoice-sent-status.component';
import { EstimateAcceptedComponent } from './table-components/estimate-accepted.component';
import { ComponentEnum } from '../../@core/constants/layout.constants';

@Component({
	selector: 'ngx-invoices',
	templateUrl: './invoices.component.html',
	styleUrls: ['invoices.component.scss']
})
export class InvoicesComponent extends TranslationBaseComponent
	implements OnInit, OnDestroy {
	settingsSmartTable: object;
	smartTableSource = new LocalDataSource();
	invoice: Invoice;
	selectedInvoice: Invoice;
	loading = true;
	disableButton = true;
	hasInvoiceEditPermission: boolean;
	invoices: Invoice[];
	tags: Tag[];
	organization: Organization;
	viewComponentName: ComponentEnum;
	dataLayoutStyle = ComponentLayoutStyleEnum.TABLE;

	private _ngDestroy$ = new Subject<void>();

	@Input() isEstimate: boolean;

	@ViewChild('invoicesTable') invoicesTable;

	constructor(
		readonly translateService: TranslateService,
		private store: Store,
		private dialogService: NbDialogService,
		private toastrService: NbToastrService,
		private invoicesService: InvoicesService,
		private invoiceItemService: InvoiceItemService,
		private router: Router
	) {
		super(translateService);
		this.setView();
	}

	ngOnInit() {
		if (!this.isEstimate) {
			this.isEstimate = false;
		}
		this.store.userRolePermissions$
			.pipe(takeUntil(this._ngDestroy$))
			.subscribe(() => {
				this.hasInvoiceEditPermission = this.store.hasPermission(
					PermissionsEnum.INVOICES_EDIT
				);
			});
		this.loadSmartTable();
		this._applyTranslationOnSmartTable();
		this.loadSettings();
		this.router.events
			.pipe(takeUntil(this._ngDestroy$))
			.subscribe((event: RouterEvent) => {
				if (event instanceof NavigationEnd) {
					this.setView();
				}
			});
	}

	setView() {
		this.viewComponentName = ComponentEnum.ESTIMATES;
		this.store
			.componentLayout$(this.viewComponentName)
			.pipe(takeUntil(this._ngDestroy$))
			.subscribe((componentLayout) => {
				this.dataLayoutStyle = componentLayout;
			});
	}

	add() {
		if (this.isEstimate) {
			this.router.navigate(['/pages/accounting/invoices/estimates/add']);
		} else {
			this.router.navigate(['/pages/accounting/invoices/add']);
		}
	}

	edit(selectedItem?: Invoice) {
		if (selectedItem) {
			this.selectInvoice({
				isSelected: true,
				data: selectedItem
			});
		}

		if (this.isEstimate) {
			this.router.navigate([
				`/pages/accounting/invoices/estimates/edit/${this.selectedInvoice.id}`
			]);
		} else {
			this.router.navigate([
				`/pages/accounting/invoices/edit/${this.selectedInvoice.id}`
			]);
		}
	}

	async duplicate(selectedItem?: Invoice) {
		if (selectedItem) {
			this.selectInvoice({
				isSelected: true,
				data: selectedItem
			});
		}
		const invoiceNumber = await this.invoicesService.getHighestInvoiceNumber();
		const createdInvoice = await this.invoicesService.add({
			invoiceNumber: +invoiceNumber['max'] + 1,
			invoiceDate: this.selectedInvoice.invoiceDate,
			dueDate: this.selectedInvoice.dueDate,
			currency: this.selectedInvoice.currency,
			discountValue: this.selectedInvoice.discountValue,
			discountType: this.selectedInvoice.discountType,
			tax: this.selectedInvoice.tax,
			tax2: this.selectedInvoice.tax2,
			taxType: this.selectedInvoice.taxType,
			tax2Type: this.selectedInvoice.tax2Type,
			terms: this.selectedInvoice.terms,
			paid: this.selectedInvoice.paid,
			totalValue: this.selectedInvoice.totalValue,
			clientId: this.selectedInvoice.clientId,
			organizationId: this.selectedInvoice.organizationId,
			invoiceType: this.selectedInvoice.invoiceType,
			tags: this.selectedInvoice.tags,
			isEstimate: this.isEstimate
		});

		for (const item of this.selectedInvoice.invoiceItems) {
			const itemToAdd = {
				description: item.description,
				price: item.price,
				quantity: item.quantity,
				totalValue: item.totalValue,
				invoiceId: createdInvoice.id
			};
			switch (this.selectedInvoice.invoiceType) {
				case InvoiceTypeEnum.BY_EMPLOYEE_HOURS:
					itemToAdd['employeeId'] = item.employeeId;
					break;
				case InvoiceTypeEnum.BY_PROJECT_HOURS:
					itemToAdd['projectId'] = item.projectId;
					break;
				case InvoiceTypeEnum.BY_TASK_HOURS:
					itemToAdd['taskId'] = item.taskId;
					break;
				case InvoiceTypeEnum.BY_PRODUCTS:
					itemToAdd['productId'] = item.productId;
					break;
				default:
					break;
			}
			await this.invoiceItemService.add(itemToAdd);
		}

		if (this.isEstimate) {
			this.toastrService.primary(
				this.getTranslation(
					'INVOICES_PAGE.INVOICES_DUPLICATE_ESTIMATE'
				),
				this.getTranslation('TOASTR.TITLE.SUCCESS')
			);
			this.router.navigate([
				`/pages/accounting/invoices/estimates/edit/${createdInvoice.id}`
			]);
		} else {
			this.toastrService.primary(
				this.getTranslation('INVOICES_PAGE.INVOICES_DUPLICATE_INVOICE'),
				this.getTranslation('TOASTR.TITLE.SUCCESS')
			);
			this.router.navigate([
				`/pages/accounting/invoices/edit/${createdInvoice.id}`
			]);
		}
	}

	download(selectedItem?: Invoice) {
		if (selectedItem) {
			this.selectInvoice({
				isSelected: true,
				data: selectedItem
			});
		}
		this.dialogService.open(InvoiceDownloadMutationComponent, {
			context: {
				invoice: this.selectedInvoice,
				isEstimate: this.isEstimate
			}
		});
	}

	async send(selectedItem?: Invoice) {
		if (selectedItem) {
			this.selectInvoice({
				isSelected: true,
				data: selectedItem
			});
		}
		if (this.selectedInvoice.toClient.contactOrganizationId) {
			this.dialogService
				.open(InvoiceSendMutationComponent, {
					context: {
						invoice: this.selectedInvoice,
						isEstimate: this.isEstimate
					}
				})
				.onClose.subscribe(async () => {
					await this.loadSettings();
				});
		} else {
			this.toastrService.danger(
				this.getTranslation('INVOICES_PAGE.SEND.NOT_LINKED'),
				this.getTranslation('TOASTR.TITLE.WARNING')
			);
		}
	}

<<<<<<< HEAD
	async delete(selectedItem?: Invoice) {
		if (selectedItem) {
			this.selectInvoice({
				isSelected: true,
				data: selectedItem
			});
		}
=======
	async convert() {
		await this.invoicesService.update(this.selectedInvoice.id, {
			isEstimate: false
		});
		this.toastrService.primary(
			this.getTranslation('INVOICES_PAGE.ESTIMATES.ESTIMATE_CONVERT'),
			this.getTranslation('TOASTR.TITLE.SUCCESS')
		);
		await this.loadSettings();
	}

	async delete() {
>>>>>>> 05569010
		const result = await this.dialogService
			.open(DeleteConfirmationComponent)
			.onClose.pipe(first())
			.toPromise();

		if (result) {
			const itemsToDelete = this.selectedInvoice.invoiceItems;
			await this.invoicesService.delete(this.selectedInvoice.id);

			for (const item of itemsToDelete) {
				await this.invoiceItemService.delete(item.id);
			}

			this.loadSettings();

			if (this.isEstimate) {
				this.toastrService.primary(
					this.getTranslation(
						'INVOICES_PAGE.INVOICES_DELETE_ESTIMATE'
					),
					this.getTranslation('TOASTR.TITLE.SUCCESS')
				);
			} else {
				this.toastrService.primary(
					this.getTranslation(
						'INVOICES_PAGE.INVOICES_DELETE_INVOICE'
					),
					this.getTranslation('TOASTR.TITLE.SUCCESS')
				);
			}
		}
		this.disableButton = true;
	}

	view() {
		this.router.navigate([
			`/pages/accounting/invoices/view/${this.selectedInvoice.id}`
		]);
	}

	email(selectedItem?: Invoice) {
		if (selectedItem) {
			this.selectInvoice({
				isSelected: true,
				data: selectedItem
			});
		}
		this.dialogService
			.open(InvoiceEmailMutationComponent, {
				context: {
					invoice: this.selectedInvoice,
					isEstimate: this.isEstimate
				}
			})
			.onClose.subscribe(async () => {
				await this.loadSettings();
			});
	}

	async loadSettings() {
		this.store.selectedOrganization$
			.pipe(takeUntil(this._ngDestroy$))
			.subscribe(async (org) => {
				if (org) {
					const { items } = await this.invoicesService.getAll(
						[
							'invoiceItems',
							'tags',
							'payments',
							'fromOrganization',
							'toClient'
						],
						{
							organizationId: org.id,
							isEstimate: this.isEstimate
						}
					);
					this.invoices = items;
					this.organization = org;
					this.loading = false;
					this.smartTableSource.load(items);
				}
			});
	}

	async selectInvoice({ isSelected, data }) {
		const selectedInvoice = isSelected ? data : null;
		if (this.invoicesTable) {
			this.invoicesTable.grid.dataSet.willSelect = false;
		}
		this.disableButton = !isSelected;
		this.selectedInvoice = selectedInvoice;
	}

	loadSmartTable() {
		this.settingsSmartTable = {
			actions: false,
			columns: {
				invoiceNumber: {
					title: this.isEstimate
						? this.getTranslation(
								'INVOICES_PAGE.ESTIMATES.ESTIMATE_NUMBER'
						  )
						: this.getTranslation('INVOICES_PAGE.INVOICE_NUMBER'),
					type: 'custom',
					sortDirection: 'asc',
					width: '25%',
					renderComponent: NotesWithTagsComponent
				},
				totalValue: {
					title: this.getTranslation('INVOICES_PAGE.TOTAL_VALUE'),
					type: 'text',
					filter: false,
					width: '25%',
					valuePrepareFunction: (cell, row) => {
						return `${row.currency} ${parseFloat(cell).toFixed(2)}`;
					}
				},
				sentStatus: {
					title: 'Sent Status',
					type: 'custom',
					renderComponent: InvoiceSentStatusComponent,
					filter: false,
					width: '25%'
				}
			}
		};

		if (!this.isEstimate) {
			this.settingsSmartTable['columns']['paid'] = {
				title: this.getTranslation('INVOICES_PAGE.PAID_STATUS'),
				type: 'custom',
				renderComponent: InvoicePaidComponent,
				filter: false,
				width: '25%'
			};
		} else {
			this.settingsSmartTable['columns']['isAccepted'] = {
				title: this.getTranslation(
					'INVOICES_PAGE.ESTIMATES.ACCEPTED_STATUS'
				),
				type: 'custom',
				renderComponent: EstimateAcceptedComponent,
				filter: false,
				width: '25%'
			};
		}
	}

	_applyTranslationOnSmartTable() {
		this.translateService.onLangChange.subscribe(() => {
			this.loadSmartTable();
		});
	}

	ngOnDestroy() {
		this._ngDestroy$.next();
		this._ngDestroy$.complete();
	}
}<|MERGE_RESOLUTION|>--- conflicted
+++ resolved
@@ -244,16 +244,13 @@
 		}
 	}
 
-<<<<<<< HEAD
-	async delete(selectedItem?: Invoice) {
-		if (selectedItem) {
-			this.selectInvoice({
-				isSelected: true,
-				data: selectedItem
-			});
-		}
-=======
-	async convert() {
+	async convert(selectedItem?: Invoice) {
+		if (selectedItem) {
+			this.selectInvoice({
+				isSelected: true,
+				data: selectedItem
+			});
+		}
 		await this.invoicesService.update(this.selectedInvoice.id, {
 			isEstimate: false
 		});
@@ -264,8 +261,13 @@
 		await this.loadSettings();
 	}
 
-	async delete() {
->>>>>>> 05569010
+	async delete(selectedItem?: Invoice) {
+		if (selectedItem) {
+			this.selectInvoice({
+				isSelected: true,
+				data: selectedItem
+			});
+		}
 		const result = await this.dialogService
 			.open(DeleteConfirmationComponent)
 			.onClose.pipe(first())
