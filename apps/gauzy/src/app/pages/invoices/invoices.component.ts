import { Component, OnInit, ViewChild, OnDestroy, Input } from '@angular/core';
import { DeleteConfirmationComponent } from '../../@shared/user/forms/delete-confirmation/delete-confirmation.component';
import { LocalDataSource } from 'ng2-smart-table';
import { TranslationBaseComponent } from '../../@shared/language-base/translation-base.component';
import { TranslateService } from '@ngx-translate/core';
import {
	NbDialogService,
	NbToastrService,
	NbMenuItem,
	NbMenuService
} from '@nebular/theme';
import {
	Invoice,
	PermissionsEnum,
	Tag,
	Organization,
	InvoiceTypeEnum,
	ComponentLayoutStyleEnum,
	InvoiceStatusTypesEnum,
	EstimateStatusTypesEnum,
	InvoiceColumnsEnum,
	EstimateColumnsEnum
} from '@gauzy/models';
import { InvoicesService } from '../../@core/services/invoices.service';
import { Router, RouterEvent, NavigationEnd } from '@angular/router';
import { first, takeUntil, map } from 'rxjs/operators';
import { Store } from '../../@core/services/store.service';
import { InvoiceItemService } from '../../@core/services/invoice-item.service';
import { Subject } from 'rxjs';
import { InvoiceSendMutationComponent } from './invoice-send/invoice-send-mutation.component';
import { InvoicePaidComponent } from './table-components/invoice-paid.component';
import { NotesWithTagsComponent } from '../../@shared/table-components/notes-with-tags/notes-with-tags.component';
import { InvoiceEmailMutationComponent } from './invoice-email/invoice-email-mutation.component';
import { InvoiceDownloadMutationComponent } from './invoice-download/invoice-download-mutation.component';
import { ComponentEnum } from '../../@core/constants/layout.constants';

@Component({
	selector: 'ngx-invoices',
	templateUrl: './invoices.component.html',
	styleUrls: ['invoices.component.scss']
})
export class InvoicesComponent extends TranslationBaseComponent
	implements OnInit, OnDestroy {
	settingsSmartTable: object;
	smartTableSource = new LocalDataSource();
	invoice: Invoice;
	selectedInvoice: Invoice;
	loading = true;
	disableButton = true;
	hasInvoiceEditPermission: boolean;
	invoices: Invoice[];
	tags: Tag[];
	organization: Organization;
	viewComponentName: ComponentEnum;
	dataLayoutStyle = ComponentLayoutStyleEnum.TABLE;
	invoiceStatusTypes = Object.values(InvoiceStatusTypesEnum);
	estimateStatusTypes = Object.values(EstimateStatusTypesEnum);
	invoiceColumns = Object.values(InvoiceColumnsEnum);
	estimateColumns = Object.values(EstimateColumnsEnum);
	status: string;
<<<<<<< HEAD
	settingsContextMenu: NbMenuItem[];
	menuArray = [];
=======
	columns = Object.values(InvoiceColumnsEnum);
>>>>>>> d19ebd86

	private _ngDestroy$ = new Subject<void>();

	@Input() isEstimate: boolean;

	@ViewChild('invoicesTable') invoicesTable;

	constructor(
		readonly translateService: TranslateService,
		private store: Store,
		private dialogService: NbDialogService,
		private toastrService: NbToastrService,
		private invoicesService: InvoicesService,
		private invoiceItemService: InvoiceItemService,
		private router: Router,
		private nbMenuService: NbMenuService
	) {
		super(translateService);
		this.setView();
	}

	ngOnInit() {
		if (!this.isEstimate) {
			this.isEstimate = false;
		}
		this.store.userRolePermissions$
			.pipe(takeUntil(this._ngDestroy$))
			.subscribe(() => {
				this.hasInvoiceEditPermission = this.store.hasPermission(
					PermissionsEnum.INVOICES_EDIT
				);
			});
		this.loadSmartTable();
		this._applyTranslationOnSmartTable();
		this.loadSettings();
		this.loadMenu();
		this.router.events
			.pipe(takeUntil(this._ngDestroy$))
			.subscribe((event: RouterEvent) => {
				if (event instanceof NavigationEnd) {
					this.setView();
				}
			});
	}

	setView() {
		this.viewComponentName = ComponentEnum.ESTIMATES;
		this.store
			.componentLayout$(this.viewComponentName)
			.pipe(takeUntil(this._ngDestroy$))
			.subscribe((componentLayout) => {
				this.dataLayoutStyle = componentLayout;
			});
	}

	loadMenu() {
		this.menuArray = [
			{
				title: 'Duplicate',
				icon: 'copy-outline'
			},
			{
				title: 'Send',
				icon: 'upload-outline'
			},
			{
				title: 'Convert to Invoice',
				icon: 'swap'
			},
			{
				title: 'Email',
				icon: 'email-outline'
			},
			{
				title: 'Delete',
				icon: 'archive-outline'
			}
		];

		if (this.isEstimate) {
			this.settingsContextMenu = this.menuArray.filter((items) => items);
		} else {
			this.settingsContextMenu = this.menuArray.filter(
				(items) => items.title !== 'Convert to Invoice'
			);
		}
		this.nbMenuService.onItemClick().pipe(first());
	}

	selectMenu(selectedItem?: Invoice) {
		if (selectedItem) {
			this.selectInvoice({
				isSelected: true,
				data: selectedItem
			});
		}
		this.nbMenuService
			.onItemClick()
			.pipe(
				first(),
				map(({ item: { title } }) => title)
			)
			.subscribe((title) => this.bulkAction(title));
	}

	bulkAction(action) {
		if (action === 'Duplicate') this.duplicate(this.selectedInvoice);
		if (action === 'Send') this.send(this.selectedInvoice);
		if (action === 'Convert to Invoice') this.convert(this.selectedInvoice);
		if (action === 'Email') this.email(this.selectedInvoice);
		if (action === 'Delete') this.delete(this.selectedInvoice);
	}

	add() {
		if (this.isEstimate) {
			this.router.navigate(['/pages/accounting/invoices/estimates/add']);
		} else {
			this.router.navigate(['/pages/accounting/invoices/add']);
		}
	}

	edit(selectedItem?: Invoice) {
		if (selectedItem) {
			this.selectInvoice({
				isSelected: true,
				data: selectedItem
			});
		}

		if (this.isEstimate) {
			this.router.navigate([
				`/pages/accounting/invoices/estimates/edit/${this.selectedInvoice.id}`
			]);
		} else {
			this.router.navigate([
				`/pages/accounting/invoices/edit/${this.selectedInvoice.id}`
			]);
		}
	}

	async duplicate(selectedItem?: Invoice) {
		if (selectedItem) {
			this.selectInvoice({
				isSelected: true,
				data: selectedItem
			});
		}
		const invoiceNumber = await this.invoicesService.getHighestInvoiceNumber();
		const createdInvoice = await this.invoicesService.add({
			invoiceNumber: +invoiceNumber['max'] + 1,
			invoiceDate: this.selectedInvoice.invoiceDate,
			dueDate: this.selectedInvoice.dueDate,
			currency: this.selectedInvoice.currency,
			discountValue: this.selectedInvoice.discountValue,
			discountType: this.selectedInvoice.discountType,
			tax: this.selectedInvoice.tax,
			tax2: this.selectedInvoice.tax2,
			taxType: this.selectedInvoice.taxType,
			tax2Type: this.selectedInvoice.tax2Type,
			terms: this.selectedInvoice.terms,
			paid: this.selectedInvoice.paid,
			totalValue: this.selectedInvoice.totalValue,
			clientId: this.selectedInvoice.clientId,
			toClient: this.selectedInvoice.toClient,
			fromOrganization: this.organization,
			organizationId: this.selectedInvoice.organizationId,
			invoiceType: this.selectedInvoice.invoiceType,
			tags: this.selectedInvoice.tags,
			isEstimate: this.isEstimate,
			status: this.selectedInvoice.status
		});

		for (const item of this.selectedInvoice.invoiceItems) {
			const itemToAdd = {
				description: item.description,
				price: item.price,
				quantity: item.quantity,
				totalValue: item.totalValue,
				invoiceId: createdInvoice.id
			};
			switch (this.selectedInvoice.invoiceType) {
				case InvoiceTypeEnum.BY_EMPLOYEE_HOURS:
					itemToAdd['employeeId'] = item.employeeId;
					break;
				case InvoiceTypeEnum.BY_PROJECT_HOURS:
					itemToAdd['projectId'] = item.projectId;
					break;
				case InvoiceTypeEnum.BY_TASK_HOURS:
					itemToAdd['taskId'] = item.taskId;
					break;
				case InvoiceTypeEnum.BY_PRODUCTS:
					itemToAdd['productId'] = item.productId;
					break;
				default:
					break;
			}
			await this.invoiceItemService.add(itemToAdd);
		}

		if (this.isEstimate) {
			this.toastrService.primary(
				this.getTranslation(
					'INVOICES_PAGE.INVOICES_DUPLICATE_ESTIMATE'
				),
				this.getTranslation('TOASTR.TITLE.SUCCESS')
			);
			this.router.navigate([
				`/pages/accounting/invoices/estimates/edit/${createdInvoice.id}`
			]);
		} else {
			this.toastrService.primary(
				this.getTranslation('INVOICES_PAGE.INVOICES_DUPLICATE_INVOICE'),
				this.getTranslation('TOASTR.TITLE.SUCCESS')
			);
			this.router.navigate([
				`/pages/accounting/invoices/edit/${createdInvoice.id}`
			]);
		}
	}

	download(selectedItem?: Invoice) {
		if (selectedItem) {
			this.selectInvoice({
				isSelected: true,
				data: selectedItem
			});
		}
		this.dialogService.open(InvoiceDownloadMutationComponent, {
			context: {
				invoice: this.selectedInvoice,
				isEstimate: this.isEstimate
			}
		});
	}

	async send(selectedItem?: Invoice) {
		if (selectedItem) {
			this.selectInvoice({
				isSelected: true,
				data: selectedItem
			});
		}
		if (this.selectedInvoice.clientId) {
			this.dialogService
				.open(InvoiceSendMutationComponent, {
					context: {
						invoice: this.selectedInvoice,
						isEstimate: this.isEstimate
					}
				})
				.onClose.subscribe(async () => {
					await this.loadSettings();
				});
		} else {
			this.toastrService.danger(
				this.getTranslation('INVOICES_PAGE.SEND.NOT_LINKED'),
				this.getTranslation('TOASTR.TITLE.WARNING')
			);
		}
	}

	async convert(selectedItem?: Invoice) {
		if (selectedItem) {
			this.selectInvoice({
				isSelected: true,
				data: selectedItem
			});
		}
		await this.invoicesService.update(this.selectedInvoice.id, {
			isEstimate: false,
			status: InvoiceStatusTypesEnum.DRAFT
		});
		this.toastrService.primary(
			this.getTranslation('INVOICES_PAGE.ESTIMATES.ESTIMATE_CONVERT'),
			this.getTranslation('TOASTR.TITLE.SUCCESS')
		);
		await this.loadSettings();
	}

	async delete(selectedItem?: Invoice) {
		if (selectedItem) {
			this.selectInvoice({
				isSelected: true,
				data: selectedItem
			});
		}
		const result = await this.dialogService
			.open(DeleteConfirmationComponent)
			.onClose.pipe(first())
			.toPromise();

		if (result) {
			const itemsToDelete = this.selectedInvoice.invoiceItems;
			await this.invoicesService.delete(this.selectedInvoice.id);

			for (const item of itemsToDelete) {
				await this.invoiceItemService.delete(item.id);
			}

			this.loadSettings();

			if (this.isEstimate) {
				this.toastrService.primary(
					this.getTranslation(
						'INVOICES_PAGE.INVOICES_DELETE_ESTIMATE'
					),
					this.getTranslation('TOASTR.TITLE.SUCCESS')
				);
			} else {
				this.toastrService.primary(
					this.getTranslation(
						'INVOICES_PAGE.INVOICES_DELETE_INVOICE'
					),
					this.getTranslation('TOASTR.TITLE.SUCCESS')
				);
			}
		}
		this.disableButton = true;
	}

	view() {
		this.router.navigate([
			`/pages/accounting/invoices/view/${this.selectedInvoice.id}`
		]);
	}

	email(selectedItem?: Invoice) {
		if (selectedItem) {
			this.selectInvoice({
				isSelected: true,
				data: selectedItem
			});
		}
		this.dialogService
			.open(InvoiceEmailMutationComponent, {
				context: {
					invoice: this.selectedInvoice,
					isEstimate: this.isEstimate
				}
			})
			.onClose.subscribe(async () => {
				await this.loadSettings();
			});
	}

	async loadSettings() {
		this.store.selectedOrganization$
			.pipe(takeUntil(this._ngDestroy$))
			.subscribe(async (org) => {
				if (org) {
					const { items } = await this.invoicesService.getAll(
						[
							'invoiceItems',
							'tags',
							'payments',
							'fromOrganization',
							'toClient'
						],
						{
							organizationId: org.id,
							isEstimate: this.isEstimate
						}
					);
					this.invoices = items;
					this.organization = org;
					this.loading = false;
					this.smartTableSource.load(items);
				}
			});
	}

	async selectInvoice({ isSelected, data }) {
		this.status = null;
		const selectedInvoice = isSelected ? data : null;
		if (this.invoicesTable) {
			this.invoicesTable.grid.dataSet.willSelect = false;
		}
		this.disableButton = !isSelected;
		this.selectedInvoice = selectedInvoice;
	}

	loadSmartTable() {
		this.settingsSmartTable = {
			pager: {
				display: true,
				perPage: 10
			},
			actions: false,
			columns: {
				invoiceNumber: {
					title: this.isEstimate
						? this.getTranslation(
								'INVOICES_PAGE.ESTIMATES.ESTIMATE_NUMBER'
						  )
						: this.getTranslation('INVOICES_PAGE.INVOICE_NUMBER'),
					type: 'custom',
					sortDirection: 'asc',
					width: '10px',
					renderComponent: NotesWithTagsComponent
				}
			}
		};

		if (this.columns.includes(InvoiceColumnsEnum.INVOICE_DATE)) {
			this.settingsSmartTable['columns']['invoiceDate'] = {
				title: this.getTranslation('INVOICES_PAGE.INVOICE_DATE'),
				type: 'text',
				width: '10%',
				filter: false,
				valuePrepareFunction: (cell, row) => {
					return `${cell.slice(0, 10)}`;
				}
			};
		}

		if (this.columns.includes(InvoiceColumnsEnum.DUE_DATE)) {
			this.settingsSmartTable['columns']['dueDate'] = {
				title: this.getTranslation(
					'INVOICES_PAGE.INVOICES_SELECT_DUE_DATE'
				),
				type: 'text',
				width: '10%',
				filter: false,
				valuePrepareFunction: (cell, row) => {
					return `${cell.slice(0, 10)}`;
				}
			};
		}

		if (this.columns.includes(InvoiceColumnsEnum.STATUS)) {
			this.settingsSmartTable['columns']['status'] = {
				title: this.getTranslation('INVOICES_PAGE.STATUS'),
				type: 'text',
				width: '5%',
				filter: false
			};
		}

		if (this.columns.includes(InvoiceColumnsEnum.TOTAL_VALUE)) {
			this.settingsSmartTable['columns']['totalValue'] = {
				title: this.getTranslation('INVOICES_PAGE.TOTAL_VALUE'),
				type: 'text',
				filter: false,
				width: '8%',
				valuePrepareFunction: (cell, row) => {
					return `${parseFloat(cell).toFixed(2)}`;
				}
			};
		}

		if (this.columns.includes(InvoiceColumnsEnum.TAX)) {
			this.settingsSmartTable['columns']['tax'] = {
				title: this.getTranslation('INVOICES_PAGE.INVOICES_SELECT_TAX'),
				type: 'text',
				width: '8%',
				filter: false,
				valuePrepareFunction: (cell, row) => {
					return `${cell} ${row.taxType === 'Percent' ? '%' : ''}`;
				}
			};
		}

		if (this.columns.includes(InvoiceColumnsEnum.TAX_2)) {
			this.settingsSmartTable['columns']['tax2'] = {
				title: this.getTranslation('INVOICES_PAGE.TAX_2'),
				type: 'text',
				width: '8%',
				filter: false,
				valuePrepareFunction: (cell, row) => {
					return `${cell} ${row.tax2Type === 'Percent' ? '%' : ''}`;
				}
			};
		}

		if (this.columns.includes(InvoiceColumnsEnum.DISCOUNT)) {
			this.settingsSmartTable['columns']['discountValue'] = {
				title: this.getTranslation(
					'INVOICES_PAGE.INVOICES_SELECT_DISCOUNT_VALUE'
				),
				type: 'text',
				width: '8%',
				filter: false,
				valuePrepareFunction: (cell, row) => {
					return `${cell} ${
						row.discountType === 'Percent' ? '%' : ''
					}`;
				}
			};
		}

		if (this.columns.includes(InvoiceColumnsEnum.CURRENCY)) {
			this.settingsSmartTable['columns']['currency'] = {
				title: this.getTranslation(
					'INVOICES_PAGE.INVOICES_SELECT_CURRENCY'
				),
				type: 'text',
				width: '8%',
				filter: false
			};
		}

		if (this.columns.includes(InvoiceColumnsEnum.CLIENT)) {
			this.settingsSmartTable['columns']['client'] = {
				title: this.getTranslation(
					'INVOICES_PAGE.INVOICES_SELECT_CLIENT'
				),
				type: 'text',
				width: '8%',
				filter: false,
				valuePrepareFunction: (cell, row) => {
					return row.toClient.name;
				}
			};
		}

		if (!this.isEstimate) {
			if (this.columns.includes(InvoiceColumnsEnum.PAID_STATUS)) {
				this.settingsSmartTable['columns']['paid'] = {
					title: this.getTranslation('INVOICES_PAGE.PAID_STATUS'),
					type: 'custom',
					width: '20%',
					renderComponent: InvoicePaidComponent,
					filter: false
				};
			}
		}
	}

	async selectStatus($event) {
		await this.invoicesService.update(this.selectedInvoice.id, {
			status: $event
		});
		await this.smartTableSource.update(this.selectedInvoice, {
			...this.selectedInvoice,
			status: $event
		});
	}

	selectColumn($event) {
		this.columns = $event;
		this.loadSmartTable();
	}

	_applyTranslationOnSmartTable() {
		this.translateService.onLangChange.subscribe(() => {
			this.loadSmartTable();
		});
	}

	ngOnDestroy() {
		this._ngDestroy$.next();
		this._ngDestroy$.complete();
	}
}<|MERGE_RESOLUTION|>--- conflicted
+++ resolved
@@ -58,12 +58,9 @@
 	invoiceColumns = Object.values(InvoiceColumnsEnum);
 	estimateColumns = Object.values(EstimateColumnsEnum);
 	status: string;
-<<<<<<< HEAD
 	settingsContextMenu: NbMenuItem[];
 	menuArray = [];
-=======
 	columns = Object.values(InvoiceColumnsEnum);
->>>>>>> d19ebd86
 
 	private _ngDestroy$ = new Subject<void>();
 
