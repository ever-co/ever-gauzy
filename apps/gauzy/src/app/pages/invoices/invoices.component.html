<nb-card [nbSpinner]="loading" nbSpinnerStatus="primary" nbSpinnerSize="large">
	<nb-card-header class="header-selector-wrapper">
		<div>
			<h4 *ngIf="!isEstimate">
				{{ 'INVOICES_PAGE.HEADER' | translate }}
			</h4>
			<h4 *ngIf="isEstimate">
				{{ 'INVOICES_PAGE.ESTIMATES.HEADER' | translate }}
			</h4>
		</div>
		<div>
			<ga-layout-selector
				componentName="{{ viewComponentName }}"
			></ga-layout-selector>
		</div>
	</nb-card-header>
	<nb-card-body>
		<div class="mb-3" *ngIf="hasInvoiceEditPermission">
			<button nbButton status="success" (click)="add()" class="mr-2">
				<nb-icon class="mr-1" icon="plus-outline"></nb-icon
				>{{ 'BUTTONS.ADD' | translate }}
			</button>
<<<<<<< HEAD
			<ng-container *ngIf="dataLayoutStyle === 'TABLE'">
				<ng-container *ngTemplateOutlet="actionButtons"></ng-container>
			</ng-container>
=======
			<button
				nbButton
				status="info"
				(click)="download()"
				class="mr-2"
				[disabled]="disableButton"
			>
				<nb-icon class="mr-1" icon="download-outline"> </nb-icon>
				{{ 'BUTTONS.DOWNLOAD' | translate }}
			</button>
			<button
				nbButton
				status="info"
				(click)="edit()"
				class="mr-2"
				[disabled]="disableButton"
			>
				<nb-icon class="mr-1" icon="edit-outline"></nb-icon>
				{{ 'BUTTONS.EDIT' | translate }}
			</button>
			<button
				nbButton
				status="info"
				(click)="duplicate()"
				class="mr-2"
				[disabled]="disableButton"
			>
				<nb-icon class="mr-1" icon="copy-outline"></nb-icon>
				{{ 'BUTTONS.DUPLICATE' | translate }}
			</button>
			<button
				nbButton
				status="info"
				(click)="send()"
				class="mr-2"
				[disabled]="disableButton"
			>
				<nb-icon class="mr-1" icon="upload-outline"> </nb-icon>
				{{ 'BUTTONS.SEND' | translate }}
			</button>
			<button
				nbButton
				status="info"
				(click)="email()"
				class="mr-2"
				[disabled]="disableButton"
			>
				<nb-icon class="mr-1" icon="email-outline"> </nb-icon>
				{{ 'BUTTONS.EMAIL' | translate }}
			</button>
			<button
				*ngIf="isEstimate"
				nbButton
				status="info"
				(click)="convert()"
				class="mr-2"
				[disabled]="disableButton"
			>
				<nb-icon class="mr-1" icon="swap"> </nb-icon>
				{{ 'BUTTONS.CONVERT_TO_INVOICE' | translate }}
			</button>
			<button
				nbButton
				status="danger"
				(click)="delete()"
				class="mr-2"
				[disabled]="disableButton"
			>
				<nb-icon class="mr-1" icon="archive-outline"> </nb-icon>
				{{ 'BUTTONS.DELETE' | translate }}
			</button>
>>>>>>> 05569010
		</div>

		<div class="mb-3" *ngIf="!hasInvoiceEditPermission">
			<button
				nbButton
				status="info"
				(click)="view()"
				class="mr-2"
				[disabled]="disableButton"
			>
				<nb-icon class="mr-1" icon="edit-outline"></nb-icon>
				{{ 'BUTTONS.VIEW' | translate }}
			</button>
		</div>
		<ng2-smart-table
			class="tags-table"
			[settings]="settingsSmartTable"
			[source]="smartTableSource"
			*ngIf="dataLayoutStyle === 'TABLE'"
			(userRowSelect)="selectInvoice($event)"
			style="cursor: pointer;"
			#invoicesTable
		>
		</ng2-smart-table>
		<ga-card-grid
			[settings]="settingsSmartTable"
			[source]="invoices"
			*ngIf="dataLayoutStyle === 'CARDS_GRID'"
			[buttonTemplate]="actionButtons"
		></ga-card-grid>
	</nb-card-body>
</nb-card>

<ng-template
	#actionButtons
	let-buttonSize="buttonSize"
	let-selectedItem="selectedItem"
>
	<button
		nbButton
		status="info"
		(click)="download(selectedItem)"
		class="mr-2"
		[disabled]="!selectedItem && disableButton"
		[size]="buttonSize || 'medium'"
	>
		<nb-icon class="mr-1" icon="download-outline"> </nb-icon>
		{{ 'BUTTONS.DOWNLOAD' | translate }}
	</button>
	<button
		nbButton
		status="info"
		(click)="edit(selectedItem)"
		class="mr-2"
		[disabled]="!selectedItem && disableButton"
		[size]="buttonSize || 'medium'"
	>
		<nb-icon class="mr-1" icon="edit-outline"></nb-icon>
		{{ 'BUTTONS.EDIT' | translate }}
	</button>
	<button
		nbButton
		status="info"
		(click)="duplicate(selectedItem)"
		class="mr-2"
		[disabled]="!selectedItem && disableButton"
		[size]="buttonSize || 'medium'"
	>
		<nb-icon class="mr-1" icon="copy-outline"></nb-icon>
		{{ 'BUTTONS.DUPLICATE' | translate }}
	</button>
	<button
		nbButton
		status="info"
		(click)="send(selectedItem)"
		class="mr-2"
		[disabled]="!selectedItem && disableButton"
		[size]="buttonSize || 'medium'"
	>
		<nb-icon class="mr-1" icon="upload-outline"> </nb-icon>
		{{ 'BUTTONS.SEND' | translate }}
	</button>
	<button
		nbButton
		status="info"
		(click)="email(selectedItem)"
		class="mr-2"
		[disabled]="!selectedItem && disableButton"
		[size]="buttonSize || 'medium'"
	>
		<nb-icon class="mr-1" icon="email-outline"> </nb-icon>
		{{ 'BUTTONS.EMAIL' | translate }}
	</button>
	<button
		nbButton
		status="danger"
		(click)="delete(selectedItem)"
		class="mr-2"
		[disabled]="!selectedItem && disableButton"
		[size]="buttonSize || 'medium'"
	>
		<nb-icon class="mr-1" icon="archive-outline"> </nb-icon>
		{{ 'BUTTONS.DELETE' | translate }}
	</button>
</ng-template><|MERGE_RESOLUTION|>--- conflicted
+++ resolved
@@ -20,83 +20,9 @@
 				<nb-icon class="mr-1" icon="plus-outline"></nb-icon
 				>{{ 'BUTTONS.ADD' | translate }}
 			</button>
-<<<<<<< HEAD
 			<ng-container *ngIf="dataLayoutStyle === 'TABLE'">
 				<ng-container *ngTemplateOutlet="actionButtons"></ng-container>
 			</ng-container>
-=======
-			<button
-				nbButton
-				status="info"
-				(click)="download()"
-				class="mr-2"
-				[disabled]="disableButton"
-			>
-				<nb-icon class="mr-1" icon="download-outline"> </nb-icon>
-				{{ 'BUTTONS.DOWNLOAD' | translate }}
-			</button>
-			<button
-				nbButton
-				status="info"
-				(click)="edit()"
-				class="mr-2"
-				[disabled]="disableButton"
-			>
-				<nb-icon class="mr-1" icon="edit-outline"></nb-icon>
-				{{ 'BUTTONS.EDIT' | translate }}
-			</button>
-			<button
-				nbButton
-				status="info"
-				(click)="duplicate()"
-				class="mr-2"
-				[disabled]="disableButton"
-			>
-				<nb-icon class="mr-1" icon="copy-outline"></nb-icon>
-				{{ 'BUTTONS.DUPLICATE' | translate }}
-			</button>
-			<button
-				nbButton
-				status="info"
-				(click)="send()"
-				class="mr-2"
-				[disabled]="disableButton"
-			>
-				<nb-icon class="mr-1" icon="upload-outline"> </nb-icon>
-				{{ 'BUTTONS.SEND' | translate }}
-			</button>
-			<button
-				nbButton
-				status="info"
-				(click)="email()"
-				class="mr-2"
-				[disabled]="disableButton"
-			>
-				<nb-icon class="mr-1" icon="email-outline"> </nb-icon>
-				{{ 'BUTTONS.EMAIL' | translate }}
-			</button>
-			<button
-				*ngIf="isEstimate"
-				nbButton
-				status="info"
-				(click)="convert()"
-				class="mr-2"
-				[disabled]="disableButton"
-			>
-				<nb-icon class="mr-1" icon="swap"> </nb-icon>
-				{{ 'BUTTONS.CONVERT_TO_INVOICE' | translate }}
-			</button>
-			<button
-				nbButton
-				status="danger"
-				(click)="delete()"
-				class="mr-2"
-				[disabled]="disableButton"
-			>
-				<nb-icon class="mr-1" icon="archive-outline"> </nb-icon>
-				{{ 'BUTTONS.DELETE' | translate }}
-			</button>
->>>>>>> 05569010
 		</div>
 
 		<div class="mb-3" *ngIf="!hasInvoiceEditPermission">
@@ -180,6 +106,18 @@
 		{{ 'BUTTONS.SEND' | translate }}
 	</button>
 	<button
+		*ngIf="isEstimate"
+		nbButton
+		status="info"
+		(click)="convert(selectedItem)"
+		class="mr-2"
+		[disabled]="!selectedItem && disableButton"
+		[size]="buttonSize || 'medium'"
+	>
+		<nb-icon class="mr-1" icon="swap"> </nb-icon>
+		{{ 'BUTTONS.CONVERT_TO_INVOICE' | translate }}
+	</button>
+	<button
 		nbButton
 		status="info"
 		(click)="email(selectedItem)"
