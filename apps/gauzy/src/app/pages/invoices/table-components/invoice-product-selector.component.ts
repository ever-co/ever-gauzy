--- conflicted
+++ resolved
@@ -1,9 +1,5 @@
 import { Component, OnInit, OnDestroy } from '@angular/core';
-<<<<<<< HEAD
-import { IOrganization, IProductTranslatable } from '@gauzy/models';
-=======
 import { IOrganization, IProductTranslatable } from '@gauzy/contracts';
->>>>>>> a1ebb230
 import { Store } from '../../../@core/services/store.service';
 import { filter } from 'rxjs/operators';
 import { ProductService } from '../../../@core/services/product.service';
