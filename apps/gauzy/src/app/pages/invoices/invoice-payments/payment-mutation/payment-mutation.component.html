<nb-card class="main">
	<nb-card-header class="d-flex">
		<h5>
			{{
				(payment
					? 'INVOICES_PAGE.PAYMENTS.EDIT_PAYMENT'
					: 'INVOICES_PAGE.PAYMENTS.RECORD_PAYMENT'
				) | translate
			}}
		</h5>
	</nb-card-header>
	<nb-card-body class="body">
<<<<<<< HEAD
		<form [formGroup]="form" autocomplete-off>
			<div class="row" *ngIf="!invoice">
				<div class="col-sm-6">
					<div class="form-group">
						<label for="inputInvoiceNumber" class="label">
							{{
								'INVOICES_PAGE.PAYMENTS.SELECT_INVOICE'
									| translate
							}}
						</label>
						<nb-select
							class="d-block"
							formControlName="invoice"
							[placeholder]="'FORM.PLACEHOLDERS.INVOICE_NUMBER' | translate"
							fullWidth
							id="inputInvoiceNumber"
						>
							<nb-option
								*ngFor="let invoice of invoices"
								[value]="invoice"
=======
		<form [formGroup]="form">
			<ng-container *ngIf="!invoice">
				<div class="row">
					<div class="col-sm-6">
						<div class="form-group">
							<label for="inputInvoiceNumber" class="label">
								{{
									'INVOICES_PAGE.PAYMENTS.SELECT_INVOICE'
										| translate
								}}
							</label>
							<nb-select
								class="d-block"
								formControlName="invoice"
								[placeholder]="'FORM.PLACEHOLDERS.INVOICE_NUMBER' | translate"
								fullWidth
								id="inputInvoiceNumber"
>>>>>>> 58e90c4b
							>
								<nb-option
									*ngFor="let invoice of invoices"
									[value]="invoice"
								>
									{{ invoice.invoiceNumber }}
								</nb-option>
							</nb-select>
						</div>
					</div>
					<div class="col-sm-6">
						<ga-tags-color-input
							[selectedTags]="form.get('tags').value"
							(selectedTagsEvent)="selectedTagsEvent($event)"
							[isOrgLevel]="true"
						>
						</ga-tags-color-input>
					</div>
				</div>
				<div class="row">
					<div class="col-sm-6">
						<div class="form-group">
							<label for="inputOrganizationContact" class="label">
								{{ 'INVOICES_PAGE.CONTACT' | translate }}
							</label>
							<ng-select
								[items]="organizationContacts"
								bindName="name"
								[placeholder]="'POP_UPS.ALL_CONTACTS' | translate"
								formControlName="organizationContact"
								id="inputOrganizationContact"
								(change)="selectOrganizationContact($event)"
								[searchFn]="searchOrganizationContact"
								appendTo="body"
							>
								<ng-template
									ng-option-tmp
									let-item="item"
									let-index="index"
								>
									{{ item.name }}
								</ng-template>
								<ng-template ng-label-tmp let-item="item">
									<div class="selector-template">
										<span>{{ item.name }}</span>
									</div>
								</ng-template>
							</ng-select>
						</div>
					</div>
					<div class="col-sm-6">
						<div class="form-group">
							<label class="label">
								{{
									'INVOICES_PAGE.INVOICE_TYPE.SELECT_PROJECTS'
										| translate
								}}
							</label>
							<ng-select
								[(items)]="projects"
								bindName="name"
								[placeholder]="'INVOICES_PAGE.INVOICE_TYPE.SELECT_PROJECTS' | translate"
								formControlName="project"
								id="inputProject"
								(change)="selectProject($event)"
								appendTo="body"
							>
								<ng-template
									ng-option-tmp
									let-item="item"
									let-index="index"
								>
									{{ item.name }}
								</ng-template>
								<ng-template ng-label-tmp let-item="item">
									<div class="selector-template">
										<span>{{ item.name }}</span>
									</div>
								</ng-template>
							</ng-select>
						</div>
					</div>
				</div>
			</ng-container>
			<div class="row">
				<div class="col-sm-6">
					<div class="form-group">
						<label for="inputPaymentDate" class="label">
							{{
								'INVOICES_PAGE.PAYMENTS.PAYMENT_DATE'
									| translate
							}}
						</label>
						<input
							nbInput
							[placeholder]="'INVOICES_PAGE.PAYMENTS.PAYMENT_DATE' | translate"
							[nbDatepicker]="paymentDatePicker"
							formControlName="paymentDate"
							id="inputPaymentDate"
							fullWidth
						/>
						<nb-datepicker #paymentDatePicker></nb-datepicker>
					</div>
				</div>
				<div class="col-sm-6">
					<div class="form-group">
						<label for="inputPaymentDate" class="label">
							{{
								'INVOICES_PAGE.PAYMENTS.PAYMENT_METHOD'
									| translate
							}}
						</label>
						<nb-select
							class="d-block"
							formControlName="paymentMethod"
							[placeholder]="'INVOICES_PAGE.PAYMENTS.PAYMENT_METHOD' | translate"
							fullWidth
						>
							<nb-option
								*ngFor="let paymentMethod of paymentMethods"
								[value]="paymentMethod"
							>
								{{
									'INVOICES_PAGE.PAYMENTS.' + paymentMethod
										| translate
								}}
							</nb-option>
						</nb-select>
					</div>
				</div>
			</div>
			<div class="row">
				<div class="col-sm-12">
					<ga-currency
						[formControl]="form.get('currency')"
						(optionChange)="currencyChanged($event)"
					></ga-currency>
				</div>
			</div>
			<div class="row">
				<div class="col-sm-12">
					<div class="form-group">
						<label for="inputAmount" class="label">
							<span>{{
								'INVOICES_PAGE.PAYMENTS.AMOUNT' | translate
							}}</span>
						</label>
						<input
							type="number"
							nbInput
							[placeholder]="'INVOICES_PAGE.PAYMENTS.AMOUNT' | translate"
							formControlName="amount"
							id="inputAmount"
							fullWidth
						/>
					</div>
				</div>
			</div>
			<div class="row">
				<div class="col-sm-12">
					<div class="form-group">
						<label for="inputNote" class="label">
							{{ 'INVOICES_PAGE.PAYMENTS.NOTE' | translate }}
						</label>
						<textarea
							nbInput
							[placeholder]="'INVOICES_PAGE.PAYMENTS.NOTE' | translate"
							formControlName="note"
							id="inputNote"
							fullWidth
						>
						</textarea>
					</div>
				</div>
			</div>
		</form>
	</nb-card-body>
	<nb-card-footer class="text-right">
		<button status="danger" class="mr-3" nbButton (click)="cancel()">
			{{ 'BUTTONS.CANCEL' | translate }}
		</button>
		<button
			(click)="addEditPayment()"
			status="success"
			[disabled]="form.invalid"
			nbButton
		>
			{{ 'BUTTONS.SAVE' | translate }}
		</button>
	</nb-card-footer>
</nb-card><|MERGE_RESOLUTION|>--- conflicted
+++ resolved
@@ -10,7 +10,6 @@
 		</h5>
 	</nb-card-header>
 	<nb-card-body class="body">
-<<<<<<< HEAD
 		<form [formGroup]="form" autocomplete-off>
 			<div class="row" *ngIf="!invoice">
 				<div class="col-sm-6">
@@ -31,25 +30,6 @@
 							<nb-option
 								*ngFor="let invoice of invoices"
 								[value]="invoice"
-=======
-		<form [formGroup]="form">
-			<ng-container *ngIf="!invoice">
-				<div class="row">
-					<div class="col-sm-6">
-						<div class="form-group">
-							<label for="inputInvoiceNumber" class="label">
-								{{
-									'INVOICES_PAGE.PAYMENTS.SELECT_INVOICE'
-										| translate
-								}}
-							</label>
-							<nb-select
-								class="d-block"
-								formControlName="invoice"
-								[placeholder]="'FORM.PLACEHOLDERS.INVOICE_NUMBER' | translate"
-								fullWidth
-								id="inputInvoiceNumber"
->>>>>>> 58e90c4b
 							>
 								<nb-option
 									*ngFor="let invoice of invoices"
