--- conflicted
+++ resolved
@@ -140,12 +140,6 @@
 			});
 			this.form.updateValueAndValidity();
 		} else {
-<<<<<<< HEAD
-			this.form.patchValue({
-				invoice: this.invoice,
-				contact: this.invoice.toContact || null
-			});
-=======
 			if (this.invoice) {
 				this.form.patchValue({ invoice: this.invoice });
 				if (this.invoice.toContact) {
@@ -153,7 +147,6 @@
 				}
 				this.form.updateValueAndValidity();
 			}
->>>>>>> 63c33c94
 		}
 	}
 
