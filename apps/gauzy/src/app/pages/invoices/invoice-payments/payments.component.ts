import { Component, OnInit, ViewChild } from '@angular/core';
import { TranslationBaseComponent } from '../../../@shared/language-base/translation-base.component';
import { TranslateService } from '@ngx-translate/core';
import { ActivatedRoute } from '@angular/router';
import { InvoicesService } from '../../../@core/services/invoices.service';
import {
	IInvoice,
	IPayment,
	InvoiceStatusTypesEnum,
	ISelectedPayment
} from '@gauzy/models';
import { LocalDataSource, Ng2SmartTableComponent } from 'ng2-smart-table';
import { PaymentMutationComponent } from './payment-mutation/payment-mutation.component';
import { NbDialogService } from '@nebular/theme';
import { PaymentService } from '../../../@core/services/payment.service';
import { DeleteConfirmationComponent } from '../../../@shared/user/forms/delete-confirmation/delete-confirmation.component';
import { filter, first, tap } from 'rxjs/operators';
import * as pdfMake from 'pdfmake/build/pdfmake';
import * as pdfFonts from 'pdfmake/build/vfs_fonts';
import { generatePdf } from '../../../@shared/payment/generate-pdf';
import { StatusBadgeComponent } from '../../../@shared/status-badge/status-badge.component';
import { Store } from '../../../@core/services/store.service';
import { InvoiceEstimateHistoryService } from '../../../@core/services/invoice-estimate-history.service';
import { UntilDestroy, untilDestroyed } from '@ngneat/until-destroy';
import { ToastrService } from '../../../@core/services/toastr.service';
@UntilDestroy({ checkProperties: true })
@Component({
	selector: 'ga-payments',
	templateUrl: './payments.component.html',
	styleUrls: ['./payments.component.scss']
})
export class InvoicePaymentsComponent
	extends TranslationBaseComponent
	implements OnInit {
	constructor(
		private route: ActivatedRoute,
		readonly translateService: TranslateService,
		private invoicesService: InvoicesService,
		private dialogService: NbDialogService,
		private paymentService: PaymentService,
		private toastrService: ToastrService,
		private store: Store,
		private invoiceEstimateHistoryService: InvoiceEstimateHistoryService
	) {
		super(translateService);
	}

	invoiceId: string;
	invoice: IInvoice;
	payments: IPayment[];
	totalPaid = 0;
	leftToPay = 0;
	barWidth = 0;
	settingsSmartTable: object;
	smartTableSource = new LocalDataSource();
	selectedPayment: IPayment;
	disableButton = true;
	tenantId: string;
	loading: boolean;

	paymentsTable: Ng2SmartTableComponent;
	@ViewChild('paymentsTable') set content(content: Ng2SmartTableComponent) {
		if (content) {
			this.paymentsTable = content;
			this.onChangedSource();
		}
	}

	ngOnInit() {
		this.loadSmartTable();
		this._applyTranslationOnSmartTable();
		this.route.paramMap.pipe(untilDestroyed(this)).subscribe((params) => {
			this.invoiceId = params.get('id');
		});
		this.store.user$
			.pipe(
				filter((user) => !!user),
				tap((user) => (this.tenantId = user.tenantId)),
				tap(() => this.getInvoice()),
				untilDestroyed(this)
			)
			.subscribe();
	}

	async getInvoice() {
		this.loading = true;
		if (!this.invoiceId) {
			return;
		}
		const invoice = await this.invoicesService.getById(
			this.invoiceId,
			[
				'invoiceItems',
				'tags',
				'fromOrganization',
				'toContact',
				'payments',
				'payments.invoice',
				'payments.recordedBy'
			],
			{ tenantId: this.tenantId }
		);
		this.invoice = invoice;

		this.payments = invoice.payments;
		this.smartTableSource.load(invoice.payments);
		await this.calculateTotalPaid();
	}

	async calculateTotalPaid() {
		this.totalPaid = 0;
		const tableData = await this.smartTableSource.getAll();
		for (const payment of tableData) {
			this.totalPaid += +payment.amount;
		}
		this.barWidth = +(
			(this.totalPaid / this.invoice.totalValue) *
			100
		).toFixed(2);
		if (this.barWidth > 100) {
			this.barWidth = 100;
		}
		const progressBar = document.getElementById('progress-bar-inner');
		progressBar.style.width = `${this.barWidth}%`;
		if (this.totalPaid >= this.invoice.totalValue) {
			if (!this.invoice.paid) {
				await this.invoicesService.update(this.invoice.id, {
					paid: true
				});
			}
		} else {
			if (this.invoice.paid) {
				await this.invoicesService.update(this.invoice.id, {
					paid: false
				});
			}
		}

		this.leftToPay = this.invoice.totalValue - this.totalPaid;

		if (this.leftToPay < 0) {
			this.leftToPay = 0;
		}
		this.loading = false;
	}

	async recordPayment() {
		const result = await this.dialogService
			.open(PaymentMutationComponent, {
				context: {
					invoice: this.invoice
				}
			})
			.onClose.pipe(first())
			.toPromise();

		if (result) {
			await this.paymentService.add(result);
			this.totalPaid = 0;
			await this.getInvoice();
			await this.updateInvoiceStatus(
				+this.invoice.totalValue,
				this.totalPaid
			);
			await this.invoiceEstimateHistoryService.add({
				action: this.getTranslation(
					'INVOICES_PAGE.PAYMENT.PAYMENT_AMOUNT_ADDED',
					{
						amount: result.amount,
						currency: result.currency
					}
				),
				invoice: result.invoice,
				invoiceId: result.invoice.id,
				user: this.store.user,
				userId: this.store.userId,
				organization: this.invoice.fromOrganization,
				organizationId: this.invoice.fromOrganization.id
			});
		}
	}

	async editPayment() {
		const result = await this.dialogService
			.open(PaymentMutationComponent, {
				context: {
					invoice: this.invoice,
					payment: this.selectedPayment
				}
			})
			.onClose.pipe(first())
			.toPromise();

		if (result) {
			await this.paymentService.update(result.id, result);
			await this.getInvoice();
			await this.updateInvoiceStatus(
				+this.invoice.totalValue,
				this.totalPaid
			);
			await this.invoiceEstimateHistoryService.add({
				action: this.getTranslation(
					'INVOICES_PAGE.PAYMENT.PAYMENT_EDIT'
				),
				invoice: result.invoice,
				invoiceId: result.invoice.id,
				user: this.store.user,
				userId: this.store.userId,
				organization: this.invoice.fromOrganization,
				organizationId: this.invoice.fromOrganization.id
			});
		}
	}

	async deletePayment() {
		const result = await this.dialogService
			.open(DeleteConfirmationComponent)
			.onClose.pipe(first())
			.toPromise();

		if (result) {
			await this.paymentService.delete(this.selectedPayment.id);
			await this.getInvoice();
			await this.updateInvoiceStatus(
				+this.invoice.totalValue,
				this.totalPaid
			);

			await this.invoiceEstimateHistoryService.add({
				action: this.getTranslation(
					'INVOICES_PAGE.PAYMENT.PAYMENT_DELETE'
				),
				invoice: this.invoice,
				invoiceId: this.invoice.id,
				user: this.store.user,
				userId: this.store.userId,
				organization: this.invoice.fromOrganization,
				organizationId: this.invoice.fromOrganization.id
			});

			this.toastrService.success('INVOICES_PAGE.PAYMENTS.PAYMENT_DELETE');
		}
		this.disableButton = true;
	}

	async download() {
		const tableData = await this.smartTableSource.getAll();
		if (!tableData.length) {
			this.toastrService.danger(
				'INVOICES_PAGE.PAYMENTS.NO_PAYMENTS_RECORDED'
			);
			return;
		}
		pdfMake.vfs = pdfFonts.pdfMake.vfs;
		const docDefinition = await generatePdf(
			this.invoice,
			this.payments,
			this.invoice.fromOrganization,
			this.invoice.toContact,
			this.totalPaid
		);
<<<<<<< HEAD
		pdfMake
			.createPdf(docDefinition)
			.download(
				`${this.getTranslation('INVOICES_PAGE.PAYMENTS.PAYMENT')}.pdf`
			);
		this.toastrService.primary(
			this.getTranslation('INVOICES_PAGE.PAYMENTS.PAYMENT_DOWNLOAD'),
			this.getTranslation('TOASTR.TITLE.SUCCESS')
		);
=======
		pdfMake.createPdf(docDefinition).download(`Payment.pdf`);
		this.toastrService.success('INVOICES_PAGE.PAYMENTS.PAYMENT_DOWNLOAD');
>>>>>>> 51f425dc
	}

	selectPayment($event: ISelectedPayment) {
		if ($event.isSelected) {
			this.selectedPayment = $event.data;
			this.disableButton = false;
		} else {
			this.disableButton = true;
		}
	}

	loadSmartTable() {
		this.settingsSmartTable = {
			actions: false,
			columns: {
				paymentDate: {
					title: this.getTranslation(
						'INVOICES_PAGE.PAYMENTS.PAYMENT_DATE'
					),
					type: 'text',
					valuePrepareFunction: (cell, row) => {
						return `${cell.slice(0, 10)}`;
					}
				},
				amount: {
					title: this.getTranslation('INVOICES_PAGE.PAYMENTS.AMOUNT'),
					type: 'text'
				},
				recordedBy: {
					title: this.getTranslation(
						'INVOICES_PAGE.PAYMENTS.RECORDED_BY'
					),
					type: 'text',
					valuePrepareFunction: (cell, row) => {
						if (cell && cell.firstName && cell.lastName) {
							return `${cell.firstName} ${cell.lastName}`;
						} else {
							return ``;
						}
					}
				},
				note: {
					title: this.getTranslation('INVOICES_PAGE.PAYMENTS.NOTE'),
					type: 'text'
				},
				paymentMethod: {
					title: this.getTranslation(
						'INVOICES_PAGE.PAYMENTS.PAYMENT_METHOD'
					),
					type: 'text'
				},
				overdue: {
					title: this.getTranslation('INVOICES_PAGE.PAYMENTS.STATUS'),
					type: 'custom',
					width: '5%',
					renderComponent: StatusBadgeComponent,
					valuePrepareFunction: (cell, row) => {
						let badgeClass;
						if (cell && row.overdue) {
							badgeClass = 'danger';
							cell = this.getTranslation(
								'INVOICES_PAGE.PAYMENTS.OVERDUE'
							);
						} else if (cell) {
							badgeClass = 'success';
							cell = this.getTranslation(
								'INVOICES_PAGE.PAYMENTS.ON_TIME'
							);
						}
						return {
							text: cell,
							class: badgeClass
						};
					}
				}
			}
		};
	}

	async updateInvoiceStatus(totalValue: number, totalPaid: number) {
		if (totalPaid <= 0) {
			await this.invoicesService.update(this.invoice.id, {
				status: InvoiceStatusTypesEnum.VIEWED
			});
		} else if (totalPaid < totalValue) {
			await this.invoicesService.update(this.invoice.id, {
				status: InvoiceStatusTypesEnum.PARTIALLY_PAID
			});
		} else if (totalPaid === totalValue) {
			await this.invoicesService.update(this.invoice.id, {
				status: InvoiceStatusTypesEnum.FULLY_PAID
			});
		} else {
			await this.invoicesService.update(this.invoice.id, {
				status: InvoiceStatusTypesEnum.OVERPAID
			});
		}
	}

	_applyTranslationOnSmartTable() {
		this.translateService.onLangChange
			.pipe(untilDestroyed(this))
			.subscribe(() => {
				this.loadSmartTable();
			});
	}

	/*
	 * Table on changed source event
	 */
	onChangedSource() {
		this.paymentsTable.source.onChangedSource
			.pipe(
				untilDestroyed(this),
				tap(() => this.clearItem())
			)
			.subscribe();
	}

	/*
	 * Clear selected item
	 */
	clearItem() {
		this.selectPayment({
			isSelected: false,
			data: null
		});
		this.deselectAll();
	}
	/*
	 * Deselect all table rows
	 */
	deselectAll() {
		if (this.paymentsTable && this.paymentsTable.grid) {
			this.paymentsTable.grid.dataSet['willSelect'] = 'false';
			this.paymentsTable.grid.dataSet.deselectAll();
		}
	}
}<|MERGE_RESOLUTION|>--- conflicted
+++ resolved
@@ -259,20 +259,8 @@
 			this.invoice.toContact,
 			this.totalPaid
 		);
-<<<<<<< HEAD
-		pdfMake
-			.createPdf(docDefinition)
-			.download(
-				`${this.getTranslation('INVOICES_PAGE.PAYMENTS.PAYMENT')}.pdf`
-			);
-		this.toastrService.primary(
-			this.getTranslation('INVOICES_PAGE.PAYMENTS.PAYMENT_DOWNLOAD'),
-			this.getTranslation('TOASTR.TITLE.SUCCESS')
-		);
-=======
 		pdfMake.createPdf(docDefinition).download(`Payment.pdf`);
 		this.toastrService.success('INVOICES_PAGE.PAYMENTS.PAYMENT_DOWNLOAD');
->>>>>>> 51f425dc
 	}
 
 	selectPayment($event: ISelectedPayment) {
