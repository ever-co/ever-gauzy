import { Component, OnInit, OnDestroy, Input } from '@angular/core';
import { TranslationBaseComponent } from '../../../@shared/language-base/translation-base.component';
import { FormGroup, FormBuilder, Validators } from '@angular/forms';
import { Store } from '../../../@core/services/store.service';
import { TranslateService } from '@ngx-translate/core';
import {
	Invoice,
	OrganizationContact,
	CurrenciesEnum,
	OrganizationSelectInput,
	InvoiceItem,
	Organization,
	Employee,
	PermissionsEnum,
	InvoiceTypeEnum,
	DiscountTaxTypeEnum,
	Tag,
	Task,
	OrganizationProjects,
	Product,
	Expense,
	ExpenseTypesEnum
} from '@gauzy/models';
import { takeUntil, first } from 'rxjs/operators';
import { OrganizationsService } from '../../../@core/services/organizations.service';
import { OrganizationContactService } from '../../../@core/services/organization-contact.service';
import { Subject, Observable } from 'rxjs';
import { OrganizationProjectsService } from '../../../@core/services/organization-projects.service';
import { LocalDataSource } from 'ng2-smart-table';
import { InvoiceItemService } from '../../../@core/services/invoice-item.service';
import { Router, ActivatedRoute } from '@angular/router';
import { NbToastrService, NbDialogService } from '@nebular/theme';
import { InvoicesService } from '../../../@core/services/invoices.service';
import { InvoiceEmployeesSelectorComponent } from '../table-components/invoice-employees-selector.component';
import { InvoiceProjectsSelectorComponent } from '../table-components/invoice-project-selector.component';
import { InvoiceTasksSelectorComponent } from '../table-components/invoice-tasks-selector.component';
import { EmployeesService } from '../../../@core/services';
import { InvoiceProductsSelectorComponent } from '../table-components/invoice-product-selector.component';
import { ProductService } from '../../../@core/services/product.service';
import { TasksStoreService } from '../../../@core/services/tasks-store.service';
import { InvoiceApplyTaxDiscountComponent } from '../table-components/invoice-apply-tax-discount.component';
import { InvoiceEmailMutationComponent } from '../invoice-email/invoice-email-mutation.component';
import { InvoiceExpensesSelectorComponent } from '../table-components/invoice-expense-selector.component';
import { ExpensesService } from '../../../@core/services/expenses.service';

@Component({
	selector: 'ga-invoice-edit',
	templateUrl: './invoice-edit.component.html',
	styleUrls: ['./invoice-edit.component.scss']
})
export class InvoiceEditComponent extends TranslationBaseComponent
	implements OnInit, OnDestroy {
	constructor(
		private store: Store,
		private router: Router,
		private fb: FormBuilder,
		private invoiceItemService: InvoiceItemService,
		private translate: TranslateService,
		private invoicesService: InvoicesService,
		private toastrService: NbToastrService,
		private organizationsService: OrganizationsService,
		private organizationContactService: OrganizationContactService,
		private route: ActivatedRoute,
		private employeeService: EmployeesService,
		private projectService: OrganizationProjectsService,
		private productService: ProductService,
		private tasksStore: TasksStoreService,
		private dialogService: NbDialogService,
		private expensesService: ExpensesService
	) {
		super(translate);
		this.observableTasks = this.tasksStore.tasks$;
		this.initializeForm();
	}

	invoiceLoaded = false;
	loadedNumber: boolean;
	shouldLoadTable = false;
	invoiceId: string;
	settingsSmartTable: object;
	formItemNumber: number;
	smartTableSource = new LocalDataSource();
	form: FormGroup;
	invoice: Invoice;
	organization: Organization;
	itemsToDelete: string[] = [];
	invoiceItems: InvoiceItem[];
	selectedOrganizationContact: OrganizationContact;
	organizationContacts: OrganizationContact[];
	employees: Employee[];
	projects: OrganizationProjects[];
	products: Product[];
	currencies = Object.values(CurrenciesEnum);
	invoiceDate: Date;
	dueDate: Date;
	hasInvoiceEditPermission: boolean;
	tags: Tag[] = [];
	tasks: Task[];
	expenses: Expense[] = [];
	observableTasks: Observable<Task[]>;
	duplicate: boolean;
	subtotal = 0;
	total = 0;
	get currency() {
		return this.form.get('currency');
	}
	private _ngDestroy$ = new Subject<void>();

	@Input() isEstimate: boolean;

	ngOnInit() {
		this.store.userRolePermissions$
			.pipe(takeUntil(this._ngDestroy$))
			.subscribe(() => {
				this.hasInvoiceEditPermission = this.store.hasPermission(
					PermissionsEnum.INVOICES_EDIT
				);
			});
		this.route.paramMap.subscribe((params) => {
			this.invoiceId = params.get('id');
		});

		this.invoicesService.currentData.subscribe((response) => {
			this.duplicate = response;
		});
		this.loadData();
	}

	async loadData() {
		const invoice = await this.invoicesService.getById(this.invoiceId, [
			'invoiceItems',
			'tags',
			'toContact',
			'fromOrganization'
		]);
		this.invoice = invoice;
		this.invoiceItems = invoice.invoiceItems;
		this.selectedOrganizationContact = invoice.toContact;
		this.organization = invoice.fromOrganization;
		this.loadSmartTable();
		this._applyTranslationOnSmartTable();
		await this._loadOrganizationData();
		this.seedFormData(invoice);
		this.form.get('currency').disable();
	}

	initializeForm() {
		this.form = this.fb.group({
			invoiceDate: ['', Validators.required],
			invoiceNumber: [
				'',
				Validators.compose([Validators.required, Validators.min(1)])
			],
			dueDate: ['', Validators.required],
			discountValue: [
				'',
				Validators.compose([Validators.required, Validators.min(0)])
			],
			tax: [
				'',
				Validators.compose([Validators.required, Validators.min(0)])
			],
			tax2: [
				'',
				Validators.compose([Validators.required, Validators.min(0)])
			],
			terms: [''],
			organizationContact: ['', Validators.required],
			currency: ['', Validators.required],
			discountType: [''],
			taxType: [''],
			tax2Type: [''],
			tags: []
		});
	}

	seedFormData(invoice: Invoice) {
		this.form.get('invoiceNumber').setValue(invoice.invoiceNumber);
		this.form.get('invoiceDate').setValue(new Date(invoice.invoiceDate));
		this.form.get('dueDate').setValue(new Date(invoice.dueDate));
		this.form.get('discountValue').setValue(invoice.discountValue);
		this.form.get('tax').setValue(invoice.tax);
		this.form.get('tax2').setValue(invoice.tax2);
		this.form.get('terms').setValue(invoice.terms);
		this.form.get('discountType').setValue(invoice.discountType);
		this.form.get('taxType').setValue(invoice.taxType);
		this.form.get('tax2Type').setValue(invoice.tax2Type);
		this.invoiceLoaded = true;
		this.tags = invoice.tags;
	}

	loadSmartTable() {
		this.settingsSmartTable = {
			pager: {
				display: true,
				perPage: 5
			},
			add: {
				addButtonContent: '<i class="nb-plus"></i>',
				createButtonContent: '<i class="nb-checkmark"></i>',
				cancelButtonContent: '<i class="nb-close"></i>',
				confirmCreate: true
			},
			edit: {
				editButtonContent: '<i class="nb-edit"></i>',
				saveButtonContent: '<i class="nb-checkmark"></i>',
				cancelButtonContent: '<i class="nb-close"></i>',
				confirmSave: true
			},
			delete: {
				deleteButtonContent: '<i class="nb-trash"></i>',
				confirmDelete: true
			},
			columns: {}
		};
		let price = {};
		let quantity = {};

		switch (this.invoice.invoiceType) {
			case InvoiceTypeEnum.BY_EMPLOYEE_HOURS:
				this.settingsSmartTable['columns']['selectedItem'] = {
					title: this.getTranslation(
						'INVOICES_PAGE.INVOICE_ITEM.EMPLOYEE'
					),
					width: '13%',
					editor: {
						type: 'custom',
						component: InvoiceEmployeesSelectorComponent
					},
					valuePrepareFunction: (cell) => {
						if (this.employees) {
							const employee = this.employees.find(
								(e) => e.id === cell
							);
							if (employee) {
								return `${employee.user.firstName} ${employee.user.lastName}`;
							}
						}
					}
				};
				break;
			case InvoiceTypeEnum.BY_PROJECT_HOURS:
				this.settingsSmartTable['columns']['selectedItem'] = {
					title: this.getTranslation(
						'INVOICES_PAGE.INVOICE_ITEM.PROJECT'
					),
					width: '13%',
					editor: {
						type: 'custom',
						component: InvoiceProjectsSelectorComponent
					},
					valuePrepareFunction: (cell) => {
						if (this.projects) {
							const project = this.projects.find(
								(p) => p.id === cell
							);
							return `${project.name}`;
						}
					}
				};
				break;
			case InvoiceTypeEnum.BY_TASK_HOURS:
				this.settingsSmartTable['columns']['selectedItem'] = {
					title: this.getTranslation(
						'INVOICES_PAGE.INVOICE_ITEM.TASK'
					),
					width: '13%',
					editor: {
						type: 'custom',
						component: InvoiceTasksSelectorComponent
					},
					valuePrepareFunction: (cell) => {
						if (this.tasks) {
							const task = this.tasks.find((t) => t.id === cell);
							return `${task.title}`;
						}
					}
				};
				break;
			case InvoiceTypeEnum.BY_PRODUCTS:
				this.settingsSmartTable['columns']['selectedItem'] = {
					title: this.getTranslation(
						'INVOICES_PAGE.INVOICE_ITEM.PRODUCT'
					),
					width: '13%',
					editor: {
						type: 'custom',
						component: InvoiceProductsSelectorComponent
					},
					valuePrepareFunction: (cell) => {
						if (this.products) {
							const product = this.products.find(
								(p) => p.id === cell
							);
							return `${product.name}`;
						}
					}
				};
				break;
			case InvoiceTypeEnum.BY_EXPENSES:
				this.settingsSmartTable['columns']['selectedItem'] = {
					title: this.getTranslation(
						'INVOICES_PAGE.INVOICE_ITEM.EXPENSE'
					),
					width: '13%',
					editor: {
						type: 'custom',
						component: InvoiceExpensesSelectorComponent
					},
					valuePrepareFunction: (cell) => {
						if (this.expenses) {
							const expense = this.expenses.find(
								(e) => e.id === cell
							);
							return `${expense.purpose}`;
						}
					}
				};
				break;
			default:
				break;
		}

		if (
			this.invoice.invoiceType === InvoiceTypeEnum.BY_EMPLOYEE_HOURS ||
			this.invoice.invoiceType === InvoiceTypeEnum.BY_PROJECT_HOURS ||
			this.invoice.invoiceType === InvoiceTypeEnum.BY_TASK_HOURS
		) {
			price = {
				title: this.getTranslation(
					'INVOICES_PAGE.INVOICE_ITEM.HOURLY_RATE'
				),
				type: 'text',
				filter: false,
				width: '13%',
				valuePrepareFunction: (cell, row) => {
					return `${this.currency.value} ${cell}`;
				}
			};
			quantity = {
				title: this.getTranslation(
					'INVOICES_PAGE.INVOICE_ITEM.HOURS_WORKED'
				),
				type: 'text',
				filter: false,
				width: '13%'
			};
		} else if (
			this.invoice.invoiceType ===
				InvoiceTypeEnum.DETAILS_INVOICE_ITEMS ||
			this.invoice.invoiceType === InvoiceTypeEnum.BY_PRODUCTS ||
			this.invoice.invoiceType === InvoiceTypeEnum.BY_EXPENSES
		) {
			price = {
				title: this.getTranslation('INVOICES_PAGE.INVOICE_ITEM.PRICE'),
				type: 'text',
				filter: false,
				width: '13%',
				valuePrepareFunction: (cell, row) => {
					return `${this.currency.value} ${cell}`;
				}
			};
			quantity = {
				title: this.getTranslation(
					'INVOICES_PAGE.INVOICE_ITEM.QUANTITY'
				),
				type: 'text',
				filter: false,
				width: '13%'
			};
		}
		this.settingsSmartTable['columns']['description'] = {
			title: this.getTranslation(
				'INVOICES_PAGE.INVOICE_ITEM.DESCRIPTION'
			),
			type: 'text',
			width: '13%'
		};
		this.settingsSmartTable['columns']['price'] = price;
		this.settingsSmartTable['columns']['quantity'] = quantity;
		this.settingsSmartTable['columns']['totalValue'] = {
			title: this.getTranslation(
				'INVOICES_PAGE.INVOICE_ITEM.TOTAL_VALUE'
			),
			type: 'text',
			addable: false,
			editable: false,
			valuePrepareFunction: (cell, row) => {
				return `${this.currency.value} ${row.quantity * row.price}`;
			},
			filter: false,
			width: '13%'
		};
		if (
			this.organization &&
			this.organization.separateInvoiceItemTaxAndDiscount
		) {
			this.settingsSmartTable['columns']['applyTax'] = {
				title: this.getTranslation('INVOICES_PAGE.APPLY_TAX'),
				editor: {
					type: 'custom',
					component: InvoiceApplyTaxDiscountComponent
				},
				filter: false,
				width: '10%',
				valuePrepareFunction: (cell) => {
					if (cell) {
						return this.getTranslation('INVOICES_PAGE.APPLIED');
					} else {
						return this.getTranslation('INVOICES_PAGE.NOT_APPLIED');
					}
				}
			};
			this.settingsSmartTable['columns']['applyDiscount'] = {
				title: this.getTranslation('INVOICES_PAGE.APPLY_DISCOUNT'),
				editor: {
					type: 'custom',
					component: InvoiceApplyTaxDiscountComponent
				},
				filter: false,
				width: '10%',
				valuePrepareFunction: (cell) => {
					if (cell) {
						return this.getTranslation('INVOICES_PAGE.APPLIED');
					} else {
						return this.getTranslation('INVOICES_PAGE.NOT_APPLIED');
					}
				}
			};
		}
	}

	private async _loadOrganizationData() {
		const orgData = await this.organizationsService
			.getById(this.organization.id, [OrganizationSelectInput.currency])
			.pipe(first())
			.toPromise();

		if (orgData && this.currency) {
			this.currency.setValue(orgData.currency);
		}

<<<<<<< HEAD
		const clients = await this.organizationContactService.getAll([], {
			organizationId: this.organization.id
		});
		this.clients = clients.items;

		switch (this.invoice.invoiceType) {
			case InvoiceTypeEnum.BY_EMPLOYEE_HOURS:
				this.employeeService
					.getAll(['user'])
					.pipe(takeUntil(this._ngDestroy$))
					.subscribe(async (employees) => {
						this.employees = employees.items.filter((emp) => {
							return (
								emp.orgId === this.organization.id ||
								this.organization.id === ''
							);
						});
					});
				break;
			case InvoiceTypeEnum.BY_PROJECT_HOURS:
				const projects = await this.projectService.getAll([], {
					organizationId: this.organization.id
				});
				this.projects = projects.items;
				break;
			case InvoiceTypeEnum.BY_TASK_HOURS:
				this.tasksStore.fetchTasks();
				this.observableTasks.subscribe((data) => {
					this.tasks = data;
				});
				break;
			case InvoiceTypeEnum.BY_PRODUCTS:
				const products = await this.productService.getAll([], {
					organizationId: this.organization.id
				});
				this.products = products.items;
				break;
			case InvoiceTypeEnum.BY_EXPENSES:
				const expenses = await this.expensesService.getAll([], {
					typeOfExpense: ExpenseTypesEnum.BILLABLE_TO_CONTACT,
					organization: {
						id: this.organization.id
					}
				});
				this.expenses = expenses.items;
				break;
			default:
				break;
		}

=======
		this.employeeService
			.getAll(['user'])
			.pipe(takeUntil(this._ngDestroy$))
			.subscribe(async (employees) => {
				this.employees = employees.items.filter((emp) => {
					return (
						emp.orgId === this.organization.id ||
						this.organization.id === ''
					);
				});
			});

		const projects = await this.projectService.getAll([], {
			organizationId: this.organization.id
		});
		this.projects = projects.items;

		this.tasksStore.fetchTasks();
		this.observableTasks.subscribe((data) => {
			this.tasks = data;
		});

		const products = await this.productService.getAll([], {
			organizationId: this.organization.id
		});
		this.products = products.items;

		const organizationContacts = await this.organizationContactService.getAll(
			[],
			{
				organizationId: this.organization.id
			}
		);
		this.organizationContacts = organizationContacts.items;

		const expenses = await this.expensesService.getAll([], {
			typeOfExpense: 'Billable to Contact',
			organization: {
				id: this.organization.id
			}
		});
		this.expenses = expenses.items;
>>>>>>> e5e58a82
		await this.loadInvoiceItemData();
		await this.calculateTotal();
	}

	async updateInvoice(status: string, sendTo?: string) {
		const tableData = await this.smartTableSource.getAll();
		if (tableData.length) {
			const invoiceData = this.form.value;
			if (
				!invoiceData.invoiceDate ||
				!invoiceData.dueDate ||
				this.compareDate(invoiceData.invoiceDate, invoiceData.dueDate)
			) {
				this.toastrService.danger(
					this.getTranslation('INVOICES_PAGE.INVALID_DATES'),
					this.getTranslation('TOASTR.TITLE.WARNING')
				);
				return;
			}

			const invoice = await this.invoicesService.getAll([], {
				invoiceNumber: invoiceData.invoiceNumber
			});

			if (
				invoice.items.length &&
				+invoice.items[0].invoiceNumber !== +this.invoice.invoiceNumber
			) {
				this.toastrService.danger(
					this.getTranslation(
						'INVOICES_PAGE.INVOICE_NUMBER_DUPLICATE'
					),
					this.getTranslation('TOASTR.TITLE.WARNING')
				);
				return;
			}

			await this.invoicesService.update(this.invoice.id, {
				invoiceNumber: invoiceData.invoiceNumber,
				invoiceDate: invoiceData.invoiceDate,
				dueDate: invoiceData.dueDate,
				currency: this.currency.value,
				discountValue: invoiceData.discountValue,
				discountType: invoiceData.discountType,
				tax: invoiceData.tax,
				taxType: invoiceData.taxType,
				terms: invoiceData.terms,
				totalValue: +this.total.toFixed(2),
				invoiceType: this.invoice.invoiceType,
				organizationContactId: invoiceData.organizationContact.id,
				toContact: invoiceData.organizationContact,
				organizationId: this.organization.id,
				tags: this.tags,
				status: status,
				sentTo: sendTo
			});

			for (const invoiceItem of tableData) {
				const itemToAdd = {
					description: invoiceItem.description,
					price: invoiceItem.price,
					quantity: invoiceItem.quantity,
					totalValue: invoiceItem.totalValue,
					invoiceId: this.invoice.id,
					applyTax: invoiceItem.applyTax,
					applyDiscount: invoiceItem.applyDiscount
				};
				switch (this.invoice.invoiceType) {
					case InvoiceTypeEnum.BY_EMPLOYEE_HOURS:
						itemToAdd['employeeId'] = invoiceItem.selectedItem;
						break;
					case InvoiceTypeEnum.BY_PROJECT_HOURS:
						itemToAdd['projectId'] = invoiceItem.selectedItem;
						break;
					case InvoiceTypeEnum.BY_TASK_HOURS:
						itemToAdd['taskId'] = invoiceItem.selectedItem;
						break;
					case InvoiceTypeEnum.BY_PRODUCTS:
						itemToAdd['productId'] = invoiceItem.selectedItem;
						break;
					case InvoiceTypeEnum.BY_EXPENSES:
						itemToAdd['expenseId'] = invoiceItem.selectedItem;
						break;
					default:
						break;
				}
				if (invoiceItem.id) {
					await this.invoiceItemService.update(
						invoiceItem.id,
						itemToAdd
					);
				} else {
					await this.invoiceItemService.add(itemToAdd);
				}
			}

			if (this.itemsToDelete.length) {
				for (const itemId of this.itemsToDelete) {
					this.invoiceItemService.delete(itemId);
				}
			}

			if (this.isEstimate) {
				this.toastrService.primary(
					this.getTranslation('INVOICES_PAGE.INVOICES_EDIT_ESTIMATE'),
					this.getTranslation('TOASTR.TITLE.SUCCESS')
				);
				this.router.navigate(['/pages/accounting/invoices/estimates']);
			} else {
				this.toastrService.primary(
					this.getTranslation('INVOICES_PAGE.INVOICES_EDIT_INVOICE'),
					this.getTranslation('TOASTR.TITLE.SUCCESS')
				);
				this.router.navigate(['/pages/accounting/invoices']);
			}
		} else {
			this.toastrService.danger(
				this.getTranslation('INVOICES_PAGE.INVOICE_ITEM.NO_ITEMS'),
				this.getTranslation('TOASTR.TITLE.WARNING')
			);
		}
	}

	async sendToContact() {
		if (this.form.value.organizationContact.id) {
			await this.updateInvoice(
				'Sent',
				this.form.value.organizationContact.id
			);
		} else {
			this.toastrService.danger(
				this.getTranslation('INVOICES_PAGE.SEND.NOT_LINKED'),
				this.getTranslation('TOASTR.TITLE.WARNING')
			);
		}
	}

	async sendViaEmail() {
		const tableData = await this.smartTableSource.getAll();
		if (tableData.length) {
			const invoiceData = this.form.value;
			if (
				!invoiceData.invoiceDate ||
				!invoiceData.dueDate ||
				this.compareDate(invoiceData.invoiceDate, invoiceData.dueDate)
			) {
				this.toastrService.danger(
					this.getTranslation('INVOICES_PAGE.INVALID_DATES'),
					this.getTranslation('TOASTR.TITLE.WARNING')
				);
				return;
			}

			const invoiceExists = await this.invoicesService.getAll([], {
				invoiceNumber: invoiceData.invoiceNumber
			});

			if (
				invoiceExists.items.length &&
				+invoiceExists.items[0].invoiceNumber !==
					+this.invoice.invoiceNumber
			) {
				this.toastrService.danger(
					this.getTranslation(
						'INVOICES_PAGE.INVOICE_NUMBER_DUPLICATE'
					),
					this.getTranslation('TOASTR.TITLE.WARNING')
				);
				return;
			}

			const invoice = {
				invoiceNumber: invoiceData.invoiceNumber,
				invoiceDate: invoiceData.invoiceDate,
				dueDate: invoiceData.dueDate,
				currency: this.currency.value,
				discountValue: invoiceData.discountValue,
				discountType: invoiceData.discountType,
				tax: invoiceData.tax,
				tax2: invoiceData.tax2,
				taxType: invoiceData.taxType,
				tax2Type: invoiceData.tax2Type,
				terms: invoiceData.terms,
				paid: false,
				totalValue: +this.total.toFixed(2),
				toContact: invoiceData.organizationContact,
				organizationContactId: invoiceData.organizationContact.id,
				fromOrganization: this.organization,
				organizationId: this.organization.id,
				invoiceType: this.invoice.invoiceType,
				tags: this.tags,
				isEstimate: this.isEstimate,
				invoiceItems: []
			};

			const invoiceItems = [];

			for (const invoiceItem of tableData) {
				const itemToAdd = {
					description: invoiceItem.description,
					price: invoiceItem.price,
					quantity: invoiceItem.quantity,
					totalValue: invoiceItem.totalValue,
					applyTax: invoiceItem.applyTax,
					applyDiscount: invoiceItem.applyDiscount
				};
				switch (this.invoice.invoiceType) {
					case InvoiceTypeEnum.BY_EMPLOYEE_HOURS:
						itemToAdd['employeeId'] = invoiceItem.selectedItem;
						break;
					case InvoiceTypeEnum.BY_PROJECT_HOURS:
						itemToAdd['projectId'] = invoiceItem.selectedItem;
						break;
					case InvoiceTypeEnum.BY_TASK_HOURS:
						itemToAdd['taskId'] = invoiceItem.selectedItem;
						break;
					case InvoiceTypeEnum.BY_PRODUCTS:
						itemToAdd['productId'] = invoiceItem.selectedItem;
						break;
					case InvoiceTypeEnum.BY_EXPENSES:
						itemToAdd['expenseId'] = invoiceItem.selectedItem;
						break;
					default:
						break;
				}
				invoiceItems.push(itemToAdd);
			}

			invoice.invoiceItems = invoiceItems;

			const result = await this.dialogService
				.open(InvoiceEmailMutationComponent, {
					context: {
						invoice: invoice,
						isEstimate: this.isEstimate
					}
				})
				.onClose.pipe(first())
				.toPromise();

			if (result) {
				await this.updateInvoice('Sent');
			}
		} else {
			this.toastrService.danger(
				this.getTranslation('INVOICES_PAGE.INVOICE_ITEM.NO_ITEMS'),
				this.getTranslation('TOASTR.TITLE.WARNING')
			);
		}
	}

	async loadInvoiceItemData() {
		const items = [];
		let data;
		let subtotal = 0;
		for (const item of this.invoiceItems) {
			data = {
				description: item.description,
				quantity: item.quantity,
				price: item.price,
				totalValue: +item.totalValue,
				id: item.id,
				applyTax: item.applyTax,
				applyDiscount: item.applyDiscount
			};

			switch (this.invoice.invoiceType) {
				case InvoiceTypeEnum.BY_EMPLOYEE_HOURS:
					data['selectedItem'] = item.employeeId;
					break;
				case InvoiceTypeEnum.BY_PROJECT_HOURS:
					data['selectedItem'] = item.projectId;
					break;
				case InvoiceTypeEnum.BY_TASK_HOURS:
					data['selectedItem'] = item.taskId;
					break;
				case InvoiceTypeEnum.BY_PRODUCTS:
					data['selectedItem'] = item.productId;
					break;
				case InvoiceTypeEnum.BY_EXPENSES:
					data['selectedItem'] = item.expenseId;
					break;
				default:
					break;
			}

			subtotal += +item.totalValue;
			items.push(data);
		}
		this.subtotal = subtotal;
		this.smartTableSource.load(items);
		this.shouldLoadTable = true;
	}

	async calculateTotal() {
		const tableData = await this.smartTableSource.getAll();

		const discountValue =
			this.form.value.discountValue && this.form.value.discountValue > 0
				? this.form.value.discountValue
				: 0;
		const tax =
			this.form.value.tax && this.form.value.tax > 0
				? this.form.value.tax
				: 0;
		const tax2 =
			this.form.value.tax2 && this.form.value.tax2 > 0
				? this.form.value.tax2
				: 0;

		let totalDiscount = 0;
		let totalTax = 0;

		for (const item of tableData) {
			if (item.applyTax) {
				switch (this.form.value.taxType) {
					case DiscountTaxTypeEnum.PERCENT:
						totalTax += item.totalValue * (+tax / 100);
						break;
					case DiscountTaxTypeEnum.FLAT_VALUE:
						totalTax += +tax;
						break;
					default:
						totalTax = 0;
						break;
				}
				switch (this.form.value.tax2Type) {
					case DiscountTaxTypeEnum.PERCENT:
						totalTax += item.totalValue * (+tax2 / 100);
						break;
					case DiscountTaxTypeEnum.FLAT_VALUE:
						totalTax += +tax2;
						break;
					default:
						totalTax = 0;
						break;
				}
			}

			if (item.applyDiscount) {
				switch (this.form.value.discountType) {
					case DiscountTaxTypeEnum.PERCENT:
						totalDiscount +=
							item.totalValue * (+discountValue / 100);
						break;
					case DiscountTaxTypeEnum.FLAT_VALUE:
						totalDiscount += +discountValue;
						break;
					default:
						totalDiscount = 0;
						break;
				}
			}
		}

		this.total = this.subtotal - totalDiscount + totalTax;

		if (this.total < 0) {
			this.total = 0;
		}
	}

	compareDate(date1: Date, date2: Date): boolean {
		const d1 = new Date(date1);
		const d2 = new Date(date2);

		const same = d1.getTime() === d2.getTime();

		if (same) {
			return false;
		}

		if (d1 > d2) {
			return true;
		}

		if (d1 < d2) {
			return false;
		}
	}

	async onCurrencyChange() {
		const tableData = await this.smartTableSource.getAll();
		this.smartTableSource.load(tableData);
	}

	searchOrganizationContact(term: string, item: any) {
		if (item.name) {
			return item.name.toLowerCase().includes(term.toLowerCase());
		}
	}

	selectOrganizationContact($event) {
		this.selectedOrganizationContact = $event;
	}

	_applyTranslationOnSmartTable() {
		this.translate.onLangChange.subscribe(() => {
			this.loadSmartTable();
		});
	}

	async onCreateConfirm(event) {
		if (
			!isNaN(event.newData.quantity) &&
			!isNaN(event.newData.price) &&
			event.newData.quantity &&
			event.newData.price &&
			event.newData.description &&
			(event.newData.selectedItem ||
				this.invoice.invoiceType ===
					InvoiceTypeEnum.DETAILS_INVOICE_ITEMS)
		) {
			const newData = event.newData;
			const itemTotal = +event.newData.quantity * +event.newData.price;
			newData.totalValue = itemTotal;
			this.subtotal += itemTotal;
			await event.confirm.resolve(newData);
			await this.calculateTotal();
		} else {
			this.toastrService.danger(
				this.getTranslation('INVOICES_PAGE.INVOICE_ITEM.INVALID_ITEM'),
				this.getTranslation('TOASTR.TITLE.WARNING')
			);
			event.confirm.reject();
		}
	}

	async onEditConfirm(event) {
		if (
			!isNaN(event.newData.quantity) &&
			!isNaN(event.newData.price) &&
			event.newData.quantity &&
			event.newData.price &&
			event.newData.description &&
			(event.newData.selectedItem ||
				this.invoice.invoiceType ===
					InvoiceTypeEnum.DETAILS_INVOICE_ITEMS)
		) {
			const newData = event.newData;
			const oldValue = +event.data.quantity * +event.data.price;
			const newValue = +newData.quantity * +event.newData.price;
			newData.totalValue = newValue;
			if (newValue > oldValue) {
				this.subtotal += newValue - oldValue;
			} else if (oldValue > newValue) {
				this.subtotal -= oldValue - newValue;
			}
			await event.confirm.resolve(newData);
			await this.calculateTotal();
		} else {
			this.toastrService.danger(
				this.getTranslation('INVOICES_PAGE.INVOICE_ITEM.INVALID_ITEM'),
				this.getTranslation('TOASTR.TITLE.WARNING')
			);
			event.confirm.reject();
		}
	}

	async onDeleteConfirm(event) {
		if (event.data.id) {
			this.itemsToDelete.push(event.data.id);
		}
		this.subtotal -= +event.data.quantity * +event.data.price;
		await event.confirm.resolve(event.data);
		await this.calculateTotal();
	}

	cancel() {
		if (this.isEstimate) {
			this.router.navigate(['/pages/accounting/invoices/estimates']);
		} else {
			this.router.navigate(['/pages/accounting/invoices']);
		}
	}

	payments() {
		this.router.navigate([
			`/pages/accounting/invoices/payments/${this.invoice.id}`
		]);
	}

	selectedTagsEvent(currentTagSelection: Tag[]) {
		this.tags = currentTagSelection;
	}

	ngOnDestroy() {
		this._ngDestroy$.next();
		this._ngDestroy$.complete();
	}
}<|MERGE_RESOLUTION|>--- conflicted
+++ resolved
@@ -440,11 +440,14 @@
 			this.currency.setValue(orgData.currency);
 		}
 
-<<<<<<< HEAD
-		const clients = await this.organizationContactService.getAll([], {
-			organizationId: this.organization.id
-		});
-		this.clients = clients.items;
+		const organizationContacts = await this.organizationContactService.getAll(
+			[],
+			{
+				organizationId: this.organization.id
+			}
+		);
+
+		this.organizationContacts = organizationContacts.items;
 
 		switch (this.invoice.invoiceType) {
 			case InvoiceTypeEnum.BY_EMPLOYEE_HOURS:
@@ -460,24 +463,28 @@
 						});
 					});
 				break;
+
 			case InvoiceTypeEnum.BY_PROJECT_HOURS:
 				const projects = await this.projectService.getAll([], {
 					organizationId: this.organization.id
 				});
 				this.projects = projects.items;
 				break;
+
 			case InvoiceTypeEnum.BY_TASK_HOURS:
 				this.tasksStore.fetchTasks();
 				this.observableTasks.subscribe((data) => {
 					this.tasks = data;
 				});
 				break;
+
 			case InvoiceTypeEnum.BY_PRODUCTS:
 				const products = await this.productService.getAll([], {
 					organizationId: this.organization.id
 				});
 				this.products = products.items;
 				break;
+
 			case InvoiceTypeEnum.BY_EXPENSES:
 				const expenses = await this.expensesService.getAll([], {
 					typeOfExpense: ExpenseTypesEnum.BILLABLE_TO_CONTACT,
@@ -485,56 +492,14 @@
 						id: this.organization.id
 					}
 				});
+
 				this.expenses = expenses.items;
 				break;
+
 			default:
 				break;
 		}
 
-=======
-		this.employeeService
-			.getAll(['user'])
-			.pipe(takeUntil(this._ngDestroy$))
-			.subscribe(async (employees) => {
-				this.employees = employees.items.filter((emp) => {
-					return (
-						emp.orgId === this.organization.id ||
-						this.organization.id === ''
-					);
-				});
-			});
-
-		const projects = await this.projectService.getAll([], {
-			organizationId: this.organization.id
-		});
-		this.projects = projects.items;
-
-		this.tasksStore.fetchTasks();
-		this.observableTasks.subscribe((data) => {
-			this.tasks = data;
-		});
-
-		const products = await this.productService.getAll([], {
-			organizationId: this.organization.id
-		});
-		this.products = products.items;
-
-		const organizationContacts = await this.organizationContactService.getAll(
-			[],
-			{
-				organizationId: this.organization.id
-			}
-		);
-		this.organizationContacts = organizationContacts.items;
-
-		const expenses = await this.expensesService.getAll([], {
-			typeOfExpense: 'Billable to Contact',
-			organization: {
-				id: this.organization.id
-			}
-		});
-		this.expenses = expenses.items;
->>>>>>> e5e58a82
 		await this.loadInvoiceItemData();
 		await this.calculateTotal();
 	}
