--- conflicted
+++ resolved
@@ -74,11 +74,9 @@
 	currencies = Object.values(CurrenciesEnum);
 	invoiceDate: Date;
 	dueDate: Date;
-<<<<<<< HEAD
 	hasInvoiceEditPermission: boolean;
-=======
 	enableSaveButton = true;
->>>>>>> 9d1fcfca
+
 	get currency() {
 		return this.form.get('currency');
 	}
