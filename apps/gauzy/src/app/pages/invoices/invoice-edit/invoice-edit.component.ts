--- conflicted
+++ resolved
@@ -73,14 +73,11 @@
 	currencies = Object.values(CurrenciesEnum);
 	invoiceDate: Date;
 	dueDate: Date;
-<<<<<<< HEAD
 	hasInvoiceEditPermission: boolean;
 	enableSaveButton = true;
 
-=======
 	subtotal = 0;
 	total = 0;
->>>>>>> d67c073c
 	get currency() {
 		return this.form.get('currency');
 	}
