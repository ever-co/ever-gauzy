<nb-card class="main">
	<nb-card-header class="d-flex">
		<h3>
			{{ 'INVOICES_PAGE.EDIT_INVOICE' | translate }}
		</h3>
	</nb-card-header>

	<nb-card-body class="body">
		<form [formGroup]="form">
			<div class="row">
				<div class="col-sm-3">
					<div class="form-group">
						<label for="inputInvoiceNumber" class="label">{{
							'INVOICES_PAGE.INVOICE_NUMBER' | translate
						}}</label>
						<input
							type="number"
							nbInput
							placeholder="{{
								'INVOICES_PAGE.INVOICE_NUMBER' | translate
							}}"
							formControlName="invoiceNumber"
							id="inputInvoiceNumber"
							fullWidth
						/>
					</div>
				</div>
				<div class="col-sm-3">
					<label for="inputInvoiceNumber" class="label"
						>{{
							'INVOICES_PAGE.INVOICES_SELECT_CLIENT' | translate
						}}
					</label>
					<ng-select
						[items]="clients"
						bindName="name"
						placeholder="{{ 'POP_UPS.ALL_CLIENTS' | translate }}"
						[(ngModel)]="selectedClient"
						formControlName="client"
						id="inputClient"
						(change)="selectClient($event)"
						[searchFn]="searchClient"
					>
						<ng-template
							ng-option-tmp
							let-item="item"
							let-index="index"
						>
							{{ item.name }}
						</ng-template>
						<ng-template ng-label-tmp let-item="item">
							<div class="selector-template">
								<span>{{ item.name }}</span>
							</div>
						</ng-template>
					</ng-select>
				</div>
			</div>
			<div class="row">
				<div class="col-sm-3">
					<div class="form-group">
						<label for="inputInvoiceDate" class="label">{{
							'INVOICES_PAGE.INVOICES_SELECT_INVOICE_DATE'
								| translate
						}}</label>
						<input
							formControlName="invoiceDate"
							type="text"
							nbInput
							placeholder="{{
								'INVOICES_PAGE.INVOICES_SELECT_INVOICE_DATE'
									| translate
							}}"
							[nbDatepicker]="invoiceDatePicker"
							id="inputInvoiceDate"
							fullWidth
							required
						/>
						<nb-datepicker #invoiceDatePicker></nb-datepicker>
					</div>
				</div>
				<div class="col-sm-3">
					<div class="form-group">
						<label for="inputDueDate" class="label">{{
							'INVOICES_PAGE.INVOICES_SELECT_DUE_DATE' | translate
						}}</label>
						<input
							nbInput
							placeholder="{{
								'INVOICES_PAGE.INVOICES_SELECT_DUE_DATE'
									| translate
							}}"
							[nbDatepicker]="dueDatePicker"
							formControlName="dueDate"
							id="inputDueDate"
							fullWidth
						/>
						<nb-datepicker #dueDatePicker></nb-datepicker>
					</div>
				</div>
			</div>
			<div class="row">
				<div class="col-sm-3">
					<div class="form-group">
						<label for="inputDiscountValue" class="label">{{
							'INVOICES_PAGE.INVOICES_SELECT_DISCOUNT_VALUE'
								| translate
						}}</label>
						<input
							nbInput
							placeholder="{{
								'INVOICES_PAGE.INVOICES_SELECT_DISCOUNT_VALUE'
									| translate
							}}"
							type="number"
							formControlName="discountValue"
							id="inputDiscountValue"
							fullWidth
						/>
					</div>
				</div>
				<div class="col-sm-3">
					<div class="form-group">
						<label for="inputCurrency" class="label">{{
							'INVOICES_PAGE.INVOICES_SELECT_CURRENCY' | translate
						}}</label>
						<nb-select
							class="d-block"
							formControlName="currency"
							fullWidth
						>
							<nb-option
								*ngFor="let currency of currencies"
								value="{{ currency }}"
								>{{ currency }}</nb-option
							>
						</nb-select>
					</div>
				</div>
			</div>
			<div class="row">
				<div class="col-sm-3">
					<div class="form-group">
						<label for="inputTax" class="label">{{
							'INVOICES_PAGE.INVOICES_SELECT_TAX' | translate
						}}</label>
						<input
							nbInput
							placeholder="{{
								'INVOICES_PAGE.INVOICES_SELECT_TAX' | translate
							}}"
							type="number"
							formControlName="tax"
							id="inputTax"
							fullWidth
						/>
					</div>
				</div>
				<div class="col-sm-3">
					<div class="form-group">
						<label for="inputCurrency" class="label">{{
							'INVOICES_PAGE.INVOICES_SELECT_CURRENCY' | translate
						}}</label>
						<nb-select
							class="d-block"
							formControlName="currency"
							[ngModel]="currency"
							fullWidth
						>
							<nb-option
								*ngFor="let currency of currencies"
								value="{{ currency }}"
								>{{ currency }}</nb-option
							>
						</nb-select>
					</div>
				</div>
			</div>
			<div class="row">
				<div class="col-sm-6">
					<div class="form-group">
						<label for="inputTerms" class="label">{{
							'INVOICES_PAGE.INVOICES_SELECT_TERMS' | translate
						}}</label>
						<textarea
							nbInput
							placeholder="{{
								'INVOICES_PAGE.INVOICES_SELECT_TERMS'
									| translate
							}}"
							formControlName="terms"
							id="inputTerms"
							fullWidth
						></textarea>
					</div>
				</div>
			</div>
			<div class="row">
				<div class="col-sm-12">
					<div class="form-group">
						<nb-checkbox formControlName="paid">
							<span style="margin: 0 auto;">{{
								'INVOICES_PAGE.INVOICES_SELECT_PAID' | translate
							}}</span>
						</nb-checkbox>
					</div>
				</div>
			</div>
		</form>
		<ng2-smart-table
			class="table"
			*ngIf="invoiceLoaded"
			[settings]="settingsSmartTable"
			[source]="smartTableSource"
			style="cursor: pointer;"
			(createConfirm)="onCreateConfirm($event)"
			(editConfirm)="onEditConfirm($event)"
			(deleteConfirm)="onDeleteConfirm($event)"
			#invoceiItemTable
		>
		</ng2-smart-table>
	</nb-card-body>
	<nb-card-footer class="text-right">
		<button status="danger" class="mr-3" (click)="cancel()" nbButton>
			{{ 'BUTTONS.CANCEL' | translate }}
		</button>
		<button
			status="success"
			(click)="updateInvoice()"
<<<<<<< HEAD
			*ngIf="hasInvoiceEditPermission"
=======
			[disabled]="enableSaveButton || form.invalid"
>>>>>>> 9d1fcfca
			nbButton
		>
			{{ 'BUTTONS.SAVE' | translate }}
		</button>
	</nb-card-footer>
</nb-card><|MERGE_RESOLUTION|>--- conflicted
+++ resolved
@@ -227,11 +227,8 @@
 		<button
 			status="success"
 			(click)="updateInvoice()"
-<<<<<<< HEAD
 			*ngIf="hasInvoiceEditPermission"
-=======
 			[disabled]="enableSaveButton || form.invalid"
->>>>>>> 9d1fcfca
 			nbButton
 		>
 			{{ 'BUTTONS.SAVE' | translate }}
