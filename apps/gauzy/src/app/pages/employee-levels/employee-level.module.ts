--- conflicted
+++ resolved
@@ -23,13 +23,8 @@
 
 @NgModule({
 	imports: [
-<<<<<<< HEAD
-=======
-		CommonModule,
->>>>>>> fa3291dc
 		SharedModule,
 		NbCardModule,
-		FormsModule,
 		NbButtonModule,
 		EmployeeLevelRoutingModule,
 		NbInputModule,
