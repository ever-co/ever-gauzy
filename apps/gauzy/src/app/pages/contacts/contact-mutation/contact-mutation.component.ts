import {
	Component,
	EventEmitter,
	Input,
	OnInit,
	Output,
	ViewChild
} from '@angular/core';
import { FormBuilder, FormGroup, Validators } from '@angular/forms';
import {
	IEmployee,
	IOrganizationProject,
	ITag,
	ContactType,
	IOrganization
} from '@gauzy/models';
import { NbStepperComponent } from '@nebular/theme';
import { TranslateService } from '@ngx-translate/core';
import { TranslationBaseComponent } from '../../../@shared/language-base/translation-base.component';
import { ErrorHandlingService } from '../../../@core/services/error-handling.service';
import { OrganizationProjectsService } from '../../../@core/services/organization-projects.service';
import { Store } from '../../../@core/services/store.service';
import { LocationFormComponent } from '../../../@shared/forms/location';
import { EmployeesService } from '../../../@core/services/employees.service';
import { debounceTime, filter, first, tap } from 'rxjs/operators';
import { UntilDestroy, untilDestroyed } from '@ngneat/until-destroy';
import { FilterArrayPipe } from '../../../@shared/pipes/filter-array.pipe';
import { LeafletMapComponent } from '../../../@shared/forms/maps/leaflet/leaflet.component';
import { LatLng } from 'leaflet';
import { ToastrService } from '../../../@core/services/toastr.service';

@UntilDestroy({ checkProperties: true })
@Component({
	selector: 'ga-contact-mutation',
	templateUrl: './contact-mutation.component.html',
	styleUrls: ['./contact-mutation.component.scss']
})
export class ContactMutationComponent
	extends TranslationBaseComponent
	implements OnInit {
	@Input() organizationContact?: any;
	@Input() projectsWithoutOrganizationContact: IOrganizationProject[];
	@Input() isGridEdit: boolean;
	@Input() contactType: string;

	@Output()
	canceled = new EventEmitter();

	@Output()
	addOrEditOrganizationContact = new EventEmitter();

	@ViewChild('leafletTemplate', { static: false })
	leafletTemplate: LeafletMapComponent;
	@ViewChild('locationFormDirective')
	locationFormDirective: LocationFormComponent;

	@ViewChild('stepper') stepper: NbStepperComponent;

	readonly locationForm: FormGroup = LocationFormComponent.buildForm(this.fb);

	contMainForm: FormGroup;
	defaultSelectedType: any;
	members: string[];
	selectedMembers: IEmployee[];
	selectedEmployeeIds: string[];
	allProjects: IOrganizationProject[] = [];
	tags: ITag[] = [];
	selectedProject: Object[] = [];
	contactTypes: ContactType[] = Object.values(ContactType);
	hoverState: boolean;
	country: string;
	projects: IOrganizationProject[] = [];
	employees: IEmployee[] = [];
	organizationId: string;
	organization: IOrganization;

	constructor(
		private readonly fb: FormBuilder,
		private store: Store,
		private organizationProjectsService: OrganizationProjectsService,
		private readonly toastrService: ToastrService,
		readonly translateService: TranslateService,
		private errorHandler: ErrorHandlingService,
		private filterArrayPipe: FilterArrayPipe,
		private readonly employeesService: EmployeesService
	) {
		super(translateService);
	}

	ngOnInit() {
		const storeOrganization$ = this.store.selectedOrganization$;
		storeOrganization$
			.pipe(
				filter((organization) => !!organization),
				debounceTime(200),
				tap((organization) => {
					this.organization = organization;
					this.organizationId = organization.id;
					this._initializeForm();
					this._getProjects();
					this._getEmployees();
				}),
				untilDestroyed(this)
			)
			.subscribe();

		this.allProjects = (
			this.projectsWithoutOrganizationContact || []
		).concat(
			this.organizationContact
				? this.organizationContact.selectedproject
				: []
		);
		if (this.organizationContact) {
			this.selectedEmployeeIds = this.organizationContact.members.map(
				(member) => member.id
			);
		}
		this.defaultSelectedType = this.contactType;
	}

	private async _getEmployees() {
		const { tenantId } = this.store.user;
		const { organizationId } = this;
		const { items } = await this.employeesService
			.getAll(['user'], {
				organizationId,
				tenantId
			})
			.pipe(first())
			.toPromise();
		this.employees = items;
		if (this.organizationId) {
			this.selectedMembers = this.filterArrayPipe.transform(
				this.employees,
				this.selectedEmployeeIds
			);
		}
	}

	private async _getProjects() {
		const { tenantId } = this.store.user;
		const { organizationId } = this;
		const { items } = await this.organizationProjectsService.getAll([], {
			organizationId,
			tenantId
		});
		items.forEach((i) => {
			this.selectedProject = [
				...this.selectedProject,
				{ name: i.name, projectId: i.id }
			];
		});
	}

	private _initializeForm() {
		if (!this.organizationId) {
			return;
		}

		this.contMainForm = this.fb.group({
			imageUrl: [
				this.organizationContact
					? this.organizationContact.imageUrl
					: 'https://dummyimage.com/330x300/8b72ff/ffffff.jpg&text'
			],
			tags: [
				this.organizationContact
					? (this.tags = this.organizationContact.tags)
					: ''
			],
			name: [
				this.organizationContact
					? this.isGridEdit
						? this.organizationContact.contact_name
						: this.organizationContact.name
					: '',
				Validators.required
			],
			primaryEmail: [
				this.organizationContact
					? this.organizationContact.primaryEmail
					: '',
				[Validators.required, Validators.email]
			],
			primaryPhone: [
				this.organizationContact
					? this.organizationContact.primaryPhone
					: '',
				Validators.required
			],
			projects: [
				this.organizationContact
					? (this.organizationContact.projects || []).map(
							(m) => m.projectId
					  )
					: []
			],
			contactType: [
				this.organizationContact
					? this.organizationContact.contactType
					: '',
				Validators.required
			],
			fax: [
				this.organizationContact
					? this.organizationContact.contact
						? this.organizationContact.contact.fax
						: ''
					: ''
			],
			website: [
				this.organizationContact
					? this.organizationContact.contact
						? this.organizationContact.contact.website
						: ''
					: ''
			],
			fiscalInformation: [
				this.organizationContact
					? this.organizationContact.contact
						? this.organizationContact.contact.fiscalInformation
						: ''
					: ''
			]
		});

		this._setLocationForm();
	}

	private _setLocationForm() {
		if (!this.organizationContact) {
			return;
		}
		setTimeout(() => {
			const { contact } = this.organizationContact;
			if (contact) {
				const {
					country,
					city,
					postcode,
					address,
					address2,
					latitude,
					longitude
				} = contact;
				this.locationFormDirective.setValue({
					country,
					city,
					postcode,
					address,
					address2,
					loc: {
						type: 'Point',
						coordinates: [latitude, longitude]
					}
				});
			}
		}, 200);
	}

	handleImageUploadError(error) {
<<<<<<< HEAD
		this.toastrService.danger(
			error,
			this.getTranslation('TOASTR.TITLE.ERROR')
		);
=======
		this.toastrService.danger(error);
>>>>>>> 51f425dc
	}

	addNewProject = (name: string): Promise<IOrganizationProject> => {
		try {
			const { tenantId } = this.store.user;
			const { organizationId } = this;
			return this.organizationProjectsService
				.create({
					name,
					organizationId,
					tenantId
				})
				.then((project) => {
					this.toastrService.success(
						'NOTES.ORGANIZATIONS.EDIT_ORGANIZATIONS_PROJECTS.ADD_PROJECT',
						{
							name: name
						}
					);
					return project;
				});
		} catch (error) {
			this.errorHandler.handleError(error);
		}
	};

	onMembersSelected(members: string[]) {
		this.members = members;
		this.selectedMembers = this.filterArrayPipe.transform(
			this.employees,
			this.members
		);
	}

	cancel() {
		this.canceled.emit();
	}

	async submitForm() {
		if (this.contMainForm.valid) {
			let contactType = this.contMainForm.value['contactType']
				.$ngOptionLabel;
			if (contactType === undefined) {
				contactType = this.defaultSelectedType;
			}
			let imgUrl = this.contMainForm.value.imageUrl;
			imgUrl = imgUrl
				? this.contMainForm.value['imageUrl']
				: 'https://dummyimage.com/330x300/8b72ff/ffffff.jpg&text';

			const { tenantId } = this.store.user;
			const { organizationId } = this;

			const location = this.locationFormDirective.getValue();
			const { coordinates } = location['loc'];
			delete location['loc'];

			const [latitude, longitude] = coordinates;
			const contact = {
				...{ organizationId, tenantId },
				...location,
				...{ latitude, longitude }
			};

			this.addOrEditOrganizationContact.emit({
				tags: this.tags,
				id: this.organizationContact
					? this.organizationContact.id
					: undefined,
				organizationId,
				tenantId,
				name: this.contMainForm.value['name'],
				primaryEmail: this.contMainForm.value['primaryEmail'],
				primaryPhone: this.contMainForm.value['primaryPhone'],
				projects: this.contMainForm.value['projects']
					? this.contMainForm.value['projects']
					: '',
				contactType: contactType,
				imageUrl: imgUrl,
				members: (this.members || this.selectedEmployeeIds || [])
					.map((id) => this.employees.find((e) => e.id === id))
					.filter((e) => !!e),
				fax: this.contMainForm.value['fax'],
				fiscalInformation: this.contMainForm.value['fiscalInformation'],
				website: this.contMainForm.value['website'],
				...contact
			});

			this.selectedEmployeeIds = [];
			this.members = [];
			this.contMainForm.reset({
				name: '',
				primaryEmail: '',
				primaryPhone: '',
				country: '',
				city: '',
				address: '',
				address2: '',
				postcode: null,
				contactType: '',
				imgUrl: '',
				projects: [],
				fax: '',
				fiscalInformation: '',
				website: ''
			});
		}
	}

	selectedTagsEvent(ev) {
		this.tags = ev;
	}

	isInvalidControl(control: string) {
		if (!this.contMainForm.contains(control)) {
			return true;
		}
		return (
			this.contMainForm.get(control).touched &&
			this.contMainForm.get(control).invalid
		);
	}

	nextStep() {
		this.stepper.next();
		if (this.stepper.selectedIndex === 1) {
			const {
				loc: { coordinates }
			} = this.locationFormDirective.getValue();
			const [lat, lng] = coordinates;
			setTimeout(() => {
				this.leafletTemplate.addMarker(new LatLng(lat, lng));
			}, 200);
		}
	}

	/*
	 * Google Place and Leaflet Map Coordinates Changed Event Emitter
	 */
	onCoordinatesChanges(
		$event: google.maps.LatLng | google.maps.LatLngLiteral
	) {
		const {
			loc: { coordinates }
		} = this.locationFormDirective.getValue();

		const [lat, lng] = coordinates;
		if (this.leafletTemplate) {
			this.leafletTemplate.addMarker(new LatLng(lat, lng));
		}
	}

	/*
	 * Leaflet Map Click Event Emitter
	 */
	onMapClicked(latlng: LatLng) {
		const { lat, lng }: LatLng = latlng;
		const location = this.locationFormDirective.getValue();
		this.locationFormDirective.setValue({
			...location,
			country: '',
			loc: {
				type: 'Point',
				coordinates: [lat, lng]
			}
		});
		this.locationFormDirective.onCoordinatesChanged();
	}

	/*
	 * Google Place Geometry Changed Event Emitter
	 */
	onGeometrySend(geometry: any) {}
}<|MERGE_RESOLUTION|>--- conflicted
+++ resolved
@@ -260,14 +260,7 @@
 	}
 
 	handleImageUploadError(error) {
-<<<<<<< HEAD
-		this.toastrService.danger(
-			error,
-			this.getTranslation('TOASTR.TITLE.ERROR')
-		);
-=======
 		this.toastrService.danger(error);
->>>>>>> 51f425dc
 	}
 
 	addNewProject = (name: string): Promise<IOrganizationProject> => {
