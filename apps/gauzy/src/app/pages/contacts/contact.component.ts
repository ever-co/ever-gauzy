--- conflicted
+++ resolved
@@ -1,8 +1,4 @@
-<<<<<<< HEAD
 import { Component, OnInit, ViewChild } from '@angular/core';
-=======
-import { Component, OnInit, Input, ViewChild } from '@angular/core';
->>>>>>> de4076d7
 import {
 	Employee,
 	OrganizationContact,
@@ -27,17 +23,11 @@
 import { OrganizationContactService } from '../../@core/services/organization-contact.service';
 import { Store } from '../../@core/services/store.service';
 import { ComponentEnum } from '../../@core/constants/layout.constants';
-<<<<<<< HEAD
 import { DeleteConfirmationComponent } from '../../@shared/user/forms/delete-confirmation/delete-confirmation.component';
 import { LocalDataSource } from 'ng2-smart-table';
 import { NotesWithTagsComponent } from '../../@shared/table-components/notes-with-tags/notes-with-tags.component';
 import { EmployeeWithLinksComponent } from '../../@shared/table-components/employee-with-links/employee-with-links.component';
 import { TaskTeamsComponent } from '../../@shared/table-components/task-teams/task-teams.component';
-=======
-import { LocalDataSource } from 'ng2-smart-table';
-import { PictureNameTagsComponent } from '../../@shared/table-components/picture-name-tags/picture-name-tags.component';
-import { ContactActionComponent } from './table-components/contact-action/contact-action.component';
->>>>>>> de4076d7
 
 @Component({
 	selector: 'ga-contact',
@@ -54,19 +44,12 @@
 	selectProjects: string[] = [];
 	employees: Employee[] = [];
 	organizationContactToEdit: OrganizationContact;
-	disableButton = true;
 	viewComponentName: ComponentEnum;
-<<<<<<< HEAD
 	dataLayoutStyle = ComponentLayoutStyleEnum.CARDS_GRID;
 	settingsSmartTable: object;
 	selectedContact: any;
 	isGridEdit: boolean;
 	disableButton: boolean;
-=======
-	dataLayoutStyle = ComponentLayoutStyleEnum.TABLE;
-	@Input() contactType: any;
-	settingsSmartTable: object;
->>>>>>> de4076d7
 	smartTableSource = new LocalDataSource();
 	@ViewChild('contactsTable') contactsTable;
 
@@ -295,7 +278,6 @@
 			}
 		);
 		if (res) {
-<<<<<<< HEAD
 			this.organizationContact = res.items;
 			const result = [];
 			res.items.forEach(async (contact: OrganizationContact) => {
@@ -308,13 +290,6 @@
 				});
 			});
 			this.smartTableSource.load(result);
-=======
-			const contact_items = res.items.filter(
-				(contact) => contact.contactType === this.contactType
-			);
-			this.organizationContact = contact_items;
-			this.smartTableSource.load(contact_items);
->>>>>>> de4076d7
 		}
 	}
 
@@ -398,83 +373,9 @@
 			);
 		}
 	}
-<<<<<<< HEAD
-=======
-
-	async selectContact({ isSelected, data }) {
-		const selectedContact = isSelected ? data : null;
-		if (this.contactsTable) {
-			this.contactsTable.grid.dataSet.willSelect = false;
-		}
-		this.disableButton = !isSelected;
-		this.organizationContactToEdit = selectedContact;
-	}
-
->>>>>>> de4076d7
 	_applyTranslationOnSmartTable() {
 		this.translateService.onLangChange.subscribe(() => {
 			this.loadSmartTable();
 		});
 	}
-<<<<<<< HEAD
-=======
-
-	loadSmartTable() {
-		this.settingsSmartTable = {
-			actions: false,
-			mode: 'external',
-			editable: true,
-			noDataMessage: this.getTranslation('SM_TABLE.NO_DATA'),
-			columns: {
-				name: {
-					title: this.getTranslation('SM_TABLE.NAME'),
-					type: 'custom',
-					class: 'align-row',
-					renderComponent: PictureNameTagsComponent
-				},
-				primaryEmail: {
-					title: this.getTranslation('SM_TABLE.PRIMARY_EMAIL'),
-					type: 'string',
-					width: '15%',
-					filter: false
-				},
-				primaryPhone: {
-					title: this.getTranslation('SM_TABLE.PRIMARY_PHONE'),
-					type: 'string',
-					width: '15%',
-					filter: false
-				},
-				inviteStatus: {
-					title: this.getTranslation('SM_TABLE.INVITE_STATUS'),
-					type: 'string',
-					width: '15%',
-					filter: false
-				},
-				contactType: {
-					title: this.getTranslation('SM_TABLE.CONTACT_TYPE'),
-					type: 'string',
-					width: '15%',
-					filter: false
-				},
-				actions: {
-					title: this.getTranslation(
-						'APPROVAL_REQUEST_PAGE.APPROVAL_REQUEST_ACTIONS'
-					),
-					type: 'custom',
-					renderComponent: ContactActionComponent,
-					onComponentInitFunction: (instance) => {
-						instance.updateResult.subscribe((params) => {
-							this.invite(params);
-						});
-					},
-					filter: false
-				}
-			},
-			pager: {
-				display: true,
-				perPage: 8
-			}
-		};
-	}
->>>>>>> de4076d7
 }