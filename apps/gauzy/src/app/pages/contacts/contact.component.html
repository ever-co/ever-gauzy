<nb-card>
	<nb-card-header>
		<div class="main-header">
			<h4>
				{{ 'ORGANIZATIONS_PAGE.CONTACTS' | translate }} :
				{{ contactType }}
			</h4>
			<ga-layout-selector
				componentName="{{ viewComponentName }}"
			></ga-layout-selector>
		</div>
	</nb-card-header>

	<nb-card-body>
		<div class="mb-3" style="display: flex;">
			<button
				*ngIf="!showAddCard"
				(click)="add()"
				nbButton
				class="mr-2"
				status="success"
			>
				<nb-icon class="mr-1" icon="plus-outline"></nb-icon
				>{{ 'BUTTONS.ADD' | translate }}
			</button>
			<ng-container *ngIf="dataLayoutStyle === 'TABLE' && !showAddCard">
				<ng-container *ngTemplateOutlet="actionButtons"></ng-container>
			</ng-container>
			<button
				*ngIf="!showAddCard"
				(click)="invite()"
				nbButton
				status="primary"
			>
				<nb-icon class="mr-1" icon="email-outline"></nb-icon
				>{{ 'BUTTONS.INVITE' | translate }}
			</button>
			<ng-container *ngIf="dataLayoutStyle === 'TABLE' && !showAddCard">
				<ng-container *ngTemplateOutlet="actionButtons"></ng-container>
			</ng-container>

			<ga-contact-mutation
				*ngIf="showAddCard"
				[employees]="employees"
				[organizationId]="organizationId"
				[contactType]="contactType"
				[organizationContact]="organizationContactToEdit"
				[projectsWithoutOrganizationContact]="
					projectsWithoutOrganizationContact
				"
				[isGridEdit]="isGridEdit"
				(canceled)="cancel()"
				(addOrEditOrganizationContact)="
					addOrEditOrganizationContact($event)
				"
			>
			</ga-contact-mutation>
		</div>
<<<<<<< HEAD
		<div
			class="contact-list"
			*ngIf="
				organizationContact.length &&
				dataLayoutStyle === 'CARDS_GRID' &&
				!showAddCard
=======
		<ng2-smart-table
			class="contacts-table"
			[settings]="settingsSmartTable"
			[source]="smartTableSource"
			*ngIf="dataLayoutStyle === 'TABLE'"
			(userRowSelect)="selectContact($event)"
			style="cursor: pointer;"
			#contactsTable
		>
		</ng2-smart-table>
		<div
			class="contact-list"
			*ngIf="
				organizationContact?.length && dataLayoutStyle === 'CARDS_GRID'
>>>>>>> de4076d7
			"
		>
			<ga-entity-with-members-card
				*ngFor="let c of organizationContact"
				[entityWithMembers]="c"
				[layout]="dataLayoutStyle"
				(remove)="removeOrganizationContact(c.id, c.name)"
				(edit)="editOrganizationContact(c)"
				class="member-card"
			>
				<div class="contact-info">
					<div>
						<button
							size="tiny"
							class="ml-2"
							(click)="invite(c)"
							*ngIf="
								!c.inviteStatus ||
								c.inviteStatus === 'NOT_INVITED'
							"
							nbButton
							status="success"
						>
							<nb-icon class="mr-1" icon="email-outline"></nb-icon
							>{{ 'BUTTONS.INVITE' | translate }}
						</button>
						<button
							size="tiny"
							class="ml-2"
							(click)="invite(c)"
							*ngIf="c.inviteStatus === 'INVITED'"
							nbButton
						>
							<nb-icon class="mr-1" icon="email-outline"></nb-icon
							>{{ 'BUTTONS.INVITE_AGAIN' | translate }}
						</button>
					</div>
					<div class="info-line">
						<div class="info-meta">
							{{
								'ORGANIZATIONS_PAGE.EDIT.PRIMARY_EMAIL'
									| translate
							}}
						</div>
						<div class="info-value">{{ c.primaryEmail }}</div>
					</div>
					<div class="info-line">
						<div class="info-meta">
							{{ 'ORGANIZATIONS_PAGE.EDIT.PHONE' | translate }}
						</div>
						<div class="info-value">{{ c.primaryPhone }}</div>
					</div>
					<div class="info-line">
						<div class="info-meta">
							{{ 'ORGANIZATIONS_PAGE.EDIT.COUNTRY' | translate }}
						</div>
						<div class="info-value">
							{{ c.contact ? c.contact.country : '' }}
						</div>
					</div>
					<div class="info-line">
						<div class="info-meta">
							{{ 'ORGANIZATIONS_PAGE.EDIT.CITY' | translate }}
						</div>
						<div class="info-value">
							{{ c.contact ? c.contact.city : '' }}
						</div>
					</div>
					<div class="info-line">
						<div class="info-meta">
							{{ 'ORGANIZATIONS_PAGE.EDIT.STREET' | translate }}
						</div>
						<div class="info-value">
							{{ c.contact ? c.contact.address : '' }}
						</div>
					</div>
					<div class="info-line">
						<div class="info-meta">
							{{ 'ORGANIZATIONS_PAGE.EDIT.PROJECTS' | translate }}
						</div>
						<div class="info-value">
							<div
								class="info-list-item"
								*ngFor="let p of c.projects"
							>
								{{ p.name }}
							</div>
						</div>
					</div>
					<div class="info-line">
						<div class="info-meta">
							{{
								'ORGANIZATIONS_PAGE.EDIT.CONTACT_TYPE'
									| translate
							}}
						</div>
						<div class="info-value">
							{{ c.contactType }}
						</div>
					</div>
				</div>
			</ga-entity-with-members-card>
		</div>
		<div class="mt-4">
			<ng2-smart-table
				*ngIf="dataLayoutStyle === 'TABLE' && !showAddCard"
				class="w-100"
				(userRowSelect)="selectContact($event)"
				[settings]="settingsSmartTable"
				[source]="smartTableSource"
				style="cursor: pointer;"
				#contactsTable
			>
			</ng2-smart-table>
		</div>
	</nb-card-body>
</nb-card>
<<<<<<< HEAD

=======
>>>>>>> de4076d7
<ng-template
	#actionButtons
	let-buttonSize="buttonSize"
	let-selectedItem="selectedItem"
>
<<<<<<< HEAD
	<button
		nbButton
		status="info"
		class="mr-2"
		[disabled]="!selectedItem && disableButton"
		(click)="editOrganizationContact(selectedItem)"
		[size]="buttonSize || 'medium'"
	>
		<nb-icon class="mr-1" icon="edit-outline"></nb-icon
		>{{ 'BUTTONS.EDIT' | translate }}
	</button>

	<button
		nbButton
		status="danger"
		class="mr-2"
		[disabled]="!selectedItem && disableButton"
		(click)="
			removeOrganizationContact(selectedItem?.id, selectedItem?.name)
		"
		[size]="buttonSize || 'medium'"
	>
		<nb-icon class="mr-1" icon="archive-outline"> </nb-icon
		>{{ 'BUTTONS.DELETE' | translate }}
	</button>
=======
	<div>
		<button
			nbButton
			class="ml-2"
			status="info"
			size="medium"
			(click)="editOrganizationContact(selectedItem)"
			[disabled]="!selectedItem && disableButton"
		>
			<nb-icon class="mr-1" icon="edit-outline"></nb-icon
			>{{ 'BUTTONS.EDIT' | translate }}
		</button>
		<button
			size="medium"
			class="ml-2"
			nbButton
			(click)="
				removeOrganizationContact(selectedItem.id, selectedItem.name)
			"
			[disabled]="!selectedItem && disableButton"
			status="danger"
		>
			<nb-icon class="mr-1" icon="trash-2-outline"></nb-icon
			>{{ 'BUTTONS.DELETE' | translate }}
		</button>
	</div>
>>>>>>> de4076d7
</ng-template><|MERGE_RESOLUTION|>--- conflicted
+++ resolved
@@ -56,29 +56,12 @@
 			>
 			</ga-contact-mutation>
 		</div>
-<<<<<<< HEAD
 		<div
 			class="contact-list"
 			*ngIf="
 				organizationContact.length &&
 				dataLayoutStyle === 'CARDS_GRID' &&
 				!showAddCard
-=======
-		<ng2-smart-table
-			class="contacts-table"
-			[settings]="settingsSmartTable"
-			[source]="smartTableSource"
-			*ngIf="dataLayoutStyle === 'TABLE'"
-			(userRowSelect)="selectContact($event)"
-			style="cursor: pointer;"
-			#contactsTable
-		>
-		</ng2-smart-table>
-		<div
-			class="contact-list"
-			*ngIf="
-				organizationContact?.length && dataLayoutStyle === 'CARDS_GRID'
->>>>>>> de4076d7
 			"
 		>
 			<ga-entity-with-members-card
@@ -196,16 +179,11 @@
 		</div>
 	</nb-card-body>
 </nb-card>
-<<<<<<< HEAD
-
-=======
->>>>>>> de4076d7
 <ng-template
 	#actionButtons
 	let-buttonSize="buttonSize"
 	let-selectedItem="selectedItem"
 >
-<<<<<<< HEAD
 	<button
 		nbButton
 		status="info"
@@ -231,32 +209,4 @@
 		<nb-icon class="mr-1" icon="archive-outline"> </nb-icon
 		>{{ 'BUTTONS.DELETE' | translate }}
 	</button>
-=======
-	<div>
-		<button
-			nbButton
-			class="ml-2"
-			status="info"
-			size="medium"
-			(click)="editOrganizationContact(selectedItem)"
-			[disabled]="!selectedItem && disableButton"
-		>
-			<nb-icon class="mr-1" icon="edit-outline"></nb-icon
-			>{{ 'BUTTONS.EDIT' | translate }}
-		</button>
-		<button
-			size="medium"
-			class="ml-2"
-			nbButton
-			(click)="
-				removeOrganizationContact(selectedItem.id, selectedItem.name)
-			"
-			[disabled]="!selectedItem && disableButton"
-			status="danger"
-		>
-			<nb-icon class="mr-1" icon="trash-2-outline"></nb-icon
-			>{{ 'BUTTONS.DELETE' | translate }}
-		</button>
-	</div>
->>>>>>> de4076d7
 </ng-template>