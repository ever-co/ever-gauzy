import { Component, OnInit, OnDestroy, ViewChild } from '@angular/core';
import { TagsMutationComponent } from '../../@shared/tags/tags-mutation.component';
import { NbDialogService, NbToastrService } from '@nebular/theme';
import { LocalDataSource } from 'ng2-smart-table';
import { TagsService } from '../../@core/services/tags.service';
import { Tag } from '@gauzy/models';
import { DeleteConfirmationComponent } from '../../@shared/user/forms/delete-confirmation/delete-confirmation.component';
import { first } from 'rxjs/operators';
import { FormGroup } from '@angular/forms';
import { TagsColorComponent } from './tags-color/tags-color.component';
<<<<<<< HEAD
=======
import { TranslationBaseComponent } from '../../@shared/language-base/translation-base.component';
import { TranslateService } from '@ngx-translate/core';
>>>>>>> 8de0965b

export interface SelectedTag {
	data: Tag;
	isSelected: false;
}

@Component({
	selector: 'ngx-tags',
	templateUrl: './tags.component.html',
	styleUrls: ['./tags.component.scss']
})
export class TagsComponent extends TranslationBaseComponent
	implements OnInit, OnDestroy {
	settingsSmartTable: object;
	loading = false;
	selectedTag: SelectedTag;
	smartTableSource = new LocalDataSource();
	tag: Tag;
	form: FormGroup;
	data: SelectedTag;
	disableButton = true;

	@ViewChild('tagsTable', {static: false}) tagsTable;

	constructor(
		private dialogService: NbDialogService,
		private tagsService: TagsService,
		readonly translateService: TranslateService,
		private toastrService: NbToastrService,
	) {
		super(translateService);
	}

	ngOnInit() {
		this.loadSmartTable();
		this._applyTranslationOnSmartTable();
		this.loadSettings();
	}

	async selectTag(data) {
		if (data.isSelected) {
			this.tag = data.data;
			this.disableButton = false;
			this.tagsTable.grid.dataSet.willSelect = false;
		} else {
			this.disableButton = true;
		}
		console.log(data);
	}


	async add() {
		const dialog = this.dialogService.open(TagsMutationComponent, {
			context: {}
		});
		const addData = await dialog.onClose.pipe(first()).toPromise();
		this.selectedTag = null;
		this.disableButton = true;
		console.warn(addData);
        if(addData){
			this.toastrService.primary(
				this.getTranslation('TAGS_PAGE.TAGS_ADD_TAG'),
				this.getTranslation('TOASTR.TITLE.SUCCESS'))
		}
		this.loadSettings();
	}

<<<<<<< HEAD
	async selectTag(data) {
		if (data.isSelected) {
			this.tag = data.data;
			this.disableButton = false;
		} else {
			this.disableButton = true;
		}
		console.log(data);
	}
=======
>>>>>>> 8de0965b
	async delete() {
		const result = await this.dialogService
			.open(DeleteConfirmationComponent)
			.onClose.pipe(first())
			.toPromise();

		if (result) {
			await this.tagsService.delete(this.tag.id);
			this.loadSettings();
			this.toastrService.primary(
				this.getTranslation('TAGS_PAGE.TAGS_DELETE_TAG'),
				this.getTranslation('TOASTR.TITLE.SUCCESS')
			)

		}
		this.disableButton = true;
	
	}
	async edit() {
		const dialog = this.dialogService.open(TagsMutationComponent, {
			context: {
				tag: this.tag
			}
		});

<<<<<<< HEAD
		await dialog.onClose.pipe(first()).toPromise();
=======
		const editData = await dialog.onClose.pipe(first()).toPromise();
>>>>>>> 8de0965b

		this.disableButton = true;

		if(editData){
			this.toastrService.primary(this.getTranslation('TAGS_PAGE.TAGS_EDIT_TAG'),
			this.getTranslation('TOASTR.TITLE.SUCCESS'))
		}
		
		this.loadSettings();
	}

	async loadSmartTable() {
		this.settingsSmartTable = {
			actions: false,
			columns: {
				name: {
					title: this.getTranslation('TAGS_PAGE.TAGS_NAME'),
					type: 'string',
					width:"10%",
				},
				description: {
					title: this.getTranslation('TAGS_PAGE.TAGS_DESCRIPTION'),
					type: 'string',
					filter:false,
				},
				color: {
					title: this.getTranslation('TAGS_PAGE.TAGS_COLOR'),
					width:'10%',
					filter: false,
					type: 'custom',
					class: 'text-center',
					renderComponent: TagsColorComponent
				}
			}
		};
	}

	async loadSettings() {
		this.selectedTag = null;
		const { items } = await this.tagsService.getAllTags();
		this.smartTableSource.load(items);
	}
	
	ngOnDestroy() {}

	_applyTranslationOnSmartTable() {
		this.translateService.onLangChange.subscribe(() => {
			this.loadSmartTable();
		});
	}
}<|MERGE_RESOLUTION|>--- conflicted
+++ resolved
@@ -8,11 +8,8 @@
 import { first } from 'rxjs/operators';
 import { FormGroup } from '@angular/forms';
 import { TagsColorComponent } from './tags-color/tags-color.component';
-<<<<<<< HEAD
-=======
 import { TranslationBaseComponent } from '../../@shared/language-base/translation-base.component';
 import { TranslateService } from '@ngx-translate/core';
->>>>>>> 8de0965b
 
 export interface SelectedTag {
 	data: Tag;
@@ -35,13 +32,13 @@
 	data: SelectedTag;
 	disableButton = true;
 
-	@ViewChild('tagsTable', {static: false}) tagsTable;
+	@ViewChild('tagsTable', { static: false }) tagsTable;
 
 	constructor(
 		private dialogService: NbDialogService,
 		private tagsService: TagsService,
 		readonly translateService: TranslateService,
-		private toastrService: NbToastrService,
+		private toastrService: NbToastrService
 	) {
 		super(translateService);
 	}
@@ -63,7 +60,6 @@
 		console.log(data);
 	}
 
-
 	async add() {
 		const dialog = this.dialogService.open(TagsMutationComponent, {
 			context: {}
@@ -72,26 +68,15 @@
 		this.selectedTag = null;
 		this.disableButton = true;
 		console.warn(addData);
-        if(addData){
+		if (addData) {
 			this.toastrService.primary(
 				this.getTranslation('TAGS_PAGE.TAGS_ADD_TAG'),
-				this.getTranslation('TOASTR.TITLE.SUCCESS'))
+				this.getTranslation('TOASTR.TITLE.SUCCESS')
+			);
 		}
 		this.loadSettings();
 	}
 
-<<<<<<< HEAD
-	async selectTag(data) {
-		if (data.isSelected) {
-			this.tag = data.data;
-			this.disableButton = false;
-		} else {
-			this.disableButton = true;
-		}
-		console.log(data);
-	}
-=======
->>>>>>> 8de0965b
 	async delete() {
 		const result = await this.dialogService
 			.open(DeleteConfirmationComponent)
@@ -104,11 +89,9 @@
 			this.toastrService.primary(
 				this.getTranslation('TAGS_PAGE.TAGS_DELETE_TAG'),
 				this.getTranslation('TOASTR.TITLE.SUCCESS')
-			)
-
+			);
 		}
 		this.disableButton = true;
-	
 	}
 	async edit() {
 		const dialog = this.dialogService.open(TagsMutationComponent, {
@@ -117,19 +100,17 @@
 			}
 		});
 
-<<<<<<< HEAD
-		await dialog.onClose.pipe(first()).toPromise();
-=======
 		const editData = await dialog.onClose.pipe(first()).toPromise();
->>>>>>> 8de0965b
 
 		this.disableButton = true;
 
-		if(editData){
-			this.toastrService.primary(this.getTranslation('TAGS_PAGE.TAGS_EDIT_TAG'),
-			this.getTranslation('TOASTR.TITLE.SUCCESS'))
+		if (editData) {
+			this.toastrService.primary(
+				this.getTranslation('TAGS_PAGE.TAGS_EDIT_TAG'),
+				this.getTranslation('TOASTR.TITLE.SUCCESS')
+			);
 		}
-		
+
 		this.loadSettings();
 	}
 
@@ -140,16 +121,16 @@
 				name: {
 					title: this.getTranslation('TAGS_PAGE.TAGS_NAME'),
 					type: 'string',
-					width:"10%",
+					width: '10%'
 				},
 				description: {
 					title: this.getTranslation('TAGS_PAGE.TAGS_DESCRIPTION'),
 					type: 'string',
-					filter:false,
+					filter: false
 				},
 				color: {
 					title: this.getTranslation('TAGS_PAGE.TAGS_COLOR'),
-					width:'10%',
+					width: '10%',
 					filter: false,
 					type: 'custom',
 					class: 'text-center',
@@ -164,7 +145,7 @@
 		const { items } = await this.tagsService.getAllTags();
 		this.smartTableSource.load(items);
 	}
-	
+
 	ngOnDestroy() {}
 
 	_applyTranslationOnSmartTable() {
