import { Component, OnInit, ViewChild, OnDestroy } from '@angular/core';
import { Router } from '@angular/router';
import { TranslationBaseComponent } from '../../@shared/language-base/translation-base.component';
import { TranslateService } from '@ngx-translate/core';
import { RequestApproval } from '@gauzy/models';
import { RequestApprovalService } from '../../@core/services/request-approval.service';
import { LocalDataSource } from 'ng2-smart-table';
import { Subject } from 'rxjs';
import { PermissionsEnum } from '@gauzy/models';
import { takeUntil, first } from 'rxjs/operators';
import { NbDialogService, NbToastrService } from '@nebular/theme';
import { Store } from '../../@core/services/store.service';
import { RequestApprovalStatusComponent } from './table-components/request-approval-status/request-approval-status.component';
import { ApprovalPolicyComponent } from './table-components/approval-policy/approval-policy.component';
import { RequestApprovalMutationComponent } from '../../@shared/approvals/approvals-mutation.component';
export interface IApprovalsData {
	icon: string;
	title: string;
}

export interface SelectedRequestApproval {
	data: RequestApproval;
	isSelected: false;
}

@Component({
	selector: 'ngx-approvals',
	templateUrl: './approvals.component.html',
	styleUrls: ['./approvals.component.scss']
})
export class ApprovalsComponent extends TranslationBaseComponent
	implements OnInit, OnDestroy {
	public settingsSmartTable: object;
	public loading = true;
	public selectedRequestApproval: RequestApproval;
	public listApprovals: IApprovalsData[] = [];
	public disableButton = true;
	public smartTableSource = new LocalDataSource();
	public hasEditPermission = false;
	public selectedEmployeeId: string;

	private ngDestroy$ = new Subject<void>();
	private selectedOrganizationId: string;

	@ViewChild('requestApprovalTable') requestApprovalTable;

	constructor(
		readonly translateService: TranslateService,
		private approvalRequestService: RequestApprovalService,
		private store: Store,
		private dialogService: NbDialogService,
		private toastrService: NbToastrService,
		private router: Router
	) {
		super(translateService);
	}

	ngOnInit() {
		this.store.userRolePermissions$
			.pipe(takeUntil(this.ngDestroy$))
			.subscribe(() => {
				this.hasEditPermission = this.store.hasPermission(
					PermissionsEnum.REQUEST_APPROVAL_EDIT
				);
			});

		this.store.selectedEmployee$
			.pipe(takeUntil(this.ngDestroy$))
			.subscribe((employee) => {
				if (employee && employee.id) {
					this.selectedEmployeeId = employee.id;
				}
			});

		this.store.selectedOrganization$
			.pipe(takeUntil(this.ngDestroy$))
			.subscribe((org) => {
				if (org) {
					this.selectedOrganizationId = org.id;
					this.loadSettings();
				}
			});

		this.loadSmartTable();
		this._applyTranslationOnSmartTable();
		this.loadSettings();
		// this.initListApprovals();
	}

	async selectRequestApproval($event: SelectedRequestApproval) {
		if ($event.isSelected) {
			this.selectedRequestApproval = $event.data;
			this.disableButton = false;
			this.requestApprovalTable.grid.dataSet.willSelect = false;
		} else {
			this.disableButton = true;
		}
	}

	async loadSettings() {
		this.selectedRequestApproval = null;
		let items = [];
		if (this.selectedEmployeeId) {
			items = (
				await this.approvalRequestService.getByEmployeeId(
					this.selectedEmployeeId,
					['requestApprovals']
				)
			).items;
		} else {
			items = (
				await this.approvalRequestService.getAll([
					'approvalPolicy',
					'employeeApprovals'
				])
			).items;
		}
		this.loading = false;
		this.smartTableSource.load(items);
	}

	async loadSmartTable() {
		this.settingsSmartTable = {
			actions: false,
			columns: {
				name: {
					title: this.getTranslation(
						'APPROVAL_REQUEST_PAGE.APPROVAL_REQUEST_NAME'
					),
					type: 'string'
				},
				type: {
					title: this.getTranslation(
						'APPROVAL_REQUEST_PAGE.APPROVAL_REQUEST_TYPE'
					),
					type: 'string',
					filter: false
				},
				min_count: {
					title: this.getTranslation(
						'APPROVAL_REQUEST_PAGE.APPROVAL_REQUEST_MIN_COUNT'
					),
					type: 'number',
					filter: false
				},
				approvalPolicy: {
					title: this.getTranslation(
						'APPROVAL_REQUEST_PAGE.APPROVAL_REQUEST_APPROVAL_POLICY'
					),
<<<<<<< HEAD
					type: 'custom',
					renderComponent: ApprovalPolicyComponent,
					filter: false,
=======
					type: 'string',
					filter: false
>>>>>>> 7238154c
				},
				status: {
					title: this.getTranslation(
						'APPROVAL_REQUEST_PAGE.APPROVAL_REQUEST_STATUS'
					),
<<<<<<< HEAD
					type: 'custom',
					renderComponent: RequestApprovalStatusComponent,
					filter: false,
				},
			},
=======
					type: 'string'
				}
			}
>>>>>>> 7238154c
		};
	}

	_applyTranslationOnSmartTable() {
		this.translateService.onLangChange.subscribe(() => {
			this.loadSmartTable();
		});
	}

	// private initListApprovals() {
	//   this.listApprovals = [
	//     {
	//       icon: 'paper-plane-outline',
	//       title: 'Business Trip'
	//     },
	//     {
	//       icon: 'paper-plane-outline',
	//       title: 'Borrow Items'
	//     },
	//     {
	//       icon: 'paper-plane-outline',
	//       title: 'General Approval'
	//     },
	//     {
	//       icon: 'paper-plane-outline',
	//       title: 'Contract Approval'
	//     },
	//     {
	//       icon: 'paper-plane-outline',
	//       title: 'Payment Application'
	//     },
	//     {
	//       icon: 'paper-plane-outline',
	//       title: 'Car Rental Application'
	//     },
	//     {
	//       icon: 'paper-plane-outline',
	//       title: 'Job Referral Award'
	//     },
	//     {
	//       icon: 'paper-plane-outline',
	//       title: 'Procurement'
	//     }
	//   ]
	// }

	manageAppropvalPolicy() {
		this.router.navigate(['/pages/organization/approval-policy']);
	}

	async save() {
		const dialog = this.dialogService.open(
			RequestApprovalMutationComponent,
			{
				context: {
					requestApproval: this.selectedRequestApproval,
				},
			}
		);
		const requestApproval = await dialog.onClose.pipe(first()).toPromise();

		this.selectedRequestApproval = null;
		this.disableButton = true;

		if (requestApproval) {
			this.toastrService.primary(
				this.getTranslation(
					'APPROVAL_REQUEST_PAGE.APPROVAL_REQUEST_SAVED'
				),
				this.getTranslation('TOASTR.TITLE.SUCCESS')
			);
		}

		this.loadSettings();
	}

	async delete() {}

	ngOnDestroy() {
		this.ngDestroy$.next();
		this.ngDestroy$.complete();
	}
}<|MERGE_RESOLUTION|>--- conflicted
+++ resolved
@@ -147,30 +147,19 @@
 					title: this.getTranslation(
 						'APPROVAL_REQUEST_PAGE.APPROVAL_REQUEST_APPROVAL_POLICY'
 					),
-<<<<<<< HEAD
 					type: 'custom',
 					renderComponent: ApprovalPolicyComponent,
-					filter: false,
-=======
-					type: 'string',
-					filter: false
->>>>>>> 7238154c
+					filter: false
 				},
 				status: {
 					title: this.getTranslation(
 						'APPROVAL_REQUEST_PAGE.APPROVAL_REQUEST_STATUS'
 					),
-<<<<<<< HEAD
 					type: 'custom',
 					renderComponent: RequestApprovalStatusComponent,
-					filter: false,
-				},
-			},
-=======
-					type: 'string'
+					filter: false
 				}
 			}
->>>>>>> 7238154c
 		};
 	}
 
@@ -226,8 +215,8 @@
 			RequestApprovalMutationComponent,
 			{
 				context: {
-					requestApproval: this.selectedRequestApproval,
-				},
+					requestApproval: this.selectedRequestApproval
+				}
 			}
 		);
 		const requestApproval = await dialog.onClose.pipe(first()).toPromise();
