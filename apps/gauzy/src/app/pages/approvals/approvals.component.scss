--- conflicted
+++ resolved
@@ -122,60 +122,6 @@
 }
 
 /* Status */
-<<<<<<< HEAD
-.badge-danger-card {
-  text-align: center;
-  padding: 9px;
-  background-color: #ff3d71;
-  border-radius: 0.75rem;
-  color: #fff;
-}
-
-.badge-success-card {
-  color: #fff;
-  padding: 9px;
-  background-color: #00d68f;
-  border-radius: 0.75rem;
-}
-
-.badge-warning-card {
-  padding: 9px;
-  background-color: #fa0;
-  color: #fff;
-  border-radius: 0.75rem;
-}
-=======
->>>>>>> 0225000b
-
-.badge-danger {
-  text-align: center;
-  padding: 5px;
-  background-color: #ff3d71;
-<<<<<<< HEAD
-=======
-  margin-bottom: 5px;
->>>>>>> 0225000b
-  border-radius: 0.45rem;
-}
-
-.badge-success {
-  color: #fff;
-  padding: 5px;
-  background-color: #00d68f;
-  border-radius: 0.45rem;
-<<<<<<< HEAD
-=======
-  color: #fff;
->>>>>>> 0225000b
-}
-
-.badge-warning {
-  padding: 5px;
-  background-color: #fa0;
-  border-radius: 0.45rem;
-  color: #fff;
-}
-
 .badge-danger-card {
   text-align: center;
   padding: 10px;
@@ -197,9 +143,29 @@
   padding: 10px;
   background-color: #fa0;
   border-radius: 0.45rem;
+  color: #fff;  
+}
+
+.badge-danger {
+  text-align: center;
+  padding: 5px;
+  background-color: #ff3d71;  
+  border-radius: 0.45rem;
   color: #fff;
-<<<<<<< HEAD
+}
+
+.badge-success {
+  text-align: center;
+  padding: 5px;
+  background-color: #00d68f;
   border-radius: 0.45rem;
-=======
->>>>>>> 0225000b
+  color: #fff;
+}
+
+.badge-warning {
+  text-align: center;
+  padding: 5px;
+  background-color: #fa0;
+  border-radius: 0.45rem;
+  color: #fff;
 }