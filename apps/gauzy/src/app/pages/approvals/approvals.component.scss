.header-selector-wrapper {
  display: flex;
  flex-direction: row;
  align-items: center;
  justify-content: space-between;
}

:host {
  display: block;
  max-height: 100%;
  overflow-x: hidden;
  overflow-y: auto;
}

.card-row {
  width: 100%;
  display: flex;
  flex-wrap: wrap;
  margin: 0 -0.5rem;
}

.card-col {
  flex: 1 0 calc(30% - 1rem);
  margin: 0 0.5rem;
  max-width: 30%;
  padding: 0.5em 0;
  .req {
    height: 7rem;
    display: flex;
    flex: 1;
    border: 2px solid #e6e6e6;
    border-radius: 5px;
    .req-icon {
      flex: 1 0 calc(30% - 1rem);
      height: 100%;
      text-align: center;
      line-height: 7rem;
      nb-icon {
        font-size: 3em;
      }
    }
    .req-content {
      flex: 1 0 calc(70% - 1rem);
      height: 100%;
      .req-title {
        width: 100%;
        height: 50%;
        p {
          padding: 1em 0;
          font-weight: bold;
        }
      }
      .req-btn {
        width: 100%;
        height: 50%;
        button {
          width: 70%;
          font-size: 0.7em;
        }
        .req-review {
          float: right;
          p {
            font-size: 0.8em;
            padding: 1em 1em;
            font-weight: bold;
          }
        }
      }
    }
  }
}
::ng-deep {
  ng2-smart-table .actions {
    max-width: 260px;
    width: 260px;
  }
}

<<<<<<< HEAD
/* Card grid */

.flex-container {
  display: flex;
  flex-wrap: wrap;
  padding: 0;
  margin: 0;
  list-style: none;
}

.flex-item {
  border: 0.0625rem solid #e4e9f2;
  border-radius: 0.25rem;
  width: 350px;
  margin-top: 10px;
  margin-right: 10px;
}

.info-line {
  display: flex;
  flex-direction: row;
  justify-content: space-between;
  font-size: 0.7em;
  color: darkgray;
  line-height: 0px;
  padding: 1rem 1.5rem;

  .info-meta {
    margin-right: 10px;
  }

  .info-value {
    display: flex;
    justify-content: flex-end;
    text-align: end;
    color: black;
    font-size: 1em;
  }
}

.card-footer {
  justify-content: space-around;
  display: flex;
}

/* Status */

.badge-danger {
  text-align: center;
  padding: 10px;
  background-color: #dc3545;
  margin-bottom: 5px;
  border-radius: 13px;
=======
.badge-danger {
  text-align: center;
  padding: 5px;
  background-color: #ff3d71;
  margin-bottom: 5px;
  border-radius: 0.25rem;
>>>>>>> 6c381908
}

.badge-success {
  text-align: center;
<<<<<<< HEAD
  padding: 10px;
  background-color: #28a745;
  border-radius: 13px;
  color: #fff;
=======
  padding: 5px;
  background-color: #00d68f;
  border-radius: 0.25rem;
>>>>>>> 6c381908
}

.badge-warning {
  text-align: center;
<<<<<<< HEAD
  padding: 10px;
  background-color: #ffc107;
  border-radius: 13px;
  color: #fff;
=======
  padding: 5px;
  background-color: #fa0;
  color: #fff;
  border-radius: 0.25rem;
>>>>>>> 6c381908
}<|MERGE_RESOLUTION|>--- conflicted
+++ resolved
@@ -76,7 +76,6 @@
   }
 }
 
-<<<<<<< HEAD
 /* Card grid */
 
 .flex-container {
@@ -123,48 +122,45 @@
 }
 
 /* Status */
+.badge-danger-card {
+  text-align: center;
+  padding: 9px;
+  background-color: #ff3d71;
+  border-radius: 0.75rem;
+  color: #fff;
+}
 
-.badge-danger {
-  text-align: center;
-  padding: 10px;
-  background-color: #dc3545;
-  margin-bottom: 5px;
-  border-radius: 13px;
-=======
+.badge-success-card {
+  color: #fff;
+  padding: 9px;
+  background-color: #00d68f;
+  border-radius: 0.75rem;
+}
+
+.badge-warning-card {
+  padding: 9px;
+  background-color: #fa0;
+  color: #fff;
+  border-radius: 0.75rem;
+}
+
 .badge-danger {
   text-align: center;
   padding: 5px;
   background-color: #ff3d71;
-  margin-bottom: 5px;
-  border-radius: 0.25rem;
->>>>>>> 6c381908
+  border-radius: 0.45rem;
 }
 
 .badge-success {
-  text-align: center;
-<<<<<<< HEAD
-  padding: 10px;
-  background-color: #28a745;
-  border-radius: 13px;
   color: #fff;
-=======
   padding: 5px;
   background-color: #00d68f;
-  border-radius: 0.25rem;
->>>>>>> 6c381908
+  border-radius: 0.45rem;
 }
 
 .badge-warning {
-  text-align: center;
-<<<<<<< HEAD
-  padding: 10px;
-  background-color: #ffc107;
-  border-radius: 13px;
-  color: #fff;
-=======
   padding: 5px;
   background-color: #fa0;
   color: #fff;
-  border-radius: 0.25rem;
->>>>>>> 6c381908
+  border-radius: 0.45rem;
 }