import { AfterViewInit, Component, OnInit, ChangeDetectorRef } from '@angular/core';
import { FileUploader } from 'ng2-file-upload';
import { NbToastrService, NbGlobalPhysicalPosition } from '@nebular/theme';
import { TranslateService } from '@ngx-translate/core';
import { filter, tap } from 'rxjs/operators';
import { UntilDestroy, untilDestroyed } from '@ngneat/until-destroy';
import { ActivatedRoute, Params } from '@angular/router';
import { IImportHistory, ImportTypeEnum, ImportStatusEnum } from '@gauzy/contracts';
import { Subject } from 'rxjs';
import { Observable } from 'rxjs/internal/Observable';
import { saveAs } from 'file-saver';
import { environment } from '@gauzy/ui-config';
import { TranslationBaseComponent } from '@gauzy/ui-core/i18n';
import { API_PREFIX } from '@gauzy/ui-core/common';
import { ImportService, Store } from '@gauzy/ui-core/core';

@UntilDestroy({ checkProperties: true })
@Component({
<<<<<<< HEAD
    selector: 'ngx-import',
    templateUrl: './import.component.html',
    styleUrls: ['./import.component.scss'],
    standalone: false
=======
	selector: 'ngx-import',
	templateUrl: './import.component.html',
	styleUrls: ['./import.component.scss'],
	standalone: false
>>>>>>> ba3265fe
})
export class ImportComponent extends TranslationBaseComponent implements AfterViewInit, OnInit {
	history$: Observable<IImportHistory[]> = this.importService.history$;

	uploader: FileUploader;
	hasBaseDropZoneOver: boolean;
	hasAnotherDropZoneOver: boolean;
	importDT: Date = new Date();
	importTypeEnum = ImportTypeEnum;
	importType = ImportTypeEnum.MERGE;
	importStatus = ImportStatusEnum;
	subject$: Subject<any> = new Subject();
	loading: boolean;

	constructor(
		private readonly route: ActivatedRoute,
		private readonly toastrService: NbToastrService,
		private readonly store: Store,
		readonly translateService: TranslateService,
		private readonly importService: ImportService,
		private readonly cdr: ChangeDetectorRef
	) {
		super(translateService);
	}

	ngOnInit() {
		this.store.user$
			.pipe(
				filter((user) => !!user),
				tap(() => this.initUploader()),
				untilDestroyed(this)
			)
			.subscribe();
		this.subject$
			.pipe(
				tap(() => this.getImportHistory()),
				untilDestroyed(this)
			)
			.subscribe();
	}

	ngAfterViewInit() {
		this.route.queryParamMap
			.pipe(
				filter((params: Params) => !!params && !!params.get('importType')),
				tap((params: Params) => (this.importType = params.get('importType') as ImportTypeEnum)),
				tap(() => this.initUploader()),
				untilDestroyed(this)
			)
			.subscribe();
		this.subject$.next(true);
		this.cdr.detectChanges();
	}

	initUploader() {
		this.uploader = new FileUploader({
			url: environment.API_BASE_URL + `${API_PREFIX}/import`,
			itemAlias: 'file',
			authTokenHeader: 'Authorization',
			authToken: `Bearer ${this.store.token}`,
			headers: [
				{
					name: 'Tenant-Id',
					value: `${this.store.user.tenantId}`
				},
				{
					name: 'Organization-Id',
					value: `${this.store.selectedOrganization.id}`
				}
			]
		});
		this.uploader.onAfterAddingFile = (file) => {
			file.withCredentials = false;
		};
		this.uploader.onBuildItemForm = (item, form) => {
			form.append('importType', this.importType);
		};
		this.uploader.onCompleteItem = () => {
			this.subject$.next(true);
			this.initUploader();
		};
		this.hasBaseDropZoneOver = false;
	}

	onImportTypeChange(e: ImportTypeEnum) {
		this.importType = e;
		this.initUploader();
	}

	public dropFile(e: any) {
		if (e[0].name !== 'archive.zip' || Object.values(e).length > 1) {
			this.uploader.clearQueue();
			this.alert();
		}
	}

	fileOverBase(e: any) {
		this.hasBaseDropZoneOver = e;
	}

	public onFileClick(e: any) {
		if (e.target.files[0].name !== 'archive.zip') {
			this.uploader.clearQueue();
			this.alert();
		}
		e.target.value = '';
	}

	alert() {
		this.toastrService.danger(
			this.getTranslation('MENU.IMPORT_EXPORT.CORRECT_FILE_NAME'),
			this.getTranslation('MENU.IMPORT_EXPORT.WRONG_FILE_NAME'),
			{ position: NbGlobalPhysicalPosition.TOP_RIGHT }
		);
	}

	getImportHistory() {
		this.loading = true;
		this.importService
			.getHistory()
			.pipe(
				tap(() => (this.loading = false)),
				untilDestroyed(this)
			)
			.subscribe();
		this.cdr.detectChanges();
	}

	/**
	 * Download Import History Files
	 *
	 * @param item
	 */
	public download(item: IImportHistory) {
		if (item) {
			saveAs(item.fullUrl, item.file);
		}
	}
}<|MERGE_RESOLUTION|>--- conflicted
+++ resolved
@@ -16,17 +16,10 @@
 
 @UntilDestroy({ checkProperties: true })
 @Component({
-<<<<<<< HEAD
-    selector: 'ngx-import',
-    templateUrl: './import.component.html',
-    styleUrls: ['./import.component.scss'],
-    standalone: false
-=======
 	selector: 'ngx-import',
 	templateUrl: './import.component.html',
 	styleUrls: ['./import.component.scss'],
 	standalone: false
->>>>>>> ba3265fe
 })
 export class ImportComponent extends TranslationBaseComponent implements AfterViewInit, OnInit {
 	history$: Observable<IImportHistory[]> = this.importService.history$;
