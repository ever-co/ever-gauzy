--- conflicted
+++ resolved
@@ -12,17 +12,10 @@
 
 @UntilDestroy({ checkProperties: true })
 @Component({
-<<<<<<< HEAD
-    selector: 'ngx-export',
-    templateUrl: './export.component.html',
-    styleUrls: ['./export.component.scss'],
-    standalone: false
-=======
 	selector: 'ngx-export',
 	templateUrl: './export.component.html',
 	styleUrls: ['./export.component.scss'],
 	standalone: false
->>>>>>> ba3265fe
 })
 export class ExportComponent extends TranslationBaseComponent implements AfterViewInit, OnInit {
 	entities: Array<IEntityModel> = [];
