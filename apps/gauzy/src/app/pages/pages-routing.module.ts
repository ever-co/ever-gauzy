--- conflicted
+++ resolved
@@ -153,15 +153,9 @@
 					{
 						path: 'payments',
 						loadChildren: () =>
-<<<<<<< HEAD
-							import(
-								'./work-in-progress/work-in-progress.module'
-							).then((m) => m.WorkInProgressModule)
-=======
 							import('./payments/payments.module').then(
 								(m) => m.PaymentsModule
 							)
->>>>>>> bd11a6a4
 					},
 					{
 						path: 'pipelines',
