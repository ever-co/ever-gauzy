<nb-card 
	[nbSpinner]="loading"
	nbSpinnerStatus="primary"
	nbSpinnerSize="large"
>
	<nb-card-header class="card-custom-header">
		<div class="card-header-title">
			<h4>
				<ngx-header-title>
					{{ 'ORGANIZATIONS_PAGE.TEAMS' | translate }}
				</ngx-header-title>
			</h4>      		
		</div>
		<div class="gauzy-button-container">
			<ngx-gauzy-button-action
				[isDisable]="disableButton"
				[buttonTemplate]="actionButtons"
				[componentName]="viewComponentName"	
				[buttonTemplateVisible]="visibleButton"			
			></ngx-gauzy-button-action>
		</div>
	</nb-card-header>	
	<nb-card-body>
		<ng-container *ngIf="dataLayoutStyle === componentLayoutStyleEnum.TABLE">
			<div class="table-scroll-container">
				<ng2-smart-table
					[settings]="smartTableSettings"
					[source]="smartTableSource"
					(userRowSelect)="selectTeam($event)"
					style="cursor: pointer"
					#teamTable
				></ng2-smart-table>
			</div>
			<div class="pagination-container">
				<ng-container *ngIf="pagination.totalItems > minItemPerPage">
					<ga-pagination
						(selectedOption)="onUpdateOption($event)"
						(selectedPage)="onPageChange($event)"
						[doEmit]="false"
						[totalItems]="pagination?.totalItems"
						[itemsPerPage]="pagination?.itemsPerPage"
						[activePage]="pagination?.activePage"
					></ga-pagination>
				</ng-container>
			</div>
		</ng-container>
		<ng-container *ngIf="dataLayoutStyle === componentLayoutStyleEnum.CARDS_GRID">
			<ga-card-grid
				[settings]="smartTableSettings"
				[source]="teams"
				(selectedOption)="onUpdateOption($event)"
				(selectedPage)="onPageChange($event)"
				(onSelectedItem)="selectTeam($event)"
				[doEmit]="false"
				[totalItems]="pagination?.totalItems"
				[itemsPerPage]="pagination?.itemsPerPage"
				[activePage]="pagination?.activePage"
        	></ga-card-grid>
		</ng-container>	
	</nb-card-body>
</nb-card>
<ng-template #visibleButton>
	<ng-template [ngxPermissionsOnly]="['ALL_ORG_EDIT']">
		<button
			*ngIf="!showAddCard"
			(click)="openDialog(addEditTemplate, false)"
			nbButton
			status="success"
			class="action"
			size="small"
		>
			<nb-icon icon="plus-outline"></nb-icon
			>{{ 'BUTTONS.ADD' | translate }}
		</button>	
	</ng-template>
</ng-template>
<ng-template
	#actionButtons
	let-buttonSize="buttonSize"
	let-selectedItem="selectedItem"
>
	<div class="btn-group actions">
		<ng-template [ngxPermissionsOnly]="['ALL_ORG_EDIT']">
			<button
				nbButton
				status="basic"
<<<<<<< HEAD
				class="action primary"
				[disabled]="!selectedItem && disableButton"
				(click)="editTeam(selectedItem)"
=======
				class="action secondary"
				[disabled]="disableButton"
				(click)="openDialog(addEditTemplate, true)"
>>>>>>> 04b74b54
				size="small"		
			>
				<nb-icon icon="edit-outline"></nb-icon>
				{{ 'BUTTONS.EDIT' | translate }}
			</button>
		</ng-template>
		<ng-template [ngxPermissionsOnly]="['ALL_ORG_EDIT']">
			<button
				nbButton
				status="basic"
				class="action"
				[disabled]="disableButton"
				(click)="removeTeam(selectedItem?.id, selectedItem?.name)"
				size="small"
				[nbTooltip]="'BUTTONS.DELETE' | translate"
			>
				<nb-icon status="danger" icon="trash-2-outline"></nb-icon>
			</button>
		</ng-template>
	</div>
</ng-template>
<ng-template #addEditTemplate let-ref="dialogRef">
	<div class="editable">
		<div class="container">
			<div class="row">
				<div class="col-sm-12 d-flex justify-content-end">
					<i
						class="fas fa-times"
						(click)="ref.close(); disabled = true"
					></i>
				</div>
			</div>
			<div class="row mb-3">
				<h5 class="title mr-3 ml-3">{{ this.selected.team ? ('POP_UPS.EDIT' | translate) : ('POP_UPS.ADD' | translate) }}</h5>
			</div>
			<ga-teams-mutation
					[employees]="employees"
					[team]="selectedTeam"
					(canceled)="clearItem()"
					(addOrEditTeam)="addOrEditTeam($event)"
			></ga-teams-mutation>
		</div>
	</div>
</ng-template><|MERGE_RESOLUTION|>--- conflicted
+++ resolved
@@ -84,15 +84,9 @@
 			<button
 				nbButton
 				status="basic"
-<<<<<<< HEAD
 				class="action primary"
 				[disabled]="!selectedItem && disableButton"
 				(click)="editTeam(selectedItem)"
-=======
-				class="action secondary"
-				[disabled]="disableButton"
-				(click)="openDialog(addEditTemplate, true)"
->>>>>>> 04b74b54
 				size="small"		
 			>
 				<nb-icon icon="edit-outline"></nb-icon>
