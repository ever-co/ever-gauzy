import { Injectable } from '@angular/core';
import {
	HttpRequest,
	HttpHandler,
	HttpEvent,
	HttpInterceptor
} from '@angular/common/http';
import { Observable } from 'rxjs/Observable';
import { environment } from 'apps/gauzy/src/environments/environment';
import { API_PREFIX } from './constants/app.constants';

const baseUrl = environment.API_BASE_URL;

@Injectable()
export class APIInterceptor implements HttpInterceptor {
	constructor() {}

	intercept(
		request: HttpRequest<any>,
		next: HttpHandler
	): Observable<HttpEvent<any>> {
<<<<<<< HEAD
		if (request.url.startsWith(`${API_PREFIX}`)) {
=======
		if (baseUrl && request.url.startsWith('/api')) {
>>>>>>> e261c74b
			const url = baseUrl + request.url;
			console.log(`API Request: ${request.url} -> ${url}`);
			request = request.clone({
				url: url
			});
		}
		return next.handle(request);
	}
}<|MERGE_RESOLUTION|>--- conflicted
+++ resolved
@@ -19,11 +19,7 @@
 		request: HttpRequest<any>,
 		next: HttpHandler
 	): Observable<HttpEvent<any>> {
-<<<<<<< HEAD
-		if (request.url.startsWith(`${API_PREFIX}`)) {
-=======
-		if (baseUrl && request.url.startsWith('/api')) {
->>>>>>> e261c74b
+		if (baseUrl && request.url.startsWith(`${API_PREFIX}`)) {
 			const url = baseUrl + request.url;
 			console.log(`API Request: ${request.url} -> ${url}`);
 			request = request.clone({
