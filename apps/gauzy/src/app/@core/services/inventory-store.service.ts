import { Injectable } from '@angular/core';

import {
	IImageAsset,
	IProductOption,
	IProductTranslatable,
	IProductVariant
} from '@gauzy/contracts';
import { NbTabComponent } from '@nebular/theme';
import { TranslateService } from '@ngx-translate/core';
import { BehaviorSubject } from 'rxjs';
import { VariantCreateInput } from '../../pages/inventory/components/edit-inventory-item/variant-form/variant-form.component';

@Injectable()
export class InventoryStore {
	private _activeProduct: IProductTranslatable = this.inventoryItemBlank;

	private _variantCreateInputs: VariantCreateInput[] = [];

	private _deleteOptions: IProductOption[] = [];

	private _activeTab: NbTabComponent = null;

	activeProduct$: BehaviorSubject<IProductTranslatable> = new BehaviorSubject(
		this.activeProduct
	);

	variantCreateInputs$: BehaviorSubject<
		VariantCreateInput[]
	> = new BehaviorSubject(this.variantCreateInputs);

	deleteOptions$: BehaviorSubject<IProductOption[]> = new BehaviorSubject(
		this.deleteOptions
	);

	activeTab$: BehaviorSubject<NbTabComponent> = new BehaviorSubject(
		this.activeTab
	);

	constructor(private translateService: TranslateService) {}

	get activeProduct() {
		return this._activeProduct;
	}

	get gallery() {
		return this._activeProduct.gallery;
	}

	get featuredImage() {
		return this._activeProduct.featuredImage;
	}

	get storedVariants() {
		return this._activeProduct.variants;
	}

	get variantCreateInputs() {
		return this._variantCreateInputs;
	}

	get createoOptionCombinations() {
		return this._variantCreateInputs
			.filter((variant) => !variant.isStored)
			.map((variant) => ({ options: variant.options }));
	}

	get deleteOptions() {
		return this._deleteOptions;
	}

	get createOptions() {
		return this.activeProduct.options;
	}

	get activeTab() {
		return this._activeTab;
	}

	set activeProduct(product: IProductTranslatable) {
		this._activeProduct = { ...this.activeProduct, ...product };
		this.activeProduct$.next(this._activeProduct);
	}

	set variantCreateInputs(variantCreateInputs: VariantCreateInput[]) {
		this._variantCreateInputs = variantCreateInputs;
		this.variantCreateInputs$.next(this._variantCreateInputs);
	}

	set options(options: IProductOption[]) {
		this.activeProduct.options = options;
		this.activeProduct$.next(this.activeProduct);
	}

	set activeTab(tab: NbTabComponent) {
		this._activeTab = tab;
		this.activeTab$.next(this._activeTab);
	}

	updateGallery(gallery: IImageAsset[]) {
		this.activeProduct.gallery = gallery;
		this.activeProduct$.next(this.activeProduct);
	}

	addGalleryImages(images: IImageAsset[]) {
		this.activeProduct.gallery.push(...images);
		this.activeProduct$.next(this.activeProduct);
	}

	deleteGalleryImage(image: IImageAsset) {
		this.activeProduct.gallery = this.activeProduct.gallery.filter(
			(img) => img.id !== image.id
		);

		if (
			this.activeProduct.featuredImage &&
			this.activeProduct.featuredImage.id == image.id
		) {
			this.activeProduct.featuredImage = null;
		}

		this.activeProduct$.next(this.activeProduct);
	}

	initVariantCreateInputs() {
		this._variantCreateInputs = this.activeProduct.variants.map(
			(variant: IProductVariant) => {
				return {
					options: variant.options.map(
						(option: IProductOption) => option.name
					),
					isStored: true,
					id: variant.id,
					productId: this.activeProduct.id
				};
			}
		);

		this.variantCreateInputs$.next(this._variantCreateInputs);
	}

	addVariantCreateInput(variantCreateInput: VariantCreateInput) {
		this._variantCreateInputs.push(variantCreateInput);
		this.variantCreateInputs$.next(this.variantCreateInputs);
	}

	updateVariantInputsOnDeletedOption(deletedOption: IProductOption) {
		let variantsUsingOption = this.variantCreateInputs.filter((variant) =>
<<<<<<< HEAD
			variant.options.find((option) => {
				option == deletedOption.name;
			})
=======
			variant.options.find((option) => option == deletedOption.name)
>>>>>>> 11e4d6a9
		);

		variantsUsingOption.forEach((variant) => {
			variant.options = variant.options.filter(
				(option) => option != deletedOption.name
			);
		});

		this._variantCreateInputs = this.variantCreateInputs.filter(
			(variantCreateInput) => variantCreateInput.options.length
		);
		this.variantCreateInputs$.next(this._variantCreateInputs);
	}

	deleteVariant(variantDeleted: IProductVariant) {
		this.activeProduct.variants = this.activeProduct.variants.filter(
			(variant) => variant.id != variantDeleted.id
		);
		this.activeProduct$.next(this.activeProduct);
	}

	updateFeaturedImage(image: IImageAsset) {
		this.activeProduct.featuredImage = image;
		this.activeProduct$.next(this.activeProduct);
	}

	isFeaturedImage(image: IImageAsset) {
		if (!this.activeProduct.featuredImage) return false;

		return this.activeProduct.featuredImage.id == image.id;
	}

	createOption(option: IProductOption) {
		this._activeProduct.options.push(option);
		this.activeProduct$.next(this._activeProduct);
	}

	updateOption(optionOld: IProductOption, optionNew: IProductOption) {
		let idx = this._activeProduct.options.indexOf(optionOld);
		if (!idx) return;
		this._activeProduct.options[idx] = optionNew;
		this.activeProduct$.next(this._activeProduct);
	}

	deleteOption(optionDeleted: IProductOption) {
		this._deleteOptions.push(optionDeleted);
		this._activeProduct.options = this.activeProduct.options.filter(
			(option) =>
				!(
					option.name == optionDeleted.name &&
					option.code == optionDeleted.code
				)
		);

		this.updateVariantInputsOnDeletedOption(optionDeleted);
		this.deleteOptions$.next(this._deleteOptions);
		this.activeProduct$.next(this._activeProduct);
	}

	clearCurrentProduct() {
		this.resetCreateVariants();
		this.activeProduct = this.inventoryItemBlank;
		this.activeProduct$.next(this.activeProduct);
	}

	resetDeletedOptions() {
		this._deleteOptions = [];
		this.deleteOptions$.next(this._deleteOptions);
	}

	resetCreateVariants() {
		this.variantCreateInputs = [];
		this.variantCreateInputs$.next(this.variantCreateInputs);
	}

	get inventoryItemBlank() {
		return {
			tags: [],
			name: '',
			code: '',
			productTypeId: null,
			productCategoryId: null,
			enabled: true,
			description: '',
			languageCode: this.translateService.currentLang,
			variants: [],
			options: [],
			featuredImage: null,
			gallery: [],
			id: null
		};
	}
}<|MERGE_RESOLUTION|>--- conflicted
+++ resolved
@@ -146,13 +146,7 @@
 
 	updateVariantInputsOnDeletedOption(deletedOption: IProductOption) {
 		let variantsUsingOption = this.variantCreateInputs.filter((variant) =>
-<<<<<<< HEAD
-			variant.options.find((option) => {
-				option == deletedOption.name;
-			})
-=======
 			variant.options.find((option) => option == deletedOption.name)
->>>>>>> 11e4d6a9
 		);
 
 		variantsUsingOption.forEach((variant) => {
