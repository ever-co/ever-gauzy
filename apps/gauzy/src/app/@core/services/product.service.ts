--- conflicted
+++ resolved
@@ -8,11 +8,7 @@
 	IProductTranslatable,
 	IProductTranslated,
 	IImageAsset
-<<<<<<< HEAD
-} from '@gauzy/models';
-=======
 } from '@gauzy/contracts';
->>>>>>> a1ebb230
 
 @Injectable()
 export class ProductService {
