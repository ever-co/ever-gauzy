<<<<<<< HEAD
import { Injectable } from '@angular/core';
=======
>>>>>>> b4554412
import { HttpClient } from '@angular/common/http';
import { Injectable } from '@angular/core';
import {
	Expense,
	ExpenseCreateInput as IExpenseCreateInput,
	ExpenseFindInput as IExpenseFindInput,
<<<<<<< HEAD
	ExpenseUpdateInput as IExpenseUpdateInput
=======
	ExpenseUpdateInput as IExpenseUpdateInput,
	SplitExpenseOutput
>>>>>>> b4554412
} from '@gauzy/models';
import { first } from 'rxjs/operators';

@Injectable({
	providedIn: 'root'
})
export class ExpensesService {
	constructor(private http: HttpClient) {}

	create(createInput: IExpenseCreateInput): Promise<any> {
		return this.http
			.post<Expense>('/api/expense/create', createInput)
			.pipe(first())
			.toPromise();
	}
<<<<<<< HEAD

	getMyAll(
=======

	getMyAllWithSplitExpenses(
		relations?: string[],
		filterDate?: Date
	): Promise<{ items: SplitExpenseOutput[]; total: number }> {
		const data = JSON.stringify({ relations, filterDate });

		return this.http
			.get<{ items: SplitExpenseOutput[]; total: number }>(
				`/api/expense/me`,
				{
					params: { data }
				}
			)
			.pipe(first())
			.toPromise();
	}

	getAllWithSplitExpenses(
		employeeId: string,
		relations?: string[],
		filterDate?: Date
	): Promise<{ items: SplitExpenseOutput[]; total: number }> {
		const data = JSON.stringify({ relations, filterDate });

		return this.http
			.get<{ items: SplitExpenseOutput[]; total: number }>(
				`/api/expense/include-split/${employeeId}`,
				{
					params: { data }
				}
			)
			.pipe(first())
			.toPromise();
	}

	getAll(
>>>>>>> b4554412
		relations?: string[],
		findInput?: IExpenseFindInput,
		filterDate?: Date
	): Promise<{ items: Expense[]; total: number }> {
		const data = JSON.stringify({ relations, findInput, filterDate });

		return this.http
			.get<{ items: Expense[]; total: number }>(`/api/expense`, {
				params: { data }
			})
			.pipe(first())
			.toPromise();
	}

<<<<<<< HEAD
	getAll(
		relations?: string[],
		findInput?: IExpenseFindInput,
		filterDate?: Date
	): Promise<{ items: Expense[]; total: number }> {
		const data = JSON.stringify({ relations, findInput, filterDate });

		return this.http
			.get<{ items: Expense[]; total: number }>(`/api/expense`, {
				params: { data }
			})
			.pipe(first())
			.toPromise();
	}

=======
>>>>>>> b4554412
	update(id: string, updateInput: IExpenseUpdateInput): Promise<any> {
		return this.http
			.put(`/api/expense/${id}`, updateInput)
			.pipe(first())
			.toPromise();
	}

	delete(id: string): Promise<any> {
		return this.http
			.delete(`/api/expense/${id}`)
			.pipe(first())
			.toPromise();
	}
}<|MERGE_RESOLUTION|>--- conflicted
+++ resolved
@@ -1,19 +1,12 @@
-<<<<<<< HEAD
 import { Injectable } from '@angular/core';
-=======
->>>>>>> b4554412
 import { HttpClient } from '@angular/common/http';
 import { Injectable } from '@angular/core';
 import {
 	Expense,
 	ExpenseCreateInput as IExpenseCreateInput,
 	ExpenseFindInput as IExpenseFindInput,
-<<<<<<< HEAD
-	ExpenseUpdateInput as IExpenseUpdateInput
-=======
 	ExpenseUpdateInput as IExpenseUpdateInput,
 	SplitExpenseOutput
->>>>>>> b4554412
 } from '@gauzy/models';
 import { first } from 'rxjs/operators';
 
@@ -28,11 +21,7 @@
 			.post<Expense>('/api/expense/create', createInput)
 			.pipe(first())
 			.toPromise();
-	}
-<<<<<<< HEAD
-
-	getMyAll(
-=======
+  }
 
 	getMyAllWithSplitExpenses(
 		relations?: string[],
@@ -70,7 +59,6 @@
 	}
 
 	getAll(
->>>>>>> b4554412
 		relations?: string[],
 		findInput?: IExpenseFindInput,
 		filterDate?: Date
@@ -85,24 +73,6 @@
 			.toPromise();
 	}
 
-<<<<<<< HEAD
-	getAll(
-		relations?: string[],
-		findInput?: IExpenseFindInput,
-		filterDate?: Date
-	): Promise<{ items: Expense[]; total: number }> {
-		const data = JSON.stringify({ relations, findInput, filterDate });
-
-		return this.http
-			.get<{ items: Expense[]; total: number }>(`/api/expense`, {
-				params: { data }
-			})
-			.pipe(first())
-			.toPromise();
-	}
-
-=======
->>>>>>> b4554412
 	update(id: string, updateInput: IExpenseUpdateInput): Promise<any> {
 		return this.http
 			.put(`/api/expense/${id}`, updateInput)
