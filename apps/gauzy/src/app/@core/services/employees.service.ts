import { Injectable } from '@angular/core';
import { HttpClient } from '@angular/common/http';
import {
	Employee,
	EmployeeFindInput,
	EmployeeCreateInput as IEmployeeCreateInput,
	EmployeeUpdateInput,
	EmploymentTypesCreateInput
} from '@gauzy/models';
import { Observable } from 'rxjs';
import { first } from 'rxjs/operators';

@Injectable()
export class EmployeesService {
	constructor(private http: HttpClient) {}

	getAll(
		relations?: string[],
		findInput?: EmployeeFindInput
	): Observable<{ items: Employee[]; total: number }> {
		const data = JSON.stringify({ relations, findInput });
		return this.http.get<{ items: Employee[]; total: number }>(
			`/api/employee`,
			{
				params: { data }
			}
		);
	}

	getEmployeeById(id: string) {
		return this.http
			.get<Employee>(`/api/employee/${id}`)
			.pipe(first())
			.toPromise();
	}

	setEmployeeAsInactive(id: string): Promise<Employee> {
		return this.http
			.put<Employee>(`/api/employee/${id}`, { isActive: false })
			.pipe(first())
			.toPromise();
	}

	setEmployeeEndWork(id: string, date: Date): Promise<Employee> {
		return this.http
			.put<Employee>(`/api/employee/${id}`, { endWork: date })
			.pipe(first())
			.toPromise();
	}

	update(id: string, updateInput: EmployeeUpdateInput): Promise<any> {
		return this.http
			.put(`/api/employee/${id}`, updateInput)
			.pipe(first())
			.toPromise();
	}

	create(createInput: IEmployeeCreateInput): Observable<Employee> {
		return this.http.post<Employee>('/api/employee/create', createInput);
	}

<<<<<<< HEAD
	toggleAnonymousBonus(anonymousBonus: boolean, employeeId: string) {
		return this.http.patch(`/api/employee/anonymous/${employeeId}`, {
			anonymousBonus: anonymousBonus
		});
=======
	getEmploymentTypes(
		orgId: string
	): Observable<EmploymentTypesCreateInput[]> {
		return this.http.get<EmploymentTypesCreateInput[]>(
			`/api/employmentTypes/getEmploymentTypes/${orgId}`
		);
>>>>>>> c360cba5
	}
}<|MERGE_RESOLUTION|>--- conflicted
+++ resolved
@@ -59,18 +59,11 @@
 		return this.http.post<Employee>('/api/employee/create', createInput);
 	}
 
-<<<<<<< HEAD
-	toggleAnonymousBonus(anonymousBonus: boolean, employeeId: string) {
-		return this.http.patch(`/api/employee/anonymous/${employeeId}`, {
-			anonymousBonus: anonymousBonus
-		});
-=======
 	getEmploymentTypes(
 		orgId: string
 	): Observable<EmploymentTypesCreateInput[]> {
 		return this.http.get<EmploymentTypesCreateInput[]>(
 			`/api/employmentTypes/getEmploymentTypes/${orgId}`
 		);
->>>>>>> c360cba5
 	}
 }