--- conflicted
+++ resolved
@@ -30,7 +30,6 @@
 			.toPromise();
 	}
 
-<<<<<<< HEAD
 	getEmployeePreset(request?: IGetJobPresetInput) {
 		return this.http
 			.get<IJobPreset>(`/api/job-preset`, {
@@ -41,33 +40,12 @@
 
 	getEmployeeCriterions(employeeId: string, request?: IGetJobPresetInput) {
 		return this.http
-=======
-	getEmployeeCriterions(employeeId: string, request?: IGetJobPresetInput) {
-		return this.http
->>>>>>> b30b1934
 			.get<IMatchingCriterions[]>(
 				`/api/job-preset/employee/${employeeId}/criterion`,
 				{
 					params: request ? toParams(request) : {}
 				}
 			)
-			.toPromise();
-	}
-
-<<<<<<< HEAD
-	createJobPreset(request?: IJobPreset) {
-		return this.http
-			.post<IJobPreset>(`/api/job-preset`, request)
-			.toPromise();
-	}
-
-	saveEmployeePreset(arg: IEmployeePresetInput) {
-		return this.http
-			.post<IMatchingCriterions[]>(`/api/job-preset/employee`, arg)
-=======
-	getEmployeePresets(employeeId: string) {
-		return this.http
-			.get<IJobPreset[]>(`/api/job-preset/employee/${employeeId}`)
 			.toPromise();
 	}
 
@@ -79,8 +57,7 @@
 
 	saveEmployeePreset(arg: IEmployeePresetInput) {
 		return this.http
-			.post<IJobPreset>(`/api/job-preset/employee`, arg)
->>>>>>> b30b1934
+			.post<IMatchingCriterions[]>(`/api/job-preset/employee`, arg)
 			.toPromise();
 	}
 
@@ -111,19 +88,6 @@
 	deleteJobPresetCriterion(criterionId: string) {
 		return this.http
 			.delete<IJobPreset>(`/api/job-preset/criterion/${criterionId}`)
-<<<<<<< HEAD
-			.toPromise();
-	}
-
-	createEmployeeCriterion(
-		employeeId: string,
-		criterion: IMatchingCriterions
-	) {
-		return this.http
-			.post<IMatchingCriterions>(
-				`/api/job-preset/employee/${employeeId}/criterion`,
-				criterion
-			)
 			.toPromise();
 	}
 
@@ -132,8 +96,6 @@
 			.delete<IMatchingCriterions>(
 				`/api/job-preset/employee/${employeeId}/criterion/${criterionId}`
 			)
-=======
->>>>>>> b30b1934
 			.toPromise();
 	}
 }