import { Injectable } from '@angular/core';
import { HttpClient } from '@angular/common/http';
import { Observable } from 'rxjs';
import {
  Income,
  IncomeCreateInput as IIncomeCreateInput,
  IncomeFindInput as IIncomeFindInput,
  IncomeUpdateInput as IIncomeUpdateInput
} from '@gauzy/models';

@Injectable()

export class IncomeService {

  constructor(private http: HttpClient) { }

  create(createInput: IIncomeCreateInput): Observable<Income> {
    return this.http.post<Income>('/api/income/create', createInput);
  }

  getAll(relations?: string[], findInput?: IIncomeFindInput): Observable<{ items: Income[], total: number }> {
    const data = JSON.stringify({ relations, findInput });
<<<<<<< HEAD
    return this.http.get<{ items: Income[], total: number }>(`/api/income`, {
      params: { data }
    });
  }
=======
    return this.http.get<{ items: Income[], total: number }>('/api/income', {
      params: { data }
    });
  }

  update(id: string, updateInput: IIncomeUpdateInput) {
    return this.http.put(`/api/income/${id}`, updateInput);
  }

  delete(id: string) {
    return this.http.delete(`/api/income/${id}`);
  }
>>>>>>> 55d31c67
}<|MERGE_RESOLUTION|>--- conflicted
+++ resolved
@@ -20,13 +20,7 @@
 
   getAll(relations?: string[], findInput?: IIncomeFindInput): Observable<{ items: Income[], total: number }> {
     const data = JSON.stringify({ relations, findInput });
-<<<<<<< HEAD
     return this.http.get<{ items: Income[], total: number }>(`/api/income`, {
-      params: { data }
-    });
-  }
-=======
-    return this.http.get<{ items: Income[], total: number }>('/api/income', {
       params: { data }
     });
   }
@@ -38,5 +32,4 @@
   delete(id: string) {
     return this.http.delete(`/api/income/${id}`);
   }
->>>>>>> 55d31c67
 }