--- conflicted
+++ resolved
@@ -19,14 +19,9 @@
     return this.http.post<Income>('/api/income/create', createInput).pipe(first()).toPromise();
   }
 
-<<<<<<< HEAD
-  getAll(relations?: string[], findInput?: IIncomeFindInput, filterDate?: Date): Observable<{ items: Income[], total: number }> {
+  getAll(relations?: string[], findInput?: IIncomeFindInput, filterDate?: Date): Promise<{ items: Income[], total: number }> {
     const data = JSON.stringify({ relations, findInput, filterDate });
 
-=======
-  getAll(relations?: string[], findInput?: IIncomeFindInput): Promise<{ items: Income[], total: number }> {
-    const data = JSON.stringify({ relations, findInput });
->>>>>>> 496b2545
     return this.http.get<{ items: Income[], total: number }>(`/api/income`, {
       params: { data }
     }).pipe(first()).toPromise();
