--- conflicted
+++ resolved
@@ -32,19 +32,7 @@
 			.get<ITaskResponse>(this.API_URL, {
 				params: { data }
 			})
-<<<<<<< HEAD
-			.pipe(
-				// tap(() =>
-				// 	this.toastrService.primary(
-				// 		this.getTranslation('TASKS_PAGE.TASKS_LOADED'),
-				// 		this.getTranslation('TOASTR.TITLE.SUCCESS')
-				// 	)
-				// ),
-				catchError((error) => this.errorHandler(error))
-			);
-=======
 			.pipe(catchError((error) => this.errorHandler(error)));
->>>>>>> ab53cad2
 	}
 
 	createTask(task): Observable<Task> {
