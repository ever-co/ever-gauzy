--- conflicted
+++ resolved
@@ -1,12 +1,7 @@
 import { Injectable } from '@angular/core';
 import { HttpClient } from '@angular/common/http';
-<<<<<<< HEAD
-import { Organization, OrganizationCreateInput } from '@gauzy/models';
-import { first } from 'rxjs/operators';
-=======
 import { Organization, OrganizationSelectInput } from '@gauzy/models';
 import { Observable } from 'rxjs';
->>>>>>> dbbeaceb
 
 @Injectable()
 export class OrganizationsService {
@@ -19,7 +14,6 @@
         return this.http.post<Organization>('/api/organization', createInput).pipe(first()).toPromise();
     }
 
-<<<<<<< HEAD
     update(id: string, updateInput: OrganizationCreateInput): Promise<any> {
         return this.http.put(`/api/organization/${id}`, updateInput).pipe(first()).toPromise();
     }
@@ -31,12 +25,7 @@
     getAll(): Promise<{ items: Organization[], total: number }> {
         return this.http.get<{ items: Organization[], total: number }>(`/api/organization`).pipe(first()).toPromise();
     }
-
-    getById(id: string): Promise<Organization> {
-        return this.http.get<Organization>(`/api/organization/${id}`).pipe(first()).toPromise();
-=======
     getById(id: string = '', select?: OrganizationSelectInput[]): Observable<Organization> {
         return this.http.get<Organization>(`/api/organization/${id}/${JSON.stringify(select || '')}`);
->>>>>>> dbbeaceb
     }
 }