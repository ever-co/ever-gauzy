import { Component, OnDestroy, OnInit } from '@angular/core';
import { ActivatedRoute, Router } from '@angular/router';
import { IInvite, RolesEnum, IUserRegistrationInput } from '@gauzy/models';
import { InviteService } from '../../@core/services/invite.service';
import { TranslateService } from '@ngx-translate/core';
import { SetLanguageBaseComponent } from '../../@shared/language-base/set-language-base.component';
import { ToastrService } from '../../@core/services/toastr.service';

@Component({
	styleUrls: ['./accept-invite.component.scss'],
	templateUrl: 'accept-invite.component.html'
})
export class AcceptInvitePage
	extends SetLanguageBaseComponent
	implements OnInit, OnDestroy {
	invitation: IInvite;
	loading = true;
	inviteLoadErrorMessage = '';

	constructor(
		private readonly router: Router,
		private toastrService: ToastrService,
		private inviteService: InviteService,
		private route: ActivatedRoute,
		private translate: TranslateService
	) {
		super(translate);
	}

	ngOnInit(): void {
		this.route.queryParams.subscribe(async ({ email, token }) => {
			this.loadInvite(email, token);
		});
	}

	loadInvite = async (email, token) => {
		try {
			this.invitation = await this.inviteService.validateInvite(
				['projects', 'organization', 'role'],
				{
					email,
					token
				}
			);
			this.inviteLoadErrorMessage = '';
		} catch (error) {
			this.inviteLoadErrorMessage = this.getTranslation(
				'ACCEPT_INVITE.INVITATION_NO_LONGER_VALID'
			);
		}
		this.loading = false;
	};

	submitForm = async (userRegistrationInput: IUserRegistrationInput) => {
		try {
			const { organization } = this.invitation;

			if (userRegistrationInput.user.role.name === RolesEnum.EMPLOYEE) {
				await this.inviteService.acceptEmployeeInvite({
					user: userRegistrationInput.user,
					password: userRegistrationInput.password,
					organization,
					inviteId: this.invitation.id
				});
			} else {
				await this.inviteService.acceptUserInvite({
					user: userRegistrationInput.user,
					password: userRegistrationInput.password,
					organization,
					inviteId: this.invitation.id
				});
			}

<<<<<<< HEAD
			this.toastrService.success(
				this.getTranslation('ACCEPT_INVITE.ACCOUNT_CREATED'),
				this.getTranslation('TOASTR.TITLE.SUCCESS')
			);
=======
			this.toastrService.success('TOASTR.MESSAGE.PROFILE_UPDATED');
>>>>>>> 51f425dc

			this.router.navigate(['/auth/login']);
		} catch (error) {
			this.toastrService.danger(
<<<<<<< HEAD
				error.error ? error.error.message : error.message,
				this.getTranslation('ACCEPT_INVITE.COULD_NOT_CREATE_ACCOUNT')
=======
				error,
				null,
				'Could not create your account'
>>>>>>> 51f425dc
			);
		}
	};

	ngOnDestroy(): void {}
}<|MERGE_RESOLUTION|>--- conflicted
+++ resolved
@@ -70,27 +70,15 @@
 					inviteId: this.invitation.id
 				});
 			}
-
-<<<<<<< HEAD
-			this.toastrService.success(
-				this.getTranslation('ACCEPT_INVITE.ACCOUNT_CREATED'),
-				this.getTranslation('TOASTR.TITLE.SUCCESS')
-			);
-=======
+      
 			this.toastrService.success('TOASTR.MESSAGE.PROFILE_UPDATED');
->>>>>>> 51f425dc
 
 			this.router.navigate(['/auth/login']);
 		} catch (error) {
 			this.toastrService.danger(
-<<<<<<< HEAD
-				error.error ? error.error.message : error.message,
-				this.getTranslation('ACCEPT_INVITE.COULD_NOT_CREATE_ACCOUNT')
-=======
 				error,
 				null,
 				'Could not create your account'
->>>>>>> 51f425dc
 			);
 		}
 	};
