--- conflicted
+++ resolved
@@ -152,13 +152,6 @@
 }
 
 @mixin input-fields-color {
-<<<<<<< HEAD
-  :host ::ng-deep .input-full-width {
-    background-color: rgba(255, 255, 255, 0.15);
-  }
-  :host ::ng-deep ngx-register .register-wrapper .input-full-width {
-    background-color: $register-background-light-color;
-=======
   ::ng-deep .input-full-width {
     box-shadow: rgba(0, 0, 0, 0.1) 0px .5px 0.5px .5px inset;
     border-radius: nb-theme(border-radius);
@@ -168,10 +161,9 @@
 
   ::ng-deep ngx-register .register-wrapper .input-full-width {
     background-color: nb-theme(gauzy-input-background) !important;
->>>>>>> 95c43430
   }
 
-  :host ::ng-deep ngx-register .register-wrapper.dark .input-full-width {
-    background-color: rgba(255, 255, 255, 0.15);
+  ::ng-deep ngx-register .register-wrapper.dark .input-full-width {
+    background-color: rgba(255, 255, 255, 0.15) !important;
   }
 }