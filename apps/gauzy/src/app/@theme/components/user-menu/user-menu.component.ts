<<<<<<< HEAD
import {
	Component,
	Input,
	OnInit,
	Output,
	EventEmitter,
	TemplateRef
} from '@angular/core';
import { IUser } from '@gauzy/contracts';
import { NbDialogService } from '@nebular/theme';
=======
import { Component, Input, OnInit, Output, EventEmitter } from '@angular/core';
import { IUser } from '@gauzy/contracts';
>>>>>>> 43b1c11d

@Component({
	selector: 'gauzy-user-menu',
	templateUrl: './user-menu.component.html',
	styleUrls: ['./user-menu.component.scss']
})
export class UserMenuComponent implements OnInit {
	@Input() user: IUser;
	@Output() close: EventEmitter<any> = new EventEmitter<any>(null);

	clicks: boolean[] = [];

	constructor(private dialogService: NbDialogService) {}

	ngOnInit(): void {
  }

	onClick() {
		this.close.emit();
	}

	onClickOutside(event: boolean) {
		this.clicks.push(event);
		if (!event && this.clicks.length > 1) this.onClick();
	}

	open(dialog: TemplateRef<any>) {
		this.dialogService.open(dialog);
	}
}<|MERGE_RESOLUTION|>--- conflicted
+++ resolved
@@ -1,4 +1,3 @@
-<<<<<<< HEAD
 import {
 	Component,
 	Input,
@@ -7,12 +6,8 @@
 	EventEmitter,
 	TemplateRef
 } from '@angular/core';
+import { NbDialogService } from '@nebular/theme';
 import { IUser } from '@gauzy/contracts';
-import { NbDialogService } from '@nebular/theme';
-=======
-import { Component, Input, OnInit, Output, EventEmitter } from '@angular/core';
-import { IUser } from '@gauzy/contracts';
->>>>>>> 43b1c11d
 
 @Component({
 	selector: 'gauzy-user-menu',
