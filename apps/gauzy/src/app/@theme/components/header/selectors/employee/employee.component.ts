import { Component, OnInit } from '@angular/core';
import { EmployeesService } from 'apps/gauzy/src/app/@core/services/employees.service';
import { first } from 'rxjs/operators';

@Component({
    selector: 'ga-employee-selector',
    templateUrl: './employee.component.html',
    styleUrls: ['./employee.component.scss'],
})
<<<<<<< HEAD
export class EmployeeSelectorComponent implements OnInit{
    people = [];
    allEmployees = {
        id: "all",
        firstName: "Employees",
        lastName: "",
        imageUrl: "https://i.imgur.com/XwA2T62.jpg"
    }
=======
export class EmployeeSelectorComponent implements OnInit {
    people = [];
>>>>>>> 600ce228
    selectedEmployeeId;

    constructor(
        private employeesService: EmployeesService
    ) { }

    ngOnInit(): void {
        this.loadPople();
    }

    searchEmployee(term: string, item: any) {
        if (item.firstName && item.lastName) {
            return (
                item.firstName.toLowerCase().includes(term) ||
                item.lastName.toLowerCase().includes(term)
            );
        } else if (item.firstName) {
            return item.firstName.toLowerCase().includes(term);
        } else if (item.lastName) {
            return item.lastName.toLowerCase().includes(term);
        }
    }

    selectEmployee(event) {
<<<<<<< HEAD
        if (!event) {
            this.selectedEmployeeId = "all"
        }
        console.log(event);
=======

>>>>>>> 600ce228
    }

    getShortenedName(firstName, lastName) {
        if (firstName && lastName) {
            return firstName + ' ' + lastName[0] + '.';
        } else {
            return firstName || lastName || '[error: bad name]';
        }
    }

    getFullName(firstName, lastName) {
        return firstName && lastName
            ? firstName + ' ' + lastName
            : firstName || lastName;
    }

    private async loadPople() {
<<<<<<< HEAD
        const res = await this.employeesService.getAll(['user']);
        this.people = [this.allEmployees, ...res.items.map((e) => e.user)];
        this.selectedEmployeeId = this.people[0].id;
=======
        const res = await this.employeesService.getAll(['user']).pipe(first()).toPromise();
        this.people = res.items.map((e) => e.user);
>>>>>>> 600ce228
    }
}<|MERGE_RESOLUTION|>--- conflicted
+++ resolved
@@ -7,19 +7,17 @@
     templateUrl: './employee.component.html',
     styleUrls: ['./employee.component.scss'],
 })
-<<<<<<< HEAD
+
 export class EmployeeSelectorComponent implements OnInit{
     people = [];
+
     allEmployees = {
         id: "all",
         firstName: "Employees",
         lastName: "",
         imageUrl: "https://i.imgur.com/XwA2T62.jpg"
     }
-=======
-export class EmployeeSelectorComponent implements OnInit {
-    people = [];
->>>>>>> 600ce228
+
     selectedEmployeeId;
 
     constructor(
@@ -44,14 +42,9 @@
     }
 
     selectEmployee(event) {
-<<<<<<< HEAD
         if (!event) {
             this.selectedEmployeeId = "all"
         }
-        console.log(event);
-=======
-
->>>>>>> 600ce228
     }
 
     getShortenedName(firstName, lastName) {
@@ -69,13 +62,8 @@
     }
 
     private async loadPople() {
-<<<<<<< HEAD
-        const res = await this.employeesService.getAll(['user']);
+        const res = await this.employeesService.getAll(['user']).pipe(first()).toPromise();
         this.people = [this.allEmployees, ...res.items.map((e) => e.user)];
         this.selectedEmployeeId = this.people[0].id;
-=======
-        const res = await this.employeesService.getAll(['user']).pipe(first()).toPromise();
-        this.people = res.items.map((e) => e.user);
->>>>>>> 600ce228
     }
 }