--- conflicted
+++ resolved
@@ -12,7 +12,7 @@
 
 export class EmployeeSelectorComponent implements OnInit, OnDestroy {
     people = [];
-    selecteEmployeeId: string;
+    selectedEmployeeId: string;
 
     private _ngDestroy$ = new Subject<void>();
 
@@ -61,7 +61,7 @@
         this.store.selectedEmployeeId$
           .pipe(takeUntil(this._ngDestroy$))
           .subscribe((id: string) => {
-            this.selecteEmployeeId = id;
+            this.selectedEmployeeId = id;
           })
       }
 
@@ -82,15 +82,12 @@
             }
         })];
 
-<<<<<<< HEAD
         if (res.items.length > 0 && !this.store.selectedEmployeeId) {
-            this.store.selectedEmployeeId = res.items[0].id
+            this.store.selectedEmployeeId = res.items[0].id;
         }
 
-        this.selectEmployee({ id: this.people[0].id })
-=======
-		// this.selectedEmployeeId = this.people[0].id;
->>>>>>> 667d4c4a
+        this.selectEmployee({ id: this.people[0].id });
+        this.selectedEmployeeId = this.people[0].id;
     }
 
     ngOnDestroy() {
