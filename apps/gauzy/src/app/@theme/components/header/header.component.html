--- conflicted
+++ resolved
@@ -14,21 +14,12 @@
 <div class="header-container">
   <nb-actions size="small" [class.left]="position === 'normal'" [class.right]="position === 'inverse'">
 
-<<<<<<< HEAD
-    <nb-action>
+    <nb-action *ngIf='showEmployeesSelector'>
       <ga-employee-selector class="header-selector employee-selector"></ga-employee-selector>
     </nb-action>
 
-    <nb-action>
+    <nb-action *ngIf='showDateSelector'>
       <ga-date-selector class="date-selector"></ga-date-selector>
-=======
-    <nb-action *ngIf='showEmployeesSelector'>
-      <ga-employee-selector class="header-selector"></ga-employee-selector>
-    </nb-action>
-
-    <nb-action *ngIf='showDateSelector'>
-      <ga-date-selector></ga-date-selector>
->>>>>>> 600ce228
     </nb-action>
 
     <nb-action>
