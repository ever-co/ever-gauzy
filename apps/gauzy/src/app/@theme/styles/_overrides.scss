@import './themes';
@import 'var';

::-webkit-scrollbar {
  width: nb-theme(scrollbar-width);
}
::-webkit-scrollbar-track {
  background: nb-theme(scrollbar-background-color);
}
::-webkit-scrollbar-thumb {
  background: nb-theme(scrollbar-color);
  border-radius: 0.15625rem;
}
body {
  -ms-overflow-style: none;
}

.cdk-global-scrollblock{
  overflow-y: overlay ;
}

@mixin nb-overrides() {
<<<<<<< HEAD
  .cdk-global-scrollblock{
    overflow-y: overlay ;
=======
  .h1{
    font-size: 44px;
    font-weight: 400;
>>>>>>> fb52d62a
  }
  // overrides bootstrap svg style
  nb-icon svg {
    vertical-align: top;
  }

  nb-auth-block .links nb-icon {
    font-size: 2.5rem;
  }

  nb-select.size-medium button {
    padding: 0.4375rem 2.2rem 0.4375rem 1.125rem !important;

    nb-icon {
      right: 0.41rem !important;
    }
  }

  nb-card nb-list {
    @include nb-scrollbars(
      nb-theme(card-scrollbar-color),
      nb-theme(card-scrollbar-background-color),
      nb-theme(card-scrollbar-width)
    );
  }

  nb-flip-card {
    .front-container {
      -webkit-backface-visibility: visible;
    }
    .back-container {
      -webkit-backface-visibility: hidden;
    }

    .flipped {
      .front-container {
        -webkit-backface-visibility: hidden;
      }
      .back-container {
        -webkit-backface-visibility: visible;
      }
    }
  }

  nb-layout {
    .scrollable-container {
      overflow-y: overlay !important;
    }
  }

  nb-layout .layout .layout-container nb-sidebar {
    &,
    .main-container-fixed {
      top: nb-theme(header-height);
    }
  }

  //Override footer padding from 1.25rem to 0.45rem
  nb-layout .layout .layout-container .content nb-layout-footer nav {
    padding: 0.45rem !important;
  }
  //Override header padding from 1.25rem to 0.5rem
  nb-layout .layout nb-layout-header nav {
    padding: 0.5rem !important;
  }

  // Override default min-width for nb-select
  nb-layout .card-scroll nb-select .select-button {
    min-width: unset !important;
  }

  nb-sidebar {
    nb-menu {
      .menu-items {
        &::-webkit-scrollbar {
          width: nb-theme(scrollbar-width);
        }
        &::-webkit-scrollbar-track {
          background: nb-theme(scrollbar-background-color);
        }
        &::-webkit-scrollbar-thumb {
          background: nb-theme(scrollbar-color);
          border-radius: 0.15625rem;
        }
      }
    }
  }

  .ng-dropdown-panel {
    .scroll-host {
      &::-webkit-scrollbar {
        width: nb-theme(scrollbar-width);
      }
      &::-webkit-scrollbar-track {
        background: nb-theme(scrollbar-background-color);
      }
      &::-webkit-scrollbar-thumb {
        background: nb-theme(scrollbar-color);
        border-radius: 0.15625rem;
      }
    }
  }

  ng2-smart-table table {
    border-collapse: separate !important;
  }

  .card-scroll {
    height: calc(100vh - 220px);
    min-height: auto !important;
    nb-card {
      height: auto !important;
      min-height: auto !important;
      nb-card-body {
        overflow: hidden;
        height: 100%;
      }
    }
  }
  .dashboard-card-scroll {
    height: calc(100vh - 270px);
    min-height: auto !important;
    nb-card {
      height: auto !important;
      min-height: auto !important;
      nb-card-body {
        overflow: hidden;
        height: 100%;
      }
    }
  }

  @media screen and (min-width: nb-theme(layout-window-mode-max-width) + 20px) {
    @include f-window-mode(nb-theme(layout-window-mode-padding-top) / 4);
  }

  @media screen and (min-width: nb-theme(layout-window-mode-max-width) + 150px) {
    @include f-window-mode(nb-theme(layout-window-mode-padding-top) / 2);
  }

  @media screen and (min-width: nb-theme(layout-window-mode-max-width) + 300px) {
    @include f-window-mode(nb-theme(layout-window-mode-padding-top));
  }

  .ng-dropdown-panel .ng-dropdown-panel-items .ng-option {
    background: nb-theme(background-basic-color-1);
    color: nb-theme(text-basic-color);
    padding: 0.4375rem 2.2rem 0.4375rem 1.125rem !important;
    transition-duration: 0.15s;
    transition-property: border, background-color, color, box-shadow;
    transition-timing-function: ease-in;
    font-family: Open Sans, sans-serif;
    font-weight: 600;
    font-size: 0.8125rem;
    line-height: 1.5rem;
  }

  .ng-dropdown-panel .ng-dropdown-panel-items .ng-option:hover {
    color: nb-theme(text-primary-hover-color);
  }

  .ng-dropdown-panel .ng-dropdown-panel-items .ng-option-marked {
    color: nb-theme(text-primary-active-color);
    background: nb-theme(background-basic-color-3);
  }

  .ng-dropdown-panel .ng-dropdown-panel-items .ng-option-selected {
    color: nb-theme(text-primary-active-color);
    background: nb-theme(background-basic-color-3);
  }

  .ng-value-container .ng-input input {
    background-color: nb-theme(background-basic-color-1);
    color: nb-theme(text-basic-color);
  }

  .ng-dropdown-panel {
    border-bottom-left-radius: nb-theme(border-radius);
    border-bottom-right-radius: nb-theme(border-radius);
    box-shadow: nb-theme(shadow);
    transform: translateY(1px);
    border-color: nb-theme(color-primary-transparent-active-border);
    border-width: 1px;
    border-style: solid;
  }

  .ng-select .ng-select-container {
    background-color: rgba(126, 126, 143, 0.05) !important;
    color: nb-theme(text-basic-color) !important;
  }

  .setting-block {
    background-color: nb-theme(background-basic-color-2) !important;
    color: nb-theme(text-basic-color) !important;
  }
  .info-block-wrapper {
    background-color: nb-theme(background-basic-color-2) !important;
    color: nb-theme(text-basic-color) !important;
  }
  .info-block-wrapper .info-block--highlight {
    background: nb-theme(background-basic-color-3) !important;
  }
  .info-text {
    color: nb-theme(text-basic-color) !important;
  }
  a > nb-icon {
    color: nb-theme(text-basic-color) !important;
  }
  .records {
    box-shadow: 0px 0px 16px 9px nb-theme(shadow) !important;
    background: nb-theme(background-basic-color-1) !important;
  }
  .profit-history {
    box-shadow: 0px 0px 16px 9px nb-theme(shadow) !important;
    background: nb-theme(background-basic-color-1) !important;
  }
  tr {
    background-color: nb-theme(background-basic-color-1) !important;
  }
  .table {
    color: nb-theme(text-basic-color) !important;
  }
}

@mixin f-window-mode($padding-top) {
  nb-layout.window-mode nb-layout-header.fixed {
    top: $padding-top;
  }

  nb-sidebar .main-container-fixed {
    height: calc(
      100vh - #{nb-theme(header-height)} - #{$padding-top}
    ) !important;
    top: calc(#{nb-theme(header-height)} + #{$padding-top}) !important;
  }
}

ng2-smart-table tbody tr {
  background: rgba(126, 126, 143, 0.05);
  &:hover {
    background: rgba(126, 126, 143, 0.05);
  }
  &.selected {
    box-shadow: 12.5px 0px 0px -5px rgba(126, 126, 143, 0.1) inset !important;
    &:first-child {
      border-top-left-radius: 10px;
      border-top-right-radius: 10px;
    }
    &:last-child {
      border-bottom-left-radius: 10px;
      border-bottom-right-radius: 10px;
    }
  }
}

nb-card-header {
  &.card-header-title,
  .card-header-title {
    display: flex;
    flex-direction: row;
    align-items: center;
    justify-content: space-between;
  }
}

nb-card-body {
  .pagination-container {
    display: flex;
    justify-content: space-between;
    width: 100%;
    ga-pagination {
      width: 100%;
    }
  }
}

// ng smart table scroll container
.table-scroll-container,
.grid-scroll-container {
  border-radius: 8px;
  overflow-y: overlay;
  max-height: calc(70vh - 100px);
  @include respond(dsk) {
    max-height: calc(70vh - 132px);
  }
  table thead tr:nth-of-type(1) {
    position: -webkit-sticky !important;
    position: sticky !important;
    top: 0 !important;
    z-index: 2 !important;
  }
  table thead {
    position: sticky;
    z-index: 100;
    height: 100%;
    top: -1px;
  }

  table thead th {
    border-left: none;
    border-right: none;
    &:first-child {
      border-left: 1px solid nb-theme(smart-table-separator);
      border-radius: 8px 0 0 8px;
    }
    &:last-child {
      border-right: 1px solid nb-theme(smart-table-separator);
      border-radius: 0 8px 8px 0;
    }
  }

  table tbody td {
    border-left: none;
    border-right: none;
    border-top: none;
  }

  tr:first-child td:first-child {
    border-top-left-radius: 10px;
  }
  tr:first-child td:last-child {
    border-top-right-radius: 10px;
  }
  tr:last-child td:first-child {
    border-bottom-left-radius: 10px;
  }
  tr:last-child td:last-child {
    border-bottom-right-radius: 10px;
  }

  tbody:before {
    content: '@';
    display: block;
    line-height: 4px;
    text-indent: -99999px;
  }
}

nb-tabset .tab.active .tab-link {
  border: nb-theme(divider-width) nb-theme(divider-style)
    nb-theme(divider-color);
  border-radius: 8px 8px 0 0;
}
ng2-smart-table {
  ng2-smart-table-pager {
    nav.ng2-smart-pagination-nav .pagination {
      border: none;
      li:not(:last-child) {
        border-right: 0px solid black;
      }
      li {
        cursor: pointer;
        &.active span {
          color: nb-theme(text-primary-color);
          background-color: nb-theme(background-basic-color-3);
          border-radius: nb-theme(button-rectangle-border-radius);
        }
        span {
          font-size: 0.875rem;
          background-color: transparent;
          padding: 0.75rem 1rem;
          color: nb-theme(text-basic-color);
        }
      }

      a {
        margin: 3px;
      }

      .page-link-next,
      .page-link-prev {
        box-shadow: 1px 2px 2px nb-theme(background-basic-color-4);
        border-radius: 20px;
        padding: 0rem;
        display: flex;
        align-items: center;
        justify-content: center;
      }
    }

    :host {
      display: flex;
      justify-content: space-between;

      select {
        margin: 1rem 0 1rem 1rem;
      }
      label {
        margin: 1rem 0 1rem 1rem;
        line-height: 2.5rem;
      }
    }
  }
}<|MERGE_RESOLUTION|>--- conflicted
+++ resolved
@@ -4,31 +4,35 @@
 ::-webkit-scrollbar {
   width: nb-theme(scrollbar-width);
 }
+
 ::-webkit-scrollbar-track {
   background: nb-theme(scrollbar-background-color);
 }
+
 ::-webkit-scrollbar-thumb {
   background: nb-theme(scrollbar-color);
   border-radius: 0.15625rem;
 }
+
 body {
   -ms-overflow-style: none;
 }
 
 .cdk-global-scrollblock{
-  overflow-y: overlay ;
+  overflow-y: overlay;
 }
 
 @mixin nb-overrides() {
-<<<<<<< HEAD
-  .cdk-global-scrollblock{
-    overflow-y: overlay ;
-=======
-  .h1{
+
+  .cdk-global-scrollblock {
+    overflow-y: overlay;
+  }
+  
+  .h1 {
     font-size: 44px;
     font-weight: 400;
->>>>>>> fb52d62a
-  }
+  }
+  
   // overrides bootstrap svg style
   nb-icon svg {
     vertical-align: top;
