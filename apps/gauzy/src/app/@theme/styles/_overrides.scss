@import "./themes";

::-webkit-scrollbar {
  width: nb-theme(scrollbar-width);
}
::-webkit-scrollbar-track {
  background: nb-theme(scrollbar-background-color);
}
::-webkit-scrollbar-thumb {
  background: nb-theme(scrollbar-color);
  border-radius: 0.15625rem;
}
body {
  -ms-overflow-style: none;
}

@mixin nb-overrides() {
  // overrides bootstrap svg style
  nb-icon svg {
    vertical-align: top;
  }

  nb-auth-block .links nb-icon {
    font-size: 2.5rem;
  }

  nb-select.size-medium button {
    padding: 0.4375rem 2.2rem 0.4375rem 1.125rem !important;

    nb-icon {
      right: 0.41rem !important;
    }
  }

  nb-flip-card {
    .front-container {
      -webkit-backface-visibility: visible;
    }
    .back-container {
      -webkit-backface-visibility: hidden;
    }

    .flipped {
      .front-container {
        -webkit-backface-visibility: hidden;
      }
      .back-container {
        -webkit-backface-visibility: visible;
      }
    }
  }

  nb-layout {
    .scrollable-container {
      overflow-y: auto !important;
    }
  }

  nb-layout .layout .layout-container nb-sidebar {
    &,
    .main-container-fixed {
      top: nb-theme(header-height);
    }
  }

  //Override padding from 1.25rem to 0.5rem
  nb-layout .layout .layout-container .content nb-layout-footer nav {
    padding: 0.5rem;
  }

  nb-sidebar {
    nb-menu {
      .menu-items {
        &::-webkit-scrollbar {
          width: nb-theme(scrollbar-width);
        }
        &::-webkit-scrollbar-track {
          background: nb-theme(scrollbar-background-color);
        }
        &::-webkit-scrollbar-thumb {
          background: nb-theme(scrollbar-color);
          border-radius: 0.15625rem;
        }
      }
    }
  }

  .ng-dropdown-panel {
    .scroll-host {
      &::-webkit-scrollbar {
        width: nb-theme(scrollbar-width);
      }
      &::-webkit-scrollbar-track {
        background: nb-theme(scrollbar-background-color);
      }
      &::-webkit-scrollbar-thumb {
        background: nb-theme(scrollbar-color);
        border-radius: 0.15625rem;
      }
    }
  }

  .card-scroll {
    height: calc(100vh - 220px);
    min-height: auto !important;
    nb-card {
      height: auto !important;
      min-height: auto !important;
<<<<<<< HEAD
      nb-card-body {
        overflow: unset !important;
=======
      nb-card-body{
        overflow: hidden;
>>>>>>> 3aa703d0
        height: 100%;
      }
    }
  }
  .dashboard-card-scroll {
    height: calc(100vh - 270px);
    min-height: auto !important;
    nb-card {
      height: auto !important;
      min-height: auto !important;
<<<<<<< HEAD
      nb-card-body {
        overflow: unset !important;
=======
      nb-card-body{
        overflow: hidden;
>>>>>>> 3aa703d0
        height: 100%;
      }
    }
  }

  @media screen and (min-width: nb-theme(layout-window-mode-max-width) + 20px) {
    @include f-window-mode(nb-theme(layout-window-mode-padding-top) / 4);
  }

  @media screen and (min-width: nb-theme(layout-window-mode-max-width) + 150px) {
    @include f-window-mode(nb-theme(layout-window-mode-padding-top) / 2);
  }

  @media screen and (min-width: nb-theme(layout-window-mode-max-width) + 300px) {
    @include f-window-mode(nb-theme(layout-window-mode-padding-top));
  }

  .ng-dropdown-panel .ng-dropdown-panel-items .ng-option {
    background: nb-theme(background-basic-color-1);
    color: nb-theme(text-basic-color);
    padding: 0.4375rem 2.2rem 0.4375rem 1.125rem !important;
    transition-duration: 0.15s;
    transition-property: border, background-color, color, box-shadow;
    transition-timing-function: ease-in;
    font-family: Open Sans, sans-serif;
    font-weight: 600;
    font-size: 0.8125rem;
    line-height: 1.5rem;
  }

  .ng-dropdown-panel .ng-dropdown-panel-items .ng-option:hover {
    color: nb-theme(text-primary-hover-color);
  }

  .ng-dropdown-panel .ng-dropdown-panel-items .ng-option-marked {
    color: nb-theme(text-primary-active-color);
    background: nb-theme(background-basic-color-3);
  }

  .ng-dropdown-panel .ng-dropdown-panel-items .ng-option-selected {
    color: nb-theme(text-primary-active-color);
    background: nb-theme(background-basic-color-3);
  }

  .ng-value-container .ng-input input {
    background-color: nb-theme(background-basic-color-1);
    color: nb-theme(text-basic-color);
  }

  .ng-dropdown-panel {
    border-bottom-left-radius: nb-theme(border-radius);
    border-bottom-right-radius: nb-theme(border-radius);
    box-shadow: nb-theme(shadow);
    transform: translateY(1px);
    border-color: nb-theme(color-primary-transparent-active-border);
    border-width: 1px;
    border-style: solid;
  }

  .ng-select .ng-select-container {
    background-color: nb-theme(background-basic-color-1) !important;
    color: nb-theme(text-basic-color) !important;
  }

  .setting-block {
    background-color: nb-theme(background-basic-color-2) !important;
    color: nb-theme(text-basic-color) !important;
  }
  .info-block-wrapper {
    background-color: nb-theme(background-basic-color-2) !important;
    color: nb-theme(text-basic-color) !important;
  }
  .info-block-wrapper .info-block--highlight {
    background: nb-theme(background-basic-color-3) !important;
  }
  .info-text {
    color: nb-theme(text-basic-color) !important;
  }
  a > nb-icon {
    color: nb-theme(text-basic-color) !important;
  }
  .records {
    box-shadow: 0px 0px 16px 9px nb-theme(shadow) !important;
    background: nb-theme(background-basic-color-1) !important;
  }
  .profit-history {
    box-shadow: 0px 0px 16px 9px nb-theme(shadow) !important;
    background: nb-theme(background-basic-color-1) !important;
  }
  tr {
    background-color: nb-theme(background-basic-color-1) !important;
  }
  .table {
    color: nb-theme(text-basic-color) !important;
  }
}

@mixin f-window-mode($padding-top) {
  nb-layout.window-mode nb-layout-header.fixed {
    top: $padding-top;
  }

  nb-sidebar .main-container-fixed {
    height: calc(100vh - #{nb-theme(header-height)} - #{$padding-top}) !important;
    top: calc(#{nb-theme(header-height)} + #{$padding-top}) !important;
  }
}

ng2-smart-table tbody tr {
  &:hover,
  &.selected {
    background-color: nb-theme(background-basic-color-3) !important;
  }
}

nb-card-header {
  &.card-header-title,
  .card-header-title {
    display: flex;
    flex-direction: row;
    align-items: center;
    justify-content: space-between;
  }
}<|MERGE_RESOLUTION|>--- conflicted
+++ resolved
@@ -106,13 +106,8 @@
     nb-card {
       height: auto !important;
       min-height: auto !important;
-<<<<<<< HEAD
       nb-card-body {
-        overflow: unset !important;
-=======
-      nb-card-body{
         overflow: hidden;
->>>>>>> 3aa703d0
         height: 100%;
       }
     }
@@ -123,13 +118,8 @@
     nb-card {
       height: auto !important;
       min-height: auto !important;
-<<<<<<< HEAD
       nb-card-body {
-        overflow: unset !important;
-=======
-      nb-card-body{
         overflow: hidden;
->>>>>>> 3aa703d0
         height: 100%;
       }
     }
