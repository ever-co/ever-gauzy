@import url('https://fonts.googleapis.com/css?family=Open+Sans:400,600,700&display=swap');
@import url('https://fonts.googleapis.com/css?family=Crimson+Text:600i&display=swap');

// themes - our custom or/and out of the box themes
@import 'themes';

// framework component themes (styles tied to theme variables)
@import '~@nebular/theme/styles/globals';
@import '~@nebular/auth/styles/all';
@import '~@nebular/bootstrap/styles/globals';


// loading progress bar theme
@import './pace.theme';

@import './overrides';
@import './site-menu.scss';

// install ng-select default theme
@import "~@ng-select/ng-select/themes/default.theme.css";

// install the framework and custom global styles
@include nb-install() {

  // framework global styles
  @include nb-theme-global();
  @include nb-auth-global();
  @include nb-bootstrap-global();

  // loading progress bar
  @include ngx-pace-theme();

  @include nb-overrides();

  //override ng-select colors
.ng-select.ng-select-opened>.ng-select-container {
  background: nb-theme(background-basic-color-2);
  border-color: nb-theme(border-basic-color-1)
}

.ng-select .ng-clear-wrapper {
  color: nb-theme(text-basic-color);
}

.ng-select .ng-clear-wrapper:hover .ng-clear {
  color: nb-theme(text-basic-color);
}

.ng-dropdown-panel .ng-dropdown-panel-items .ng-optgroup  {
  color: nb-theme(text-basic-color);
}

.ng-select .ng-select-container {
<<<<<<< HEAD
  height: 40px;
  background-color: nb-theme(background-basic-color-1);
  border: 1px solid nb-theme(border-basic-color-1);
=======
  background-color: nb-theme(background-basic-color-2);
  border: 1px solid nb-theme(border-basic-color-3);
  color: nb-theme(text-basic-color);
>>>>>>> 667d4c4a
}

.ng-select.ng-select-focused .ng-select-container {
  border-color: nb-theme(text-primary-focus-color);
  box-shadow: 0 0 0 0.375rem nb-theme(outline-color) !important;
}

.ng-select.ng-select-disabled>.ng-select-container {
  background: nb-theme(background-basic-color-1);
  color: nb-theme(text-basic-color);
}

.ng-select .ng-select-container .ng-value-container .ng-placeholder {
  color: nb-theme(text-hint-color);
}

.ng-select .ng-select-container:hover {
border: 1px solid  nb-theme(text-primary-hover-color);
}

.ng-dropdown-panel .ng-dropdown-panel-items .ng-option  {
  background: nb-theme(background-basic-color-1);
  color: nb-theme(text-basic-color);
}

.ng-dropdown-panel {
  border-color: nb-theme(text-primary-focus-color);
  box-shadow: 0 0 nb-theme(outline-width) ng-theme(outline-color);
}

  tr {
    background-color: nb-theme(background-basic-color-1) !important;
  }

 ng2-smart-table tbody tr {
   &:hover, &.selected {
    background-color: nb-theme(background-basic-color-3) !important;
   }
  }
};

<|MERGE_RESOLUTION|>--- conflicted
+++ resolved
@@ -51,15 +51,10 @@
 }
 
 .ng-select .ng-select-container {
-<<<<<<< HEAD
   height: 40px;
-  background-color: nb-theme(background-basic-color-1);
-  border: 1px solid nb-theme(border-basic-color-1);
-=======
   background-color: nb-theme(background-basic-color-2);
   border: 1px solid nb-theme(border-basic-color-3);
   color: nb-theme(text-basic-color);
->>>>>>> 667d4c4a
 }
 
 .ng-select.ng-select-focused .ng-select-container {
