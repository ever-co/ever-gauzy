--- conflicted
+++ resolved
@@ -183,15 +183,12 @@
       font-family-primary: unquote('Inter, sans-serif'),
       font-family-secondary: unquote('Inter, sans-serif'),
       button-outline-text-transform: none,
-<<<<<<< HEAD
-      gauzy-text-contact: #323232
-=======
+      gauzy-text-contact: #323232,
       button-filled-medium-padding:	0.4375rem 0.875rem,
       button-outline-medium-padding: 0.4375rem 0.875rem,
       toggle-height: 1.5rem,
       toggle-switcher-size: 1.4rem,
       toggle-switcher-icon-size: 0
->>>>>>> fb52d62a
   ),
   gauzy-light,
   default
