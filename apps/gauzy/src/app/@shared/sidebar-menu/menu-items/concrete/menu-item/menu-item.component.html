--- conflicted
+++ resolved
@@ -7,13 +7,9 @@
 		[ngClass]="{ 'opened' : selected }"
 	>
 		<nb-accordion-item-header
-<<<<<<< HEAD
 			[nbTooltip]="item?.title"
 			nbTooltipPlacement="right"
 			[ngClass]="onCollapse ? 'collapsed' : ''"
-=======
-			[ngClass]="{ 'collapsed' : onCollapse }"
->>>>>>> b994b71f
 			(click)="redirectTo()"
 		>
 			<i [class]="item?.icon"></i
