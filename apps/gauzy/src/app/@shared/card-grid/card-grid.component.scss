<<<<<<< HEAD
@import 'report';

=======
@import 'var';
>>>>>>> 794473a9
.card-layout {
  display: flex;
  flex-wrap: wrap;
  color: nb-theme(color-basic-default);
  .card-item {
    display: flex;
    flex-direction: column;
    margin-right: 10px;
    width: 350px;
    &:hover {
      border-color: nb-theme(color-primary-hover-border);
    }
    &:focus {
      border-color: nb-theme(color-primary-focus-border);
    }
    &.big {
      width: 415px;
      margin-right: 65px;
    }
    .info-line {
      display: flex;
      flex-direction: row;
      justify-content: space-between;
      font-size: 0.7em;
      .info-meta {
        margin-right: 10px;
      }
      .info-value {
        display: flex;
        justify-content: flex-end;
        text-align: end;
        font-size: 1em;
      }
    }
  }
  .card-footer {
    justify-content: space-around;
    display: flex;
  }
}<|MERGE_RESOLUTION|>--- conflicted
+++ resolved
@@ -1,9 +1,4 @@
-<<<<<<< HEAD
 @import 'report';
-
-=======
-@import 'var';
->>>>>>> 794473a9
 .card-layout {
   display: flex;
   flex-wrap: wrap;
