import { NgModule } from '@angular/core';
import {
	NbCardModule,
	NbIconModule,
} from '@nebular/theme';
import { ProductCategoryService } from '../../@core/services/product-category.service';
import { ProductService } from '../../@core/services/product.service';
import { ProductTypeService } from '../../@core/services/product-type.service';
import { ProductVariantService } from '../../@core/services/product-variant.service';
import { ProductVariantSettingsService } from '../../@core/services/product-variant-settings.service';
import { ProductVariantPriceService } from '../../@core/services/product-variant-price.service';
import { ProductTypeMutationComponent } from './product-type-mutation/product-type-mutation.component';
import { OrganizationsService } from '../../@core/services/organizations.service';
import { ProductCategoryMutationComponent } from './product-category-mutation/product-category-mutation.component';
import { TranslateModule } from '../translate/translate.module';
import { ProductOptionGroupTranslationsComponent } from './product-option-group-translation/product-option-group-translation.component';
import { LanguageSelectorModule } from '../language/language-selector';

@NgModule({
	declarations: [
		ProductTypeMutationComponent,
		ProductCategoryMutationComponent,
		ProductOptionGroupTranslationsComponent
	],
	imports: [
		NbCardModule,
		NbIconModule,
<<<<<<< HEAD
		NbInputModule,
		NbButtonModule,
		FormsModule,
		ReactiveFormsModule,
		NbSelectModule,
		NbCheckboxModule,
		NbToastrModule,
		UserFormsModule,
		ImageUploaderModule,
		TranslateModule,
		LanguageSelectorModule,
=======
		TranslateModule
>>>>>>> 114a9db8
	],
	providers: [
		ProductTypeService,
		ProductCategoryService,
		ProductService,
		ProductVariantService,
		ProductVariantSettingsService,
		ProductVariantPriceService,
		OrganizationsService
	]
})
export class ProductMutationModule {}<|MERGE_RESOLUTION|>--- conflicted
+++ resolved
@@ -25,21 +25,7 @@
 	imports: [
 		NbCardModule,
 		NbIconModule,
-<<<<<<< HEAD
-		NbInputModule,
-		NbButtonModule,
-		FormsModule,
-		ReactiveFormsModule,
-		NbSelectModule,
-		NbCheckboxModule,
-		NbToastrModule,
-		UserFormsModule,
-		ImageUploaderModule,
-		TranslateModule,
-		LanguageSelectorModule,
-=======
 		TranslateModule
->>>>>>> 114a9db8
 	],
 	providers: [
 		ProductTypeService,
