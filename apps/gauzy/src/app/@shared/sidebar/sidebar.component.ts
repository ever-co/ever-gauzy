import { Component, ViewChild } from '@angular/core';
import { ITreeOptions, TreeComponent } from 'angular-tree-component';

@Component({
	selector: 'ga-sidebar',
	templateUrl: './sidebar.component.html',
	styleUrls: ['./sidebar.component.scss']
})
export class SidebarComponent {
	public icons = ['🔥', '📎', '🌐', '🔎'];
	public chosenIcon = '';
	public articleName = 'Chose any article';
	public articleNameContent = 'any article you will chose';
	public showPrivateButton = false;
	public showPublicButton = false;
	public nodeId = 0;
	public flag = 0;
	public isVisibleAdd = false;
	public isVisibleEdit = false;
	public iconsShow = false;
	public isChosenArticle = false;
	public value = '';
	public nodes = [
		{
			id: 1,
			name: 'Knowledge base1',
			data: '',
			children: [
				{ id: 2, name: 'article1.1', data: '' },
				{ id: 3, name: 'article1.2', data: '' }
			]
		},
		{
			id: 4,
			name: 'Knowledge base2',
			data: '',
			children: [
				{ id: 5, name: 'article2.1', data: '' },
				{
					id: 6,
					name: 'Base2.2',
					data: '',
					children: [{ id: 7, name: 'article3.1', data: '' }]
				}
			]
		},
		{
			id: 8,
			name: 'Knowledge base3',
			data: '',
			children: [
				{ id: 9, name: 'article1.1', data: '' },
				{ id: 10, name: 'article1.2', data: '' }
			]
		},
		{
			id: 11,
			name: 'Knowledge base4',
			data: '',
			children: [
				{ id: 12, name: 'article2.1', data: '' },
				{
					id: 13,
					name: 'Base2.2',
					data: '',
					children: [{ id: 14, name: 'article3.1', data: '' }]
				}
			]
		}
	];
<<<<<<< HEAD
	public options = {};
	@ViewChild(TreeComponent)
=======
	options: ITreeOptions = {
		isExpandedField: 'expanded',
		actionMapping: {
			mouse: {
				click: (tree, node, $event) => {
					this.nodeId = node.data.id;
					this.isChosenArticle = true;
					if (!node.hasChildren) {
						this.showPrivateButton = true;
						this.showPublicButton = false;
						this.articleNameContent = node.data.name;
						this.articleName = node.data.name;
					} else {
						this.showPrivateButton = false;
						this.showPublicButton = true;
					}
				}
			}
		},
		allowDrag: (node) => {
			return true;
		},
		allowDrop: (node) => {
			return true;
		},
		animateExpand: true,
		displayField: 'name'
	};
	@ViewChild(TreeComponent, { static: false })
>>>>>>> 8761e5de
	private tree: TreeComponent;

	addNode() {
		this.isVisibleAdd = true;
	}

	addName(event: any) {
		this.isChosenArticle = false;
		this.value = event.target.value;
		this.nodes.push({
			id: 20,
			name: `${this.value}`,
			data: '',
			children: []
		});
		this.tree.treeModel.update();
		this.isVisibleAdd = false;
	}

	onCloseInput() {
		this.isVisibleAdd = false;
		this.value = '';
	}

	addIcon() {
		this.iconsShow = true;
		this.flag = 0;
		this.chosenIcon = '';
	}

	onIconset(icon) {
		const someNode = this.tree.treeModel.getNodeById(this.nodeId).data;
		for (const i of this.icons) {
			if (someNode.name.indexOf(i) === -1) {
				this.flag += 1;
			} else {
				this.chosenIcon = i;
			}
		}
		if (this.flag === this.icons.length)
			someNode.name = `${icon} ${someNode.name}`;
		if (this.flag === this.icons.length - 1)
			someNode.name = someNode.name.replace(this.chosenIcon, icon);
		this.tree.treeModel.update();
		if (!someNode.children) {
			this.articleNameContent = someNode.name;
			this.articleName = someNode.name;
		}
		this.iconsShow = false;
	}

	removeIcon() {
		const someNode = this.tree.treeModel.getNodeById(this.nodeId).data;
		this.flag = 0;
		for (const i of this.icons) {
			if (someNode.name.indexOf(i) === -1) {
				this.flag += 1;
			} else {
				this.chosenIcon = i;
			}
		}
		if (this.flag === this.icons.length - 1) {
			someNode.name = someNode.name.slice(this.chosenIcon.length);
		}
		this.tree.treeModel.update();
		if (!someNode.children) {
			this.articleNameContent = someNode.name;
			this.articleName = someNode.name;
		}
	}

	makePrivate() {
		const someNode = this.tree.treeModel.getNodeById(this.nodeId);
		someNode.hide();
	}

	makePublic() {
		const someNode = this.tree.treeModel.getNodeById(this.nodeId);
		for (let i = 0; i < someNode.data.children.length; i++) {
			const newNode = this.tree.treeModel.getNodeById(
				someNode.data.children[i].id
			);
			newNode.show();
		}
	}

	onEditArticle() {
		this.isVisibleEdit = true;
	}

	editName(event: any) {
		const someNode = this.tree.treeModel.getNodeById(this.nodeId);
		someNode.data.name = event.target.value;
		this.tree.treeModel.update();
		if (!someNode.data.children) {
			this.articleNameContent = event.target.value;
			this.articleName = event.target.value;
		}
		this.isVisibleEdit = false;
	}

	onCloseEdit() {
		this.isVisibleEdit = false;
		this.value = '';
	}

	onDeleteArticle() {
		this.isEqual(this.nodes, this.nodeId);
		this.tree.treeModel.update();
		this.isChosenArticle = false;
		this.articleName = 'Chose any article';
		this.articleNameContent = 'any article you will chose';
	}

	isEqual(graph, id) {
		const succeesCondition = (node) => node.id === id;
		const i = graph.findIndex(succeesCondition);
		if (i >= 0) {
			graph.splice(i, 1);
			return true;
		}
		for (let i = 0; i < graph.length; i++) {
			if (graph[i].children) {
				if (this.isEqual(graph[i].children, id)) {
					if (graph[i].children.length === 0) {
						delete graph[i].children;
					}
				}
			}
		}
	}
}<|MERGE_RESOLUTION|>--- conflicted
+++ resolved
@@ -68,10 +68,7 @@
 			]
 		}
 	];
-<<<<<<< HEAD
-	public options = {};
-	@ViewChild(TreeComponent)
-=======
+
 	options: ITreeOptions = {
 		isExpandedField: 'expanded',
 		actionMapping: {
@@ -100,8 +97,8 @@
 		animateExpand: true,
 		displayField: 'name'
 	};
+
 	@ViewChild(TreeComponent, { static: false })
->>>>>>> 8761e5de
 	private tree: TreeComponent;
 
 	addNode() {
