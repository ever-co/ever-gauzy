--- conflicted
+++ resolved
@@ -56,16 +56,9 @@
 	ngOnInit() {}
 
 	private async loadTasks(): Promise<void> {
-<<<<<<< HEAD
-		const {
-			items = []
-		} = await this.tasksService.getAllTasks().toPromise();
-
-=======
 		const { items = [] } = await this.tasksService
 			.getAllTasks({ projectId: this.projectId })
 			.toPromise();
->>>>>>> ca5f4383
 		this.tasks = items;
 		this.taskId = null;
 	}
