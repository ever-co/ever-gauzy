import { Component, OnInit, OnDestroy, ViewChild } from '@angular/core';
import { TimeTrackerService } from '../time-tracker.service';
import {
	TimeLogType,
	Organization,
	User,
	IDateRange,
	OrganizationPermissionsEnum
} from '@gauzy/models';
import * as moment from 'moment';
import { toUTC } from 'libs/utils';
import { ToastrService } from '../../../@core/services/toastr.service';
import { Store } from '../../../@core/services/store.service';
import { NgForm } from '@angular/forms';
import { TimesheetService } from '../../timesheet/timesheet.service';
import { untilDestroyed } from 'ngx-take-until-destroy';
import { NgxPermissionsService } from 'ngx-permissions';

@Component({
	selector: 'ngx-time-tracker',
	templateUrl: './time-tracker.component.html',
	styleUrls: ['./time-tracker.component.scss']
})
export class TimeTrackerComponent implements OnInit, OnDestroy {
	isOpen = false;
	employeesId: string;
	time = '00:00:00';
	current_time = '00:00:00';
	running: boolean;
	today: Date = new Date();
	selectedRange: IDateRange = { start: null, end: null };
	user: any = {};
	organization: Organization;
	OrganizationPermissionsEnum = OrganizationPermissionsEnum;
	allowFutureDate: boolean;
	@ViewChild(NgForm) form: NgForm;

	@ViewChild(NgForm) form: NgForm;

	constructor(
		private timeTrackerService: TimeTrackerService,
		private timesheetService: TimesheetService,
		private toastrService: ToastrService,
		private ngxPermissionsService: NgxPermissionsService,
		private store: Store
	) {}

	public get isBillable(): boolean {
		return this.timeTrackerService.timerConfig.isBillable;
	}
	public set isBillable(value: boolean) {
		this.timeTrackerService.timerConfig = {
			...this.timeTrackerService.timerConfig,
			isBillable: value
		};
	}

	public get timeType(): TimeLogType {
		return this.timeTrackerService.timerConfig.logType;
	}
	public set timeType(value: TimeLogType) {
		this.timeTrackerService.timerConfig = {
			...this.timeTrackerService.timerConfig,
			logType: value
		};
	}

	public get taskId(): string {
		return this.timeTrackerService.timerConfig.taskId;
	}
	public set taskId(value: string) {
		this.timeTrackerService.timerConfig = {
			...this.timeTrackerService.timerConfig,
			taskId: value
		};
	}

	public get projectId(): string {
		return this.timeTrackerService.timerConfig.projectId;
	}
	public set projectId(value: string) {
		this.timeTrackerService.timerConfig = {
			...this.timeTrackerService.timerConfig,
			projectId: value
		};
	}

	public get description(): string {
		return this.timeTrackerService.timerConfig.description;
	}
	public set description(value: string) {
		this.timeTrackerService.timerConfig = {
			...this.timeTrackerService.timerConfig,
			description: value
		};
	}

	ngOnInit() {
		this.store.selectedOrganization$
			.pipe(untilDestroyed(this))
			.subscribe((organization: Organization) => {
				this.organization = organization;
			});

		this.store.user$.pipe(untilDestroyed(this)).subscribe((user: User) => {
			this.user = user;
		});

<<<<<<< HEAD
		this.timeTrackerService.showTimerWindow$
			.pipe(untilDestroyed(this))
			.subscribe((isOpen) => {
				this.isOpen = isOpen;
			});

=======
>>>>>>> f93a0cd6
		this.timeTrackerService.duration$
			.pipe(untilDestroyed(this))
			.subscribe((time) => {
				this.time = moment.utc(time * 1000).format('HH:mm:ss');
			});

		this.timeTrackerService.current_session_duration$
			.pipe(untilDestroyed(this))
			.subscribe((time) => {
				this.current_time = moment.utc(time * 1000).format('HH:mm:ss');
			});

		this.timeTrackerService.$running
			.pipe(untilDestroyed(this))
			.subscribe((isRunning) => {
				this.running = isRunning;
			});

		this.ngxPermissionsService.permissions$
			.pipe(untilDestroyed(this))
			.subscribe(() => {
				this.ngxPermissionsService
					.hasPermission(
						OrganizationPermissionsEnum.ALLOW_FUTURE_DATE
					)
					.then((hasPermission) => {
						this.allowFutureDate = hasPermission;
					});
			});
	}

	toggleWindow() {
		if (!this.isOpen) {
			this.show();
		} else {
			this.hide();
		}
	}

	show() {
		this.timeTrackerService.showTimerWindow = true;
	}

	hide() {
		this.timeTrackerService.showTimerWindow = false;
	}

	toggleTimer() {
		if (!this.running && !this.form.valid) {
			this.form.resetForm();
			return;
		}
		this.timeTrackerService.toggle();
	}

	addTime() {
		if (!this.form.valid) {
			return;
		}
		const startedAt = toUTC(this.selectedRange.start).toDate();
		const stoppedAt = toUTC(this.selectedRange.end).toDate();

		const addRequestData = Object.assign(
			{
				startedAt,
				stoppedAt
			},
			this.timeTrackerService.timerConfig
		);

		this.timesheetService
			.addTime(addRequestData)
			.then((timeLog) => {
				if (
					moment
						.utc(timeLog.startedAt)
						.local()
						.isSame(new Date(), 'day')
				) {
					this.timeTrackerService.duration =
						this.timeTrackerService.duration + timeLog.duration;
				}
				this.form.resetForm();
				//this.updateTimePickerLimit(new Date());
				this.selectedRange = { start: null, end: null };
				this.toastrService.success('TIMER_TRACKER.ADD_TIME_SUCCESS');
			})
			.catch((error) => {
				this.toastrService.danger(error);
			});
	}

	setTimeType(type: string) {
		this.timeType =
			type === 'TRACKED' ? TimeLogType.TRACKED : TimeLogType.MANUAL;
	}

	ngOnDestroy() {}
}<|MERGE_RESOLUTION|>--- conflicted
+++ resolved
@@ -106,15 +106,6 @@
 			this.user = user;
 		});
 
-<<<<<<< HEAD
-		this.timeTrackerService.showTimerWindow$
-			.pipe(untilDestroyed(this))
-			.subscribe((isOpen) => {
-				this.isOpen = isOpen;
-			});
-
-=======
->>>>>>> f93a0cd6
 		this.timeTrackerService.duration$
 			.pipe(untilDestroyed(this))
 			.subscribe((time) => {
