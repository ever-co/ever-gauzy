import { Component, OnInit, ViewChild, OnDestroy } from '@angular/core';
import { NbDialogRef, NbDialogService, NbToastrService } from '@nebular/theme';
import {
	FormBuilder,
	Validators,
	FormGroup,
	AbstractControl
} from '@angular/forms';
import { ExpenseViewModel } from '../../../pages/expenses/expenses.component';
import {
	CurrenciesEnum,
	OrganizationSelectInput,
	TaxTypesEnum,
	ExpenseTypesEnum,
	IExpenseCategory,
	IOrganizationVendor,
	Tag
} from '@gauzy/models';
import { OrganizationsService } from '../../../@core/services/organizations.service';
import { Store } from '../../../@core/services/store.service';
import { first, takeUntil } from 'rxjs/operators';
import {
	EmployeeSelectorComponent,
	ALL_EMPLOYEES_SELECTED,
	SelectedEmployee
} from '../../../@theme/components/header/selectors/employee/employee.component';
import { OrganizationVendorsService } from '../../../@core/services/organization-vendors.service';
import { OrganizationClientsService } from '../../../@core/services/organization-clients.service ';
import { OrganizationProjectsService } from '../../../@core/services/organization-projects.service';
import { AttachReceiptComponent } from './attach-receipt/attach-receipt.component';
import { Subject, Observable } from 'rxjs';
import { ExpenseCategoriesStoreService } from '../../../@core/services/expense-categories-store.service';
import { TranslateService } from '@ngx-translate/core';
import { TranslationBaseComponent } from '../../language-base/translation-base.component';
import { ErrorHandlingService } from '../../../@core/services/error-handling.service';

@Component({
	selector: 'ga-expenses-mutation',
	templateUrl: './expenses-mutation.component.html',
	styleUrls: ['./expenses-mutation.component.scss']
})
export class ExpensesMutationComponent extends TranslationBaseComponent
	implements OnInit, OnDestroy {
	private _ngDestroy$ = new Subject<void>();

	@ViewChild('employeeSelector', { static: false })
	employeeSelector: EmployeeSelectorComponent;
	form: FormGroup;
	expense: ExpenseViewModel;
	organizationId: string;
	typeOfExpense: string;
	expenseTypes = Object.values(ExpenseTypesEnum);
	currencies = Object.values(CurrenciesEnum);
	taxTypes = Object.values(TaxTypesEnum);
	expenseCategories$: Observable<IExpenseCategory[]>;
	vendors: IOrganizationVendor[];
	clients: { clientName: string; clientId: string }[] = [];
	projects: { projectName: string; projectId: string }[] = [];
	defaultImage = './assets/images/others/invoice-template.png';
	calculatedValue = '0';
	duplicate: boolean;
	showNotes = false;
	showTaxesInput = false;
	showWarning = false;
	disable = true;
	loading = false;
<<<<<<< HEAD
	tags: Tag[] = [];
	selectedTags: any;
=======
	valueDate: AbstractControl;
	amount: AbstractControl;
	notes: AbstractControl;
	showTooltip = false;
>>>>>>> 4b76938d

	constructor(
		public dialogRef: NbDialogRef<ExpensesMutationComponent>,
		private dialogService: NbDialogService,
		private fb: FormBuilder,
		private organizationsService: OrganizationsService,
		private organizationVendorsService: OrganizationVendorsService,
		private store: Store,
		private readonly organizationClientsService: OrganizationClientsService,
		private readonly organizationProjectsService: OrganizationProjectsService,
		private readonly expenseCategoriesStore: ExpenseCategoriesStoreService,
		private readonly toastrService: NbToastrService,
		readonly translateService: TranslateService,
		private errorHandler: ErrorHandlingService
	) {
		super(translateService);
	}

	ngOnInit() {
		this.getDefaultData();
		this.loadClients();
		this.loadProjects();
		this._initializeForm();
		this.form.get('currency').disable();
	}

	get currency() {
		return this.form.get('currency');
	}

	private async getDefaultData() {
		this.expenseCategories$ = this.expenseCategoriesStore.expenseCategories$;
		this.organizationId = this.store.selectedOrganization.id;
		const { items: vendors } = await this.organizationVendorsService.getAll(
			{
				organizationId: this.organizationId
			}
		);
		this.vendors = vendors;
	}

	addOrEditExpense() {
		if (
			this.form.value.typeOfExpense === 'Billable to Client' &&
			!this.form.value.client
		) {
			this.showWarning = true;
			setTimeout(() => {
				this.closeWarning();
			}, 3000);
			return;
		} else {
			this.closeWarning();
		}

		if (this.form.value.client === null) {
			this.form.value.client = {
				clientName: null,
				clientId: null
			};
		}

		if (this.form.value.project === null) {
			this.form.value.project = {
				projectName: null,
				projectId: null
			};
		}

<<<<<<< HEAD
=======
		if (this.employeeSelector.selectedEmployee === ALL_EMPLOYEES_SELECTED)
			this.form.value.splitExpense = true;

>>>>>>> 4b76938d
		this.dialogRef.close(
			Object.assign(
				{ employee: this.employeeSelector.selectedEmployee },
				this.form.value
			)
		);
	}

	addNewCategory = async (name: string): Promise<IExpenseCategory> => {
		try {
			this.toastrService.primary(
				this.getTranslation('EXPENSES_PAGE.ADD_EXPENSE_CATEGORY'),
				this.getTranslation('TOASTR.TITLE.SUCCESS')
			);
			return await this.expenseCategoriesStore.create(name).toPromise();
		} catch (error) {
			this.errorHandler.handleError(error);
		}
	};

	addNewVendor = (name: string): Promise<IOrganizationVendor> => {
		try {
			this.toastrService.primary(
				this.getTranslation(
					'NOTES.ORGANIZATIONS.EDIT_ORGANIZATIONS_VENDOR.ADD_VENDOR',
					{
						name: name
					}
				),
				this.getTranslation('TOASTR.TITLE.SUCCESS')
			);
			return this.organizationVendorsService.create({
				name,
				organizationId: this.organizationId
			});
		} catch (error) {
			this.errorHandler.handleError(error);
		}
	};

	showNotesInput() {
		return (this.showNotes = !this.showNotes);
	}

	includeTaxes() {
		if (this.form.value.taxType) {
			this.disable = false;
		}
		this.calculateTaxes();
		return (this.showTaxesInput = !this.showTaxesInput);
	}

	private _initializeForm() {
		if (this.expense) {
			this.tags = this.expense.tags;
			this.form = this.fb.group({
				id: [this.expense.id],
				amount: [this.expense.amount, Validators.required],
				vendor: [this.expense.vendor, Validators.required],
				typeOfExpense: this.expense.typeOfExpense,
				category: [this.expense.category, Validators.required],
				notes: [this.expense.notes],
				currency: [this.expense.currency],
				valueDate: [
					new Date(this.expense.valueDate),
					Validators.required
				],
				purpose: [this.expense.purpose],
				client: [null],
				project: [null],
				taxType: [this.expense.taxType],
				taxLabel: [this.expense.taxLabel],
				rateValue: [this.expense.rateValue],
				receipt: [this.expense.receipt],
				splitExpense: [this.expense.splitExpense],
				tags: [this.expense.tags]
			});
		} else {
			this.form = this.fb.group({
				amount: ['', Validators.required],
				vendor: [null, Validators.required],
				typeOfExpense: [this.expenseTypes[0]],
				category: [null, Validators.required],
				notes: [''],
				currency: [''],
				valueDate: [
					this.store.getDateFromOrganizationSettings(),
					Validators.required
				],
				purpose: [''],
				client: [null],
				project: [null],
				taxType: [TaxTypesEnum.PERCENTAGE],
				taxLabel: [''],
				rateValue: [0],
				receipt: [this.defaultImage],
				splitExpense: [false],
				tags: []
			});

			this._loadDefaultCurrency();
		}
		this.valueDate = this.form.get('valueDate');
		this.amount = this.form.get('amount');
		this.notes = this.form.get('notes');
	}

	private calculateTaxes() {
		this.form.valueChanges
			.pipe(takeUntil(this._ngDestroy$))
			.subscribe((val) => {
				const amount = val.amount;
				const rate = val.rateValue;
				const oldNotes = val.notes;

				if (val.taxType === 'Percentage') {
					const result = (amount / (rate + 100)) * 100 * (rate / 100);

					this.calculatedValue =
						'Tax Amount: ' + result.toFixed(2) + ' ' + val.currency;
				} else {
					const result = (rate / (amount - rate)) * 100;
					this.calculatedValue =
						'Tax Rate: ' + result.toFixed(2) + ' %';
				}

				if (rate !== 0) {
					val.notes = this.calculatedValue + '. ' + oldNotes;
				}
			});
	}

	private async loadClients() {
		const res = await this.organizationClientsService.getAll(['projects'], {
			organizationId: this.organizationId
		});

		if (res) {
			res.items.forEach((client) => {
				this.clients.push({
					clientName: client.name,
					clientId: client.id
				});
			});
		}
	}

	private async loadProjects() {
		const res = await this.organizationProjectsService.getAll(['client'], {
			organizationId: this.organizationId
		});

		if (res) {
			res.items.forEach((project) => {
				this.projects.push({
					projectName: project.name,
					projectId: project.id
				});
			});
		}
	}

	private async _loadDefaultCurrency() {
		const orgData = await this.organizationsService
			.getById(this.store.selectedOrganization.id, [
				OrganizationSelectInput.currency
			])
			.pipe(first())
			.toPromise();

		if (orgData && this.currency && !this.currency.value) {
			this.currency.setValue(orgData.currency);
		}
	}

	closeWarning() {
		this.showWarning = !this.showWarning;
	}

	attachReceipt() {
		this.dialogService
			.open(AttachReceiptComponent, {
				context: {
					currentReceipt: this.form.value.receipt
				}
			})
			.onClose.pipe(takeUntil(this._ngDestroy$))
			.subscribe((newReceipt) => {
				this.form.value.receipt = newReceipt;
			});
	}

<<<<<<< HEAD
	selectedTagsHandler(ev: any) {
		this.form.get('tags').setValue(ev);
=======
	onEmployeeChange(selectedEmployee: SelectedEmployee) {
		this.showTooltip = selectedEmployee === ALL_EMPLOYEES_SELECTED;
>>>>>>> 4b76938d
	}

	ngOnDestroy() {
		this._ngDestroy$.next();
		this._ngDestroy$.complete();
		clearTimeout();
	}
}<|MERGE_RESOLUTION|>--- conflicted
+++ resolved
@@ -64,15 +64,12 @@
 	showWarning = false;
 	disable = true;
 	loading = false;
-<<<<<<< HEAD
 	tags: Tag[] = [];
 	selectedTags: any;
-=======
 	valueDate: AbstractControl;
 	amount: AbstractControl;
 	notes: AbstractControl;
 	showTooltip = false;
->>>>>>> 4b76938d
 
 	constructor(
 		public dialogRef: NbDialogRef<ExpensesMutationComponent>,
@@ -142,12 +139,9 @@
 			};
 		}
 
-<<<<<<< HEAD
-=======
 		if (this.employeeSelector.selectedEmployee === ALL_EMPLOYEES_SELECTED)
 			this.form.value.splitExpense = true;
 
->>>>>>> 4b76938d
 		this.dialogRef.close(
 			Object.assign(
 				{ employee: this.employeeSelector.selectedEmployee },
@@ -340,13 +334,12 @@
 			});
 	}
 
-<<<<<<< HEAD
 	selectedTagsHandler(ev: any) {
 		this.form.get('tags').setValue(ev);
-=======
+  }
+    
 	onEmployeeChange(selectedEmployee: SelectedEmployee) {
 		this.showTooltip = selectedEmployee === ALL_EMPLOYEES_SELECTED;
->>>>>>> 4b76938d
 	}
 
 	ngOnDestroy() {
