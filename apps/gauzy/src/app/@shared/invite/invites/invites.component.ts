import { Component, Input, OnDestroy, OnInit, ViewChild } from '@angular/core';
import {
	InvitationTypeEnum,
	RolesEnum,
	ComponentLayoutStyleEnum,
	IOrganization,
	IInviteViewModel
} from '@gauzy/models';
import { NbDialogService } from '@nebular/theme';
import { TranslateService } from '@ngx-translate/core';
import { LocalDataSource, Ng2SmartTableComponent } from 'ng2-smart-table';
import { filter, first, tap } from 'rxjs/operators';
import { InviteService } from '../../../@core/services/invite.service';
import { Store } from '../../../@core/services/store.service';
import { DeleteConfirmationComponent } from '../../user/forms/delete-confirmation/delete-confirmation.component';
import { InviteMutationComponent } from '../invite-mutation/invite-mutation.component';
import { ProjectNamesComponent } from './project-names/project-names.component';
import moment = require('moment-timezone');
import { ResendConfirmationComponent } from './resend-confirmation/resend-confirmation.component';
import { ClientNamesComponent } from './client-names/client-names.component';
import { DepartmentNamesComponent } from './department-names/department-names.component';
import { TranslationBaseComponent } from '../../language-base/translation-base.component';
import { ComponentEnum } from '../../../@core/constants/layout.constants';
import { RouterEvent, NavigationEnd, Router } from '@angular/router';
import { UntilDestroy, untilDestroyed } from '@ngneat/until-destroy';
import { ToastrService } from '../../../@core/services/toastr.service';

@UntilDestroy({ checkProperties: true })
@Component({
	selector: 'ga-invites',
	templateUrl: './invites.component.html',
	styleUrls: ['invites.component.scss']
})
export class InvitesComponent
	extends TranslationBaseComponent
	implements OnInit, OnDestroy {
	@Input()
	invitationType: InvitationTypeEnum;

	organizationName: string;
	settingsSmartTable: object;
	sourceSmartTable = new LocalDataSource();
	selectedInvite: IInviteViewModel;
	selectedOrganizationId: string;
	viewComponentName: ComponentEnum;
	disableButton = true;
	dataLayoutStyle = ComponentLayoutStyleEnum.TABLE;
	invitedName = 'Employee / User';
	manageInvites: IInviteViewModel[];
	loading = true;
	selectedOrganization: IOrganization;

	invitesTable: Ng2SmartTableComponent;
	@ViewChild('invitesTable') set content(content: Ng2SmartTableComponent) {
		if (content) {
			this.invitesTable = content;
			this.onChangedSource();
		}
	}

	constructor(
		private dialogService: NbDialogService,
		private store: Store,
		private toastrService: ToastrService,
		private translate: TranslateService,
		private inviteService: InviteService,
		private router: Router
	) {
		super(translate);
		this.setView();
	}

	ngOnInit() {
		this._loadSmartTableSettings();
		this._applyTranslationOnSmartTable();

		this.store.selectedOrganization$
			.pipe(
				filter((organization) => !!organization),
				untilDestroyed(this)
			)
			.subscribe((organization) => {
				if (organization) {
					this.selectedOrganization = organization;
					this.selectedOrganizationId = organization.id;
					this.loadPage();
				}
			});
		this.router.events
			.pipe(untilDestroyed(this))
			.subscribe((event: RouterEvent) => {
				if (event instanceof NavigationEnd) {
					this.setView();
				}
			});
	}

	ngOnDestroy(): void {}

	setView() {
		this.viewComponentName = ComponentEnum.MANAGE_INVITES;
		this.store
			.componentLayout$(this.viewComponentName)
			.pipe(untilDestroyed(this))
			.subscribe((componentLayout) => {
				this.dataLayoutStyle = componentLayout;
			});
	}

	/*
	 * Table on changed source event
	 */
	onChangedSource() {
		this.invitesTable.source.onChangedSource
			.pipe(
				untilDestroyed(this),
				tap(() => this.clearItem())
			)
			.subscribe();
	}

	selectEmployeeTmp({ isSelected, data }) {
		this.disableButton = !isSelected;
		this.selectedInvite = isSelected ? data : null;
		if (this.selectedInvite) {
			const checkName = this.selectedInvite.fullName.trim();
			this.invitedName = checkName ? checkName : 'Employee / User';
		}
	}

	async invite() {
		const dialog = this.dialogService.open(InviteMutationComponent, {
			context: {
				invitationType: this.invitationType,
				selectedOrganizationId: this.selectedOrganizationId,
				currentUserId: this.store.userId,
				selectedOrganization: this.selectedOrganization
			}
		});

		await dialog.onClose.pipe(first()).toPromise();
		this.loadPage();
	}

	copyToClipboard(selectedItem?: IInviteViewModel) {
		if (selectedItem) {
			this.selectEmployeeTmp({
				isSelected: true,
				data: selectedItem
			});
		}
		const textField = document.createElement('textarea');
		textField.innerText =
			location.origin + '/#/' + this.selectedInvite.inviteUrl;
		document.body.appendChild(textField);
		textField.select();
		document.execCommand('copy');
		textField.remove();

		this.toastrService.success('TOASTR.MESSAGE.COPIED');
		this.clearItem();
	}

	private async loadPage() {
		let invites = [];
		try {
			const { tenantId } = this.store.user;
			const { items } = await this.inviteService.getAll(
				[
					'projects',
					'invitedBy',
					'role',
					'organizationContact',
					'departments'
				],
				{ organizationId: this.selectedOrganizationId, tenantId }
			);
			invites = items.filter((invite) => {
				return this.invitationType === InvitationTypeEnum.USER
					? invite.role.name === RolesEnum.EMPLOYEE
					: invite.role.name !== RolesEnum.EMPLOYEE;
			});
		} catch (error) {
			this.toastrService.danger('TOASTR.MESSAGE.INVITES_LOAD');
		}

		const { name } = this.store.selectedOrganization;
		const invitesVm: IInviteViewModel[] = [];

		for (const invite of invites) {
			invitesVm.push({
				email: invite.email,
				expireDate: moment(invite.expireDate).fromNow(),
				imageUrl: invite.invitedBy ? invite.invitedBy.imageUrl : '',
				fullName: `${
					(invite.invitedBy && invite.invitedBy.firstName) || ''
				} ${(invite.invitedBy && invite.invitedBy.lastName) || ''}`,
				roleName: invite.role
					? this.getTranslation(`USERS_PAGE.ROLE.${invite.role.name}`)
					: '',
				status: moment(invite.expireDate).isAfter(moment())
					? this.getTranslation(`INVITE_PAGE.STATUS.${invite.status}`)
					: this.getTranslation(`INVITE_PAGE.STATUS.EXPIRED`),
				projectNames: (invite.projects || []).map(
					(project) => project.name
				),
				clientNames: (invite.organizationContact || []).map(
					(organizationContact) => organizationContact.name
				),
				departmentNames: (invite.departments || []).map(
					(department) => department.name
				),
				id: invite.id,
				inviteUrl: `auth/accept-invite?email=${invite.email}&token=${invite.token}`
			});
		}
		this.manageInvites = invitesVm;
		this.sourceSmartTable.load(invitesVm);
		this.organizationName = name;
		this.loading = false;
	}

	private _loadSmartTableSettings() {
		const settingsSmartTable = {
			actions: false,
			columns: {
				email: {
					title: this.getTranslation('SM_TABLE.EMAIL'),
					type: 'email'
				},
				roleName: {
					title: this.getTranslation('SM_TABLE.ROLE'),
					type: 'text'
				},
				projects: {
					title: this.getTranslation('SM_TABLE.PROJECTS'),
					type: 'custom',
					renderComponent: ProjectNamesComponent,
					filter: false
				},
				contact: {
					title: this.getTranslation('SM_TABLE.CONTACTS'),
					type: 'custom',
					renderComponent: ClientNamesComponent,
					filter: false
				},
				departments: {
					title: this.getTranslation('SM_TABLE.DEPARTMENTS'),
					type: 'custom',
					renderComponent: DepartmentNamesComponent,
					filter: false
				},
				fullName: {
					title: this.getTranslation('SM_TABLE.INVITED_BY'),
					type: 'text'
				},
				expireDate: {
					title: this.getTranslation('SM_TABLE.EXPIRE_DATE'),
					type: 'text'
				},
				status: {
					title: this.getTranslation('SM_TABLE.STATUS'),
					type: 'text'
				}
			},
			pager: {
				display: true,
				perPage: 8
			}
		};

		if (this.invitationType === InvitationTypeEnum.EMPLOYEE) {
			delete settingsSmartTable['columns']['roleName'];
		}

		if (this.invitationType === InvitationTypeEnum.USER) {
			delete settingsSmartTable['columns']['projects'];
			delete settingsSmartTable['columns']['contact'];
			delete settingsSmartTable['columns']['departments'];
		}
		if (this.invitationType === InvitationTypeEnum.CANDIDATE) {
			delete settingsSmartTable['columns']['projects'];
			delete settingsSmartTable['columns']['contact'];
			delete settingsSmartTable['columns']['roleName'];
		}

		this.settingsSmartTable = settingsSmartTable;
	}

	async deleteInvite(selectedItem?: IInviteViewModel) {
		if (selectedItem) {
			this.selectEmployeeTmp({
				isSelected: true,
				data: selectedItem
			});
		}
		this.dialogService
			.open(DeleteConfirmationComponent, {
				context: {
					recordType:
						this.selectedInvite.email +
						' ' +
						this.getTranslation(
							'FORM.DELETE_CONFIRMATION.INVITATION'
						)
				}
			})
			.onClose.pipe(untilDestroyed(this))
			.subscribe(async (result) => {
				if (result) {
					try {
						await this.inviteService.delete(this.selectedInvite.id);
<<<<<<< HEAD
						this.toastrService.primary(
							this.getTranslation(
								'TOASTR.MESSAGE.INVITE_EMAIL_DELETED',
								{ name: this.selectedInvite.email }
							),
							this.getTranslation('TOASTR.TITLE.SUCCESS')
=======
						this.toastrService.success(
							'TOASTR.MESSAGE.INVITES_DELETE',
							{ email: this.selectedInvite.email }
>>>>>>> 51f425dc
						);
						this.clearItem();
						this.loadPage();
					} catch (error) {
						this.toastrService.danger(
<<<<<<< HEAD
							error.error.message || error.message,
							this.getTranslation('TOASTR.TITLE.ERROR')
=======
							error.error.message || error.message
>>>>>>> 51f425dc
						);
					}
				}
			});
	}

	async resendInvite(selectedItem?: IInviteViewModel) {
		if (selectedItem) {
			this.selectEmployeeTmp({
				isSelected: true,
				data: selectedItem
			});
		}
		this.dialogService
			.open(ResendConfirmationComponent, {
				context: {
					email: this.selectedInvite.email
				}
			})
			.onClose.pipe(untilDestroyed(this))
			.subscribe(async (result) => {
				if (result) {
					try {
						await this.inviteService.resendInvite({
							id: this.selectedInvite.id,
							invitedById: this.store.userId
						});

						this.toastrService.success(
							'TOASTR.MESSAGE.INVITES_RESEND',
							{ email: this.selectedInvite.email }
						);

						this.loadPage();
					} catch (error) {
<<<<<<< HEAD
						this.toastrService.danger(
							error.error.message || error.message,
							this.getTranslation('TOASTR.TITLE.ERROR')
						);
=======
						this.toastrService.danger(error);
>>>>>>> 51f425dc
					}
				}
			});
	}

	private _applyTranslationOnSmartTable() {
		this.translate.onLangChange.pipe(untilDestroyed(this)).subscribe(() => {
			this._loadSmartTableSettings();
		});
	}

	/*
	 * Clear selected item
	 */
	clearItem() {
		this.selectEmployeeTmp({
			isSelected: false,
			data: null
		});
		this.deselectAll();
	}

	/*
	 * Deselect all table rows
	 */
	deselectAll() {
		if (this.invitesTable && this.invitesTable.grid) {
			this.invitesTable.grid.dataSet['willSelect'] = 'false';
			this.invitesTable.grid.dataSet.deselectAll();
		}
	}
}<|MERGE_RESOLUTION|>--- conflicted
+++ resolved
@@ -310,29 +310,15 @@
 				if (result) {
 					try {
 						await this.inviteService.delete(this.selectedInvite.id);
-<<<<<<< HEAD
-						this.toastrService.primary(
-							this.getTranslation(
-								'TOASTR.MESSAGE.INVITE_EMAIL_DELETED',
-								{ name: this.selectedInvite.email }
-							),
-							this.getTranslation('TOASTR.TITLE.SUCCESS')
-=======
 						this.toastrService.success(
 							'TOASTR.MESSAGE.INVITES_DELETE',
 							{ email: this.selectedInvite.email }
->>>>>>> 51f425dc
 						);
 						this.clearItem();
 						this.loadPage();
 					} catch (error) {
 						this.toastrService.danger(
-<<<<<<< HEAD
-							error.error.message || error.message,
-							this.getTranslation('TOASTR.TITLE.ERROR')
-=======
 							error.error.message || error.message
->>>>>>> 51f425dc
 						);
 					}
 				}
@@ -368,14 +354,7 @@
 
 						this.loadPage();
 					} catch (error) {
-<<<<<<< HEAD
-						this.toastrService.danger(
-							error.error.message || error.message,
-							this.getTranslation('TOASTR.TITLE.ERROR')
-						);
-=======
 						this.toastrService.danger(error);
->>>>>>> 51f425dc
 					}
 				}
 			});
