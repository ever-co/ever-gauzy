--- conflicted
+++ resolved
@@ -46,16 +46,10 @@
 	templateUrl: './invites.component.html',
 	styleUrls: ['invites.component.scss']
 })
-<<<<<<< HEAD
 export class InvitesComponent
 	extends PaginationFilterBaseComponent
 	implements AfterViewInit, OnInit, OnDestroy
 {
-=======
-export class InvitesComponent extends PaginationFilterBaseComponent
-	implements AfterViewInit, OnInit, OnDestroy {
-
->>>>>>> 83f0fd5e
 	@Input()
 	invitationType: InvitationTypeEnum;
 
@@ -109,8 +103,12 @@
 	ngAfterViewInit(): void {
 		this.clipboardService.copyResponse$
 			.pipe(
-				filter((clipboard: IClipboardResponse) => !!clipboard.isSuccess),
-				tap((clipboard: IClipboardResponse) => this.onCopySuccess(clipboard))
+				filter(
+					(clipboard: IClipboardResponse) => !!clipboard.isSuccess
+				),
+				tap((clipboard: IClipboardResponse) =>
+					this.onCopySuccess(clipboard)
+				)
 			)
 			.subscribe();
 		this.invites$
@@ -129,24 +127,6 @@
 				untilDestroyed(this)
 			)
 			.subscribe();
-<<<<<<< HEAD
-		this._refresh$
-			.pipe(
-				filter(
-					() =>
-						this.dataLayoutStyle ===
-						ComponentLayoutStyleEnum.CARDS_GRID
-				),
-				tap(() => this.refreshPagination()),
-				tap(() => (this.invites = [])),
-				untilDestroyed(this)
-			)
-			.subscribe();
-	}
-
-	ngAfterViewInit() {
-=======
->>>>>>> 83f0fd5e
 		this.store.selectedOrganization$
 			.pipe(
 				debounceTime(100),
@@ -201,28 +181,19 @@
 	}
 
 	invite(): void {
-		this.dialogService.open(InviteMutationComponent, {
-			context: {
-				invitationType: this.invitationType
-			}
-<<<<<<< HEAD
-		});
-
-		const data = await firstValueFrom(dialog.onClose);
-		if (data.length != 0) {
-			this._refresh$.next(true);
-			this.invites$.next(true);
-		}
-=======
-		})
-		.onClose
-		.pipe(
-			filter((invite: IInvite) => !!invite),
-			tap(() => this.invites$.next(true)),
-			untilDestroyed(this)
-		)
-		.subscribe();
->>>>>>> 83f0fd5e
+		this.dialogService
+			.open(InviteMutationComponent, {
+				context: {
+					invitationType: this.invitationType
+				}
+			})
+			.onClose.pipe(
+				filter((invite: IInvite) => !!invite),
+				tap(() => this._refresh$.next(true)),
+				tap(() => this.invites$.next(true)),
+				untilDestroyed(this)
+			)
+			.subscribe();
 	}
 
 	async copyToClipboard(selectedItem?: IInviteViewModel) {
@@ -244,9 +215,10 @@
 			this.clipboardService.copy(
 				[
 					location.origin,
-					this._location.prepareExternalUrl(this._urlSerializer.serialize(tree))
-				]
-				.join('/')
+					this._location.prepareExternalUrl(
+						this._urlSerializer.serialize(tree)
+					)
+				].join('/')
 			);
 		}
 	}
@@ -262,7 +234,7 @@
 		} finally {
 			this.clearItem();
 		}
-    }
+	}
 
 	/**
 	 * Copy Failure
@@ -317,9 +289,9 @@
 					? moment(invite.expireDate).fromNow()
 					: InvitationExpirationEnum.NEVER,
 				createdDate: invite.createdAt,
-				imageUrl: (invite.invitedBy) ? invite.invitedBy.imageUrl : '',
-				fullName: (invite.invitedBy) ? invite.invitedBy.name : '',
-				roleName: (invite.role) ? invite.role.name : '',
+				imageUrl: invite.invitedBy ? invite.invitedBy.imageUrl : '',
+				fullName: invite.invitedBy ? invite.invitedBy.name : '',
+				roleName: invite.role ? invite.role.name : '',
 				status:
 					!invite.expireDate ||
 					moment(invite.expireDate).isAfter(moment())
