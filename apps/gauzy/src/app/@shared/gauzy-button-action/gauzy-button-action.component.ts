import { Component, OnInit, Input } from '@angular/core';
import { ComponentEnum } from '../../@core/constants/layout.constants';

@Component({
	selector: 'ngx-gauzy-button-action',
	templateUrl: './gauzy-button-action.component.html',
	styleUrls: ['./gauzy-button-action.component.scss']
})
export class GauzyButtonActionComponent implements OnInit {
<<<<<<< HEAD
	// This inputs properties are bound to a DOM properties in the template
	@Input() icon: string; // This propriety is bound nebular icon name
	@Input() text: string; // This propriety is bound custom text in button
	@Input() isDisable: boolean = true; // This propriety is bound disability of button
	@Input() buttonTemplate: any; // This propriety is bound template of buttons
	@Input() componentName: ComponentEnum; // This propriety is bound a string name of component
	// This decorator that marks a class field as an output property and supplies configuration metadata
	@Output() addOnClick: EventEmitter<any> = new EventEmitter<any>(); // create new instance of event emitter
	/**
	 * Default constructor
	 */
=======

	@Input() isDisable: boolean = true;
	@Input() buttonTemplate: any;
	@Input() componentName: ComponentEnum;
  @Input() buttonTemplateVisible: any;

>>>>>>> 8acbe13b
	constructor() {}
	/**
	 * not implemented
	 */
	ngOnInit(): void {}
<<<<<<< HEAD
	/**
	 * Trigger an event on click
	 */
	onAdd() {
		this.addOnClick.emit();
	}
=======

>>>>>>> 8acbe13b
}<|MERGE_RESOLUTION|>--- conflicted
+++ resolved
@@ -7,39 +7,15 @@
 	styleUrls: ['./gauzy-button-action.component.scss']
 })
 export class GauzyButtonActionComponent implements OnInit {
-<<<<<<< HEAD
-	// This inputs properties are bound to a DOM properties in the template
-	@Input() icon: string; // This propriety is bound nebular icon name
-	@Input() text: string; // This propriety is bound custom text in button
-	@Input() isDisable: boolean = true; // This propriety is bound disability of button
-	@Input() buttonTemplate: any; // This propriety is bound template of buttons
-	@Input() componentName: ComponentEnum; // This propriety is bound a string name of component
-	// This decorator that marks a class field as an output property and supplies configuration metadata
-	@Output() addOnClick: EventEmitter<any> = new EventEmitter<any>(); // create new instance of event emitter
-	/**
-	 * Default constructor
-	 */
-=======
 
 	@Input() isDisable: boolean = true;
 	@Input() buttonTemplate: any;
 	@Input() componentName: ComponentEnum;
   @Input() buttonTemplateVisible: any;
 
->>>>>>> 8acbe13b
 	constructor() {}
 	/**
 	 * not implemented
 	 */
 	ngOnInit(): void {}
-<<<<<<< HEAD
-	/**
-	 * Trigger an event on click
-	 */
-	onAdd() {
-		this.addOnClick.emit();
-	}
-=======
-
->>>>>>> 8acbe13b
 }