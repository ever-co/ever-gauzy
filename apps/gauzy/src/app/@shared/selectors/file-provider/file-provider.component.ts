--- conflicted
+++ resolved
@@ -12,7 +12,7 @@
 		{
 			provide: NG_VALUE_ACCESSOR,
 			useExisting: forwardRef(() => FileProviderComponent),
-			multi: true
+			multi: true,
 		}
 	]
 })
@@ -32,18 +32,12 @@
 		return this._provider;
 	}
 
-	onChange: any = () => {};
-	onTouched: any = () => {};
+	onChange: any = () => { };
+	onTouched: any = () => { };
 
 	@Output() onSelectionChanged = new EventEmitter();
 
 	ngOnInit(): void {
-<<<<<<< HEAD
-		this.fileStorageProviders = Object.keys(FileStorageProviderEnum).map((label: FileStorageProviderEnum) => ({
-			label,
-			value: FileStorageProviderEnum[label]
-		}));
-=======
 		this.fileStorageProviders = Object.keys(FileStorageProviderEnum)
 			// WIP: Support cloudinary provider
 			.filter((label) => label !== FileStorageProviderEnum.CLOUDINARY)
@@ -51,7 +45,6 @@
 				label,
 				value: FileStorageProviderEnum[label]
 			}));
->>>>>>> 19e37e24
 	}
 
 	/**
