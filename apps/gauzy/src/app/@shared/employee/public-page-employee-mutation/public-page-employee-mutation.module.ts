import { ThemeModule } from '../../../@theme/theme.module';
import { FormsModule, ReactiveFormsModule } from '@angular/forms';
import { NgModule } from '@angular/core';
import {
	NbCardModule,
	NbListModule,
	NbActionsModule,
	NbButtonModule,
	NbIconModule,
	NbDatepickerModule,
	NbInputModule,
	NbSelectModule,
	NbCheckboxModule,
	NbTooltipModule,
	NbBadgeModule,
	NbToggleModule,
	NbTabsetModule,
	NbTagModule
} from '@nebular/theme';
import { PublicPageEmployeeMutationComponent } from './public-page-employee-mutation.component';
import { NgSelectModule } from '@ng-select/ng-select';
import { SkillsInputModule } from '../../skills/skills-input/skills-input.module';
import { CKEditorModule } from 'ng2-ckeditor';
import { TagsColorInputModule } from '../../tags/tags-color-input/tags-color-input.module';
import { CurrencyModule } from '../../currency/currency.module';
import { TranslateModule } from '../../translate/translate.module';
import { LanguageSelectorModule } from '../../language/language-selector';
import { SharedModule } from '../../shared.module';

@NgModule({
	imports: [
		SkillsInputModule,
		ThemeModule,
		FormsModule,
		NbCardModule,
		NbListModule,
		NbActionsModule,
		ReactiveFormsModule,
		NbButtonModule,
		NbIconModule,
		NgSelectModule,
		NbDatepickerModule,
		NbInputModule,
		NbSelectModule,
		NbCheckboxModule,
		NbTooltipModule,
		SkillsInputModule,
		TranslateModule,
		NbBadgeModule,
		NbToggleModule,
		NbTabsetModule,
		CKEditorModule,
		TagsColorInputModule,
		CurrencyModule,
		LanguageSelectorModule,
<<<<<<< HEAD
		SharedModule
=======
		NbTagModule
>>>>>>> 58e90c4b
	],
	declarations: [PublicPageEmployeeMutationComponent],
	providers: []
})
export class PublicPageEmployeeMutationModule {}<|MERGE_RESOLUTION|>--- conflicted
+++ resolved
@@ -53,11 +53,8 @@
 		TagsColorInputModule,
 		CurrencyModule,
 		LanguageSelectorModule,
-<<<<<<< HEAD
 		SharedModule
-=======
 		NbTagModule
->>>>>>> 58e90c4b
 	],
 	declarations: [PublicPageEmployeeMutationComponent],
 	providers: []
