--- conflicted
+++ resolved
@@ -34,11 +34,7 @@
     async add() {
         try {
             const user = await this.userBasicInfo.registerUser(RolesEnum.EMPLOYEE);
-<<<<<<< HEAD
-            const organization = await this.organizationsService.getById(this.store.selectedOrganizationId);
-=======
             const organization = this.store.selectedOrganization;
->>>>>>> dbbeaceb
             const employee = await this.employeesService.create({user, organization}).pipe(first()).toPromise();
 
             this.closeDialog(employee);
