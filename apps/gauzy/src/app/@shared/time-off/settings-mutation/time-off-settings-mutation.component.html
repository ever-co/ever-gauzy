--- conflicted
+++ resolved
@@ -1,11 +1,6 @@
 <nb-card class="main">
-<<<<<<< HEAD
 	<nb-card-header class="row">
 		<h5 *ngIf="!policy; else showEditHeader">
-=======
-	<nb-card-header>
-		<h5>
->>>>>>> 69bde2cd
 			{{ 'TIME_OFF_PAGE.POLICY.ADD_POLICY' | translate }}
 		</h5>
 		<ng-template #showEditHeader>
@@ -61,22 +56,6 @@
 					>
 				</nb-select>
 			</div>
-<<<<<<< HEAD
-			<nb-checkbox
-				(checkedChange)="changeRequiresApproval($event)"
-				class="my-auto align-center"
-				status="primary"
-				[checked]="requiresApproval"
-				>Requires approval
-			</nb-checkbox>
-			<nb-checkbox
-				(checkedChange)="changePaidStatus($event)"
-				class="my-auto align-center"
-				status="primary"
-				[checked]="paid"
-				>Paid
-			</nb-checkbox>
-=======
 			<div class="form-group col-6 checkboxes">
 				<nb-checkbox
 					(checkedChange)="changeRequiresApproval($event)"
@@ -91,7 +70,6 @@
 					>Paid
 				</nb-checkbox>
 			</div>
->>>>>>> 69bde2cd
 		</form>
 	</nb-card-body>
 	<nb-card-footer class="text-right">
