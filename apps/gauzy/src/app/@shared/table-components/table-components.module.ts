--- conflicted
+++ resolved
@@ -15,12 +15,8 @@
 import { DocumentDateTableComponent } from './document-date/document-date.component';
 import { TranslateModule } from '../translate/translate.module';
 import { SharedModule } from '../shared.module';
-<<<<<<< HEAD
 import { ContactLinksComponent } from './contact-links/contact-links.component';
-=======
 import { TagsOnlyComponent } from './tags-only/tags-only.component';
-
->>>>>>> b89b67b0
 
 @NgModule({
 	imports: [
@@ -44,11 +40,8 @@
 		ValueWithUnitComponent,
 		DocumentUrlTableComponent,
 		DocumentDateTableComponent,
-<<<<<<< HEAD
 		ContactLinksComponent
-=======
 		TagsOnlyComponent
->>>>>>> b89b67b0
 	],
 	exports: [
 		NotesWithTagsComponent,
