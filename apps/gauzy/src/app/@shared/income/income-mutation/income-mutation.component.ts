import { Component, OnInit, ViewChild } from '@angular/core';
import { Validators, FormBuilder, FormGroup } from '@angular/forms';
import { NbDialogRef } from '@nebular/theme';
import { Income, OrganizationSelectInput } from '@gauzy/models';
import { CurrenciesEnum } from '@gauzy/models';
import { OrganizationsService } from '../../../@core/services/organizations.service';
import { Store } from '../../../@core/services/store.service';
import { first } from 'rxjs/operators';
import { EmployeeSelectorComponent } from '../../../@theme/components/header/selectors/employee/employee.component';
import { OrganizationClientsService } from '../../../@core/services/organization-clients.service ';

@Component({
	selector: 'ngx-income-mutation',
	templateUrl: './income-mutation.component.html',
	styleUrls: ['./income-mutation.component.scss']
})
export class IncomeMutationComponent implements OnInit {
	@ViewChild('employeeSelector', { static: false })
	employeeSelector: EmployeeSelectorComponent;

	income?: Income;
	currencies = Object.values(CurrenciesEnum);

	form: FormGroup;

	clients: Object[] = [];

	fakeClients = [
		{
			clientName: 'CUEAudio',
			clientId: (Math.floor(Math.random() * 101) + 1).toString()
		},
		{
			clientName: 'Urwex',
			clientId: (Math.floor(Math.random() * 101) + 1).toString()
		},
		{
			clientName: 'Nabo',
			clientId: (Math.floor(Math.random() * 101) + 1).toString()
		},
		{
			clientName: 'Gauzy',
			clientId: (Math.floor(Math.random() * 101) + 1).toString()
		},
		{
			clientName: 'Everbie',
			clientId: (Math.floor(Math.random() * 101) + 1).toString()
		},
		{
			clientName: 'Random Client',
			clientId: (Math.floor(Math.random() * 101) + 1).toString()
		}
	];

	get valueDate() {
		return this.form.get('valueDate').value;
	}

	set valueDate(value) {
		this.form.get('valueDate').setValue(value);
	}

	get amount() {
		return this.form.get('amount').value;
	}

	set amount(value) {
		this.form.get('amount').setValue(value);
	}

	get currency() {
		return this.form.get('currency');
	}

	get clientName() {
		return this.form.get('client').value.clientName;
	}

	get clientId() {
		return this.form.get('client').value.clientId;
	}

	get isBonus() {
		return this.form.get('isBonus').value.isBonus;
	}

	constructor(
		private fb: FormBuilder,
		protected dialogRef: NbDialogRef<IncomeMutationComponent>,
		private organizationsService: OrganizationsService,
		private store: Store,
		private clientService: OrganizationClientsService
	) {}

	ngOnInit() {
		this._initializeForm();
		this.form.get('currency').disable();
<<<<<<< HEAD
=======
		console.log(this.form.value);
		this._getClients();
	}

	private async _getClients() {
		const items = await this.clientService.getAll();
		items['items'].forEach((i) => {
			this.clients = [
				...this.clients,
				{ clientName: i.name, clientId: i.id }
			];
		});
>>>>>>> de9c1452
	}

	addOrEditIncome() {
		if (this.form.valid) {
			this.dialogRef.close(
				Object.assign(
					{ employee: this.employeeSelector.selectedEmployee },
					this.form.value
				)
			);
		}
	}

	close() {
		this.dialogRef.close();
	}

	private _initializeForm() {
		if (this.income) {
			this.form = this.fb.group({
				valueDate: [
					new Date(this.income.valueDate),
					Validators.required
				],
				amount: [this.income.amount, Validators.required],
				client: [
					{
						clientId: this.income.clientId,
						clientName: this.income.clientName
					},
					Validators.required
				],
				notes: this.income.notes,
				currency: this.income.currency,
				isBonus: this.income.isBonus
			});
		} else {
			this.form = this.fb.group({
				valueDate: [
					this.store.getDateFromOrganizationSettings(),
					Validators.required
				],
				amount: ['', Validators.required],
				client: [null, Validators.required],
				notes: '',
				currency: '',
				isBonus: false
			});
			this._loadDefaultCurrency();
		}
	}

	private async _loadDefaultCurrency() {
		const orgData = await this.organizationsService
			.getById(this.store.selectedOrganization.id, [
				OrganizationSelectInput.currency
			])
			.pipe(first())
			.toPromise();

		if (orgData && this.currency && !this.currency.value) {
			this.currency.setValue(orgData.currency);
		}
	}
}<|MERGE_RESOLUTION|>--- conflicted
+++ resolved
@@ -95,9 +95,6 @@
 	ngOnInit() {
 		this._initializeForm();
 		this.form.get('currency').disable();
-<<<<<<< HEAD
-=======
-		console.log(this.form.value);
 		this._getClients();
 	}
 
@@ -109,7 +106,6 @@
 				{ clientName: i.name, clientId: i.id }
 			];
 		});
->>>>>>> de9c1452
 	}
 
 	addOrEditIncome() {
