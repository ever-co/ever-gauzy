--- conflicted
+++ resolved
@@ -25,11 +25,7 @@
 
 	smartTableSettings: Object;
 
-<<<<<<< HEAD
 	constructor(readonly translateService: TranslateService) {
-=======
-	constructor(translateService: TranslateService) {
->>>>>>> 256d820c
 		super(translateService);
 	}
 
@@ -176,8 +172,6 @@
 		}
 	}
 
-<<<<<<< HEAD
-=======
 	getCategoryName(categoryName: string) {
 		return categoryName in RecurringExpenseDefaultCategoriesEnum
 			? this.getTranslation(
@@ -185,8 +179,7 @@
 			  )
 			: categoryName;
 	}
-
->>>>>>> 256d820c
+    
 	_applyTranslationOnSmartTable() {
 		this.translateService.onLangChange.subscribe(() => {
 			this.loadSettingsSmartTable();
