--- conflicted
+++ resolved
@@ -50,11 +50,8 @@
 import { LanguageInterceptor } from './@core/language.interceptor';
 import { NgxElectronModule } from 'ngx-electron';
 import { NgxPermissionsModule } from 'ngx-permissions';
-<<<<<<< HEAD
 import { ColorPickerService } from 'ngx-color-picker';
-=======
 import { EstimateEmailModule } from './auth/estimate-email/estimate-email.module';
->>>>>>> bf2d14d5
 
 export const cloudinary = {
 	Cloudinary: CloudinaryCore
