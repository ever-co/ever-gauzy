// Some of the code is modified from https://github.com/akveo/ngx-admin/blob/master/src/app/app.module.ts,
// that licensed under the MIT License and Copyright (c) 2017 akveo.com.

import { APP_BASE_HREF } from '@angular/common';
import { Router } from '@angular/router';
import { BrowserModule } from '@angular/platform-browser';
import { BrowserAnimationsModule } from '@angular/platform-browser/animations';
import { NgModule, APP_INITIALIZER, ErrorHandler } from '@angular/core';
import { HttpClientModule, HTTP_INTERCEPTORS, HttpClient } from '@angular/common/http';
import { AkitaNgDevtools } from '@datorama/akita-ngdevtools';
import {
	NbChatModule,
	NbDatepickerModule,
	NbDialogModule,
	NbMenuModule,
	NbSidebarModule,
	NbToastrModule,
	NbWindowModule,
	NbCalendarModule,
	NbCalendarKitModule
} from '@nebular/theme';
import { NbEvaIconsModule } from '@nebular/eva-icons';
import { TranslateModule, TranslateLoader } from '@ngx-translate/core';
import { CloudinaryModule } from '@cloudinary/ng';
import { FileUploadModule } from 'ng2-file-upload';
import { CookieService } from 'ngx-cookie-service';
import { FeatureToggleModule } from 'ngx-feature-toggle';
import { NgxPermissionsModule } from 'ngx-permissions';
import { ColorPickerService } from 'ngx-color-picker';
import * as Sentry from '@sentry/angular-ivy';
import * as moment from 'moment';
<<<<<<< HEAD
import { IFeatureToggle, LanguagesEnum, WeekDaysEnum } from '@gauzy/contracts';
=======
import { UiAuthModule } from '@gauzy/ui-auth';
>>>>>>> fba226e6
import { UiCoreModule } from '@gauzy/ui-core';
import { GAUZY_ENV, UiConfigModule, environment } from '@gauzy/ui-config';
import {
	APIInterceptor,
	AppInitService,
	CoreModule,
	FeatureService,
	GoogleMapsLoaderService,
	HubstaffTokenInterceptor,
	LanguageInterceptor,
	SentryErrorHandler,
	ServerConnectionService,
	TenantInterceptor,
	TokenInterceptor
} from '@gauzy/ui-core/core';
import { CommonModule, Store } from '@gauzy/ui-core/common';
import { HttpLoaderFactory, I18nTranslateModule, I18nTranslateService } from '@gauzy/ui-core/i18n';
import { SharedModule, TimeTrackerModule, dayOfWeekAsString } from '@gauzy/ui-core/shared';
import { ThemeModule } from '@gauzy/ui-core/theme';
import { AppComponent } from './app.component';
import { AppRoutingModule } from './app-routing.module';
import { AppModuleGuard } from './app.module.guards';
import { EstimateEmailModule } from './auth/estimate-email/estimate-email.module';
import { LegalModule } from './legal/legal.module';
import { initializeSentry } from './sentry';

if (environment.SENTRY_DSN) {
	if (environment.SENTRY_DSN === 'DOCKER_SENTRY_DSN') {
		console.warn('You are running inside Docker but does not have SENTRY_DSN env set');
	} else {
		console.log(`Enabling Sentry with DSN: ${environment.SENTRY_DSN}`);
		initializeSentry();
	}
}

const isProd = environment.production;

@NgModule({
	declarations: [AppComponent],
	imports: [
		LegalModule,
		EstimateEmailModule,
		BrowserModule,
		BrowserAnimationsModule,
		HttpClientModule,
		AppRoutingModule,
		NbCalendarModule,
		NbCalendarKitModule,
		NbSidebarModule.forRoot(),
		NbMenuModule.forRoot(),
		NbDatepickerModule.forRoot(),
		NbDialogModule.forRoot(),
		NbWindowModule.forRoot(),
		NbToastrModule.forRoot(),
		NbChatModule.forRoot({
			messageGoogleMapKey: environment.CHAT_MESSAGE_GOOGLE_MAP
		}),
		NbEvaIconsModule,
		UiAuthModule,
		UiConfigModule.forRoot(),
		UiCoreModule.forRoot(),
		CommonModule.forRoot(),
		CoreModule.forRoot(),
		ThemeModule.forRoot(),
		SharedModule.forRoot(),
		TranslateModule.forRoot({
			loader: {
				provide: TranslateLoader,
				useFactory: HttpLoaderFactory,
				deps: [HttpClient]
			}
		}),
		I18nTranslateModule.forRoot(),
		CloudinaryModule,
		FileUploadModule,
		TimeTrackerModule.forRoot(),
		isProd ? [] : AkitaNgDevtools,
		FeatureToggleModule,
		NgxPermissionsModule.forRoot()
	],
	bootstrap: [AppComponent],
	providers: [
		{
			provide: Sentry.TraceService,
			deps: [Router]
		},
		{ provide: APP_BASE_HREF, useValue: '/' },
		{
			provide: ErrorHandler,
			useClass: SentryErrorHandler
		},
		{
			provide: HTTP_INTERCEPTORS,
			useClass: APIInterceptor,
			multi: true
		},
		{
			provide: HTTP_INTERCEPTORS,
			useClass: HubstaffTokenInterceptor,
			multi: true
		},
		{
			provide: HTTP_INTERCEPTORS,
			useClass: TokenInterceptor,
			multi: true
		},
		{
			provide: HTTP_INTERCEPTORS,
			useClass: LanguageInterceptor,
			multi: true
		},
		{
			provide: HTTP_INTERCEPTORS,
			useClass: TenantInterceptor,
			multi: true
		},
		ServerConnectionService,
		{
			provide: APP_INITIALIZER,
			useFactory: serverConnectionFactory,
			deps: [ServerConnectionService, Store, Router],
			multi: true
		},
		GoogleMapsLoaderService,
		{
			provide: APP_INITIALIZER,
			useFactory: googleMapsLoaderFactory,
			deps: [GoogleMapsLoaderService],
			multi: true
		},
		FeatureService,
		{
			provide: APP_INITIALIZER,
			useFactory: featureToggleLoaderFactory,
			deps: [FeatureService, Store],
			multi: true
		},
		AppInitService,
		{
			provide: APP_INITIALIZER,
			useFactory: initializeApp,
			deps: [AppInitService],
			multi: true
		},
		{
			provide: ErrorHandler,
			useClass: SentryErrorHandler
		},
		AppModuleGuard,
		ColorPickerService,
		CookieService,
		{
			provide: GAUZY_ENV,
			useValue: environment
		}
	]
})
export class AppModule {
	/**
	 * Constructor for the AppModule class.
	 *
	 * Initializes the _i18nTranslateService with all available languages.
	 * Sets Monday as the start of the week for the English locale in Moment.js.
	 *
	 * @param {I18nTranslateService} _i18nTranslateService - The I18nTranslateService instance.
	 */
	constructor(protected readonly _i18nTranslateService: I18nTranslateService) {
		const availableLanguages = Object.values(LanguagesEnum);
		_i18nTranslateService.setAvailableLanguags(availableLanguages);

		// Set Monday as start of the week
		moment.updateLocale(LanguagesEnum.ENGLISH, {
			week: {
				dow: dayOfWeekAsString(WeekDaysEnum.MONDAY)
			},
			fallbackLocale: LanguagesEnum.ENGLISH
		});
	}
}

/**
 * Creates a function that initializes the app by calling the `init` method of the provided `AppInitService`.
 *
 * @param {AppInitService} provider - The `AppInitService` instance to initialize the app.
 * @return {() => Promise<void>} A function that returns a `Promise` that resolves when the app initialization is complete.
 */
export function initializeApp(provider: AppInitService): () => Promise<void> {
	return () => provider.init();
}

/**
 * Creates a factory function that checks the server connection and performs actions based on the result.
 *
 * @param {ServerConnectionService} provider - The server connection service instance.
 * @param {Store} store - The store instance.
 * @param {Router} router - The router instance.
 * @return {Function} A function that checks the server connection and performs actions based on the result.
 */
export function serverConnectionFactory(provider: ServerConnectionService, store: Store, router: Router): Function {
	return () => {
		const url = environment.API_BASE_URL;
		console.log('Checking server connection in serverConnectionFactory on URL: ', url);

		return provider
			.checkServerConnection(url)
			.finally(() => {
				console.log(
					`Server connection status in serverConnectionFactory for Url ${url} is: ${store.serverConnection}`
				);

				if (store.serverConnection !== 200) {
					router.navigate(['server-down']);
				}
			})
			.catch((err) => {
				console.error(`Error checking server connection in serverConnectionFactory for URL: ${url}`, err);
			});
	};
}

/**
 * Creates a function that loads the Google Maps API key using the provided GoogleMapsLoaderService.
 *
 * @param {GoogleMapsLoaderService} provider - The GoogleMapsLoaderService instance used to load the API key.
 * @return {Function} A function that loads the Google Maps API key by calling the provider's load method with the environment's Google Maps API key.
 */
export function googleMapsLoaderFactory(provider: GoogleMapsLoaderService): Function {
	return () => provider.load(environment.GOOGLE_MAPS_API_KEY);
}

/**
 * Creates a function that loads the feature toggle definitions using the provided FeatureService and stores them in the provided Store.
 *
 * @param {FeatureService} provider - The FeatureService instance used to load the feature toggle definitions.
 * @param {Store} store - The Store instance used to store the loaded feature toggle definitions.
 * @return {Function} A function that loads the feature toggle definitions by calling the provider's getFeatureToggleDefinition method and storing the result in the store.
 */
export function featureToggleLoaderFactory(provider: FeatureService, store: Store): Function {
	return () =>
		provider
			.getFeatureToggleDefinition()
			.then((features: IFeatureToggle[]) => {
				store.featureToggles = features || [];
				return features;
			})
			.catch(() => {});
}<|MERGE_RESOLUTION|>--- conflicted
+++ resolved
@@ -29,11 +29,8 @@
 import { ColorPickerService } from 'ngx-color-picker';
 import * as Sentry from '@sentry/angular-ivy';
 import * as moment from 'moment';
-<<<<<<< HEAD
 import { IFeatureToggle, LanguagesEnum, WeekDaysEnum } from '@gauzy/contracts';
-=======
 import { UiAuthModule } from '@gauzy/ui-auth';
->>>>>>> fba226e6
 import { UiCoreModule } from '@gauzy/ui-core';
 import { GAUZY_ENV, UiConfigModule, environment } from '@gauzy/ui-config';
 import {
