--- conflicted
+++ resolved
@@ -58,44 +58,6 @@
 import { NgxDaterangepickerMd } from 'ngx-daterangepicker-material';
 import { dayOfWeekAsString } from './@theme/components/header/selectors/date-range-picker';
 import { GAUZY_ENV } from "./@core/constants";
-<<<<<<< HEAD
-import { version } from './../../version';
-import { BrowserTracing } from '@sentry/browser';
-
-
-if (environment.SENTRY_DSN && environment.SENTRY_DSN === 'DOCKER_SENTRY_DSN') {
-	console.warn('You are running inside Docker but does not have SENTRY_DSN env set');
-} else if (
-	environment.SENTRY_DSN &&
-	environment.SENTRY_DSN !== 'DOCKER_SENTRY_DSN'
-) {
-	console.log(`Enabling Sentry with DSN: ${environment.SENTRY_DSN}`);
-
-	Sentry.init({
-		dsn: environment.SENTRY_DSN,
-		environment: environment.production ? 'production' : 'development',
-		debug: !environment.production,
-		// this enables automatic instrumentation
-		integrations: [
-			// Registers and configures the Tracing integration,
-			// which automatically instruments your application to monitor its
-			// performance, including custom Angular routing instrumentation
-			new BrowserTracing({
-				tracingOrigins: [
-					'localhost',
-					'https://apidemo.gauzy.co/api',
-					'https://api.gauzy.co/api',
-					'https://apistage.gauzy.co/api',
-				],
-				routingInstrumentation: Sentry.routingInstrumentation,
-			}),
-		],
-		// TODO: we should use some internal function which returns version of Gauzy
-		release: 'gauzy@' + version,
-		// set tracesSampleRate to 1.0 to capture 100% of transactions for performance monitoring
-		tracesSampleRate: environment.SENTRY_TRACES_SAMPLE_RATE ? parseInt(environment.SENTRY_TRACES_SAMPLE_RATE) : 0.01,
-	});
-=======
 import { initializeSentry } from './sentry';
 
 if (environment.SENTRY_DSN) {
@@ -105,7 +67,6 @@
 		console.log(`Enabling Sentry with DSN: ${environment.SENTRY_DSN}`);
 		initializeSentry();
 	}
->>>>>>> 538a48ef
 }
 
 @NgModule({
