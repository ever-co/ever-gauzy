// Some of the code is modified from https://github.com/akveo/ngx-admin/blob/master/src/app/app.module.ts,
// that licensed under the MIT License and Copyright (c) 2017 akveo.com.

import { NgModule, ErrorHandler, inject, provideAppInitializer, VERSION } from '@angular/core';
import { APP_BASE_HREF } from '@angular/common';
import { HTTP_INTERCEPTORS, HttpClient, provideHttpClient, withInterceptorsFromDi } from '@angular/common/http';
import { ExtraOptions, Router, RouterModule } from '@angular/router';
import { BrowserModule } from '@angular/platform-browser';
import { BrowserAnimationsModule } from '@angular/platform-browser/animations';
<<<<<<< HEAD
=======
import { NgModule, ErrorHandler, inject, provideAppInitializer } from '@angular/core';
>>>>>>> ba3265fe
import { AkitaNgDevtools } from '@datorama/akita-ngdevtools';
import {
	NbChatModule,
	NbDatepickerModule,
	NbDialogModule,
	NbMenuModule,
	NbSidebarModule,
	NbToastrModule,
	NbWindowModule,
	NbCalendarModule,
	NbCalendarKitModule
} from '@nebular/theme';
import { NbEvaIconsModule } from '@nebular/eva-icons';
import { TranslateModule, TranslateLoader } from '@ngx-translate/core';
import { FileUploadModule } from 'ng2-file-upload';
import { CookieService } from 'ngx-cookie-service';
import { FeatureToggleModule } from 'ngx-feature-toggle';
import { NgxPermissionsModule } from 'ngx-permissions';
import { ColorPickerService } from 'ngx-color-picker';
import * as Sentry from '@sentry/angular-ivy';
import moment from 'moment';
import { IFeatureToggle, LanguagesEnum, WeekDaysEnum } from '@gauzy/contracts';
import { UiCoreModule } from '@gauzy/ui-core';
import { GAUZY_ENV, environment } from '@gauzy/ui-config';
import {
	APIInterceptor,
	AppInitService,
	CoreModule,
	FeatureService,
	GoogleMapsLoaderService,
	HubstaffTokenInterceptor,
	LanguageInterceptor,
	SentryErrorHandler,
	serverConnectionFactory,
	ServerConnectionService,
	Store,
	TenantInterceptor,
	TokenInterceptor
} from '@gauzy/ui-core/core';
import { PostHogModule } from '@gauzy/plugin-posthog-ui';
import { CommonModule } from '@gauzy/ui-core/common';
import { HttpLoaderFactory, I18nModule, I18nService } from '@gauzy/ui-core/i18n';
import { SharedModule, TimeTrackerModule, dayOfWeekAsString } from '@gauzy/ui-core/shared';
import { ThemeModule } from '@gauzy/ui-core/theme';
import { AppComponent } from './app.component';
import { appRoutes } from './app.routes';
import { AppModuleGuard } from './app.module.guard';
import { initializeSentry } from './sentry';

// Initialize Sentry
if (environment.SENTRY_DSN) {
	if (environment.SENTRY_DSN === 'DOCKER_SENTRY_DSN') {
		console.warn('You are running inside Docker but does not have SENTRY_DSN env set');
	} else {
		console.log(`Enabling Sentry with DSN: ${environment.SENTRY_DSN}`);
		initializeSentry();
	}
}

if (environment.POSTHOG_KEY) {
	if (environment.POSTHOG_KEY === 'DOCKER_POSTHOG_API_KEY') {
		console.warn('You are running inside Docker but does not have POSTHOG_API_KEY env set');
	} else {
		console.log(`Enabling PostHog with API Key: ${environment.POSTHOG_KEY}`);
	}
}

// Is production mode?
const isProd = environment.production;

// Router config
const config: ExtraOptions = {
	useHash: true
};

// NB Modules
const NB_MODULES = [
	NbCalendarModule,
	NbCalendarKitModule,
	NbSidebarModule.forRoot(),
	NbMenuModule.forRoot(),
	NbDatepickerModule.forRoot(),
	NbDialogModule.forRoot(),
	NbWindowModule.forRoot(),
	NbToastrModule.forRoot(),
	NbChatModule.forRoot({ messageGoogleMapKey: environment.CHAT_MESSAGE_GOOGLE_MAP }),
	NbEvaIconsModule
];

// Third Party Modules
const THIRD_PARTY_MODULES = [
	isProd ? [] : AkitaNgDevtools,
	FeatureToggleModule,
	FileUploadModule,
	NgxPermissionsModule.forRoot(),
	TranslateModule.forRoot({
		loader: {
			provide: TranslateLoader,
			useFactory: HttpLoaderFactory,
			deps: [HttpClient]
		}
	}),

	...(environment.POSTHOG_KEY && environment.POSTHOG_KEY !== 'DOCKER_POSTHOG_API_KEY'
		? [
				PostHogModule.forRoot({
					apiKey: environment.POSTHOG_KEY,
					options: {
						api_host: environment.POSTHOG_HOST,
						capture_pageview: true
					}
				})
		  ]
		: [])
];

// Feature Modules
const FEATURE_MODULES = [
	ThemeModule.forRoot(),
	UiCoreModule.forRoot(),
	CommonModule.forRoot(),
	CoreModule.forRoot(),
	SharedModule.forRoot(),
	TimeTrackerModule.forRoot(),
	I18nModule.forRoot()
];

@NgModule({
	declarations: [AppComponent],
	bootstrap: [AppComponent],
	imports: [
		BrowserModule,
		BrowserAnimationsModule,
		RouterModule.forRoot(appRoutes, config),
		...NB_MODULES,
		...FEATURE_MODULES,
		...THIRD_PARTY_MODULES
	],
	providers: [
		{
			provide: Sentry.TraceService,
			deps: [Router]
		},
		{ provide: APP_BASE_HREF, useValue: '/' },
		{
			provide: ErrorHandler,
			useClass: SentryErrorHandler
		},
		{
			provide: HTTP_INTERCEPTORS,
			useClass: APIInterceptor,
			multi: true
		},
		{
			provide: HTTP_INTERCEPTORS,
			useClass: HubstaffTokenInterceptor,
			multi: true
		},
		{
			provide: HTTP_INTERCEPTORS,
			useClass: TokenInterceptor,
			multi: true
		},
		{
			provide: HTTP_INTERCEPTORS,
			useClass: LanguageInterceptor,
			multi: true
		},
		{
			provide: HTTP_INTERCEPTORS,
			useClass: TenantInterceptor,
			multi: true
		},
		ServerConnectionService,
		provideAppInitializer(() => {
			const initializerFn = serverConnectionFactory(
				inject(ServerConnectionService),
				inject(Store),
				inject(Router)
			);
			return initializerFn();
		}),
		GoogleMapsLoaderService,
		provideAppInitializer(() => {
			const initializerFn = googleMapsLoaderFactory(inject(GoogleMapsLoaderService));
			return initializerFn();
		}),
		FeatureService,
		provideAppInitializer(() => {
			const initializerFn = featureToggleLoaderFactory(inject(FeatureService), inject(Store));
			return initializerFn();
		}),
		AppInitService,
		provideAppInitializer(() => {
			const initializerFn = initializeApp(inject(AppInitService));
			return initializerFn();
		}),
		{
			provide: ErrorHandler,
			useClass: SentryErrorHandler
		},
		AppModuleGuard,
		ColorPickerService,
		CookieService,
		{
			provide: GAUZY_ENV,
			useValue: environment
		},
<<<<<<< HEAD
=======

>>>>>>> ba3265fe
		provideHttpClient(withInterceptorsFromDi())
	]
})
export class AppModule {
	/**
	 * Constructor for the AppModule class.
	 *
	 * Initializes the _i18nService with all available languages.
	 * Sets Monday as the start of the week for the English locale in Moment.js.
	 *
	 * @param {I18nTranslateService} _i18nService - The I18nTranslateService instance.
	 */
	constructor(readonly _i18nService: I18nService) {
		console.log(`Angular Version: ${VERSION.full}`);

		// Initialize UI languages and Update Locale
		this.initializeUiLanguagesAndLocale();
	}

	/**
	 * Initialize UI languages and Update Locale
	 */
	private initializeUiLanguagesAndLocale(): void {
		// Set Monday as start of the week
		moment.updateLocale(LanguagesEnum.ENGLISH, {
			week: { dow: dayOfWeekAsString(WeekDaysEnum.MONDAY) },
			fallbackLocale: LanguagesEnum.ENGLISH
		});

		// Get the list of available languages from the LanguagesEnum
		const availableLanguages: LanguagesEnum[] = Object.values(LanguagesEnum);

		// Set the available languages in the translation service
		this._i18nService.setAvailableLanguages(availableLanguages);
	}
}

/**
 * Creates a function that initializes the app by calling the `init` method of the provided `AppInitService`.
 *
 * @param {AppInitService} provider - The `AppInitService` instance to initialize the app.
 * @return {() => Promise<void>} A function that returns a `Promise` that resolves when the app initialization is complete.
 */
export function initializeApp(provider: AppInitService): () => Promise<void> {
	return () => provider.init();
}

/**
 * Creates a function that loads the Google Maps API key using the provided GoogleMapsLoaderService.
 *
 * @param {GoogleMapsLoaderService} provider - The GoogleMapsLoaderService instance used to load the API key.
 * @return {Function} A function that loads the Google Maps API key by calling the provider's load method with the environment's Google Maps API key.
 */
export function googleMapsLoaderFactory(provider: GoogleMapsLoaderService): Function {
	return () => provider.load(environment.GOOGLE_MAPS_API_KEY);
}

/**
 * Creates a function that loads the feature toggle definitions using the provided FeatureService and stores them in the provided Store.
 *
 * @param {FeatureService} provider - The FeatureService instance used to load the feature toggle definitions.
 * @param {Store} store - The Store instance used to store the loaded feature toggle definitions.
 * @return {Function} A function that loads the feature toggle definitions by calling the provider's getFeatureToggleDefinition method and storing the result in the store.
 */
export function featureToggleLoaderFactory(provider: FeatureService, store: Store): Function {
	return () =>
		provider
			.getFeatureToggleDefinition()
			.then((features: IFeatureToggle[]) => {
				store.featureToggles = features || [];
				return features;
			})
			.catch(() => {});
}<|MERGE_RESOLUTION|>--- conflicted
+++ resolved
@@ -7,10 +7,6 @@
 import { ExtraOptions, Router, RouterModule } from '@angular/router';
 import { BrowserModule } from '@angular/platform-browser';
 import { BrowserAnimationsModule } from '@angular/platform-browser/animations';
-<<<<<<< HEAD
-=======
-import { NgModule, ErrorHandler, inject, provideAppInitializer } from '@angular/core';
->>>>>>> ba3265fe
 import { AkitaNgDevtools } from '@datorama/akita-ngdevtools';
 import {
 	NbChatModule,
@@ -219,10 +215,6 @@
 			provide: GAUZY_ENV,
 			useValue: environment
 		},
-<<<<<<< HEAD
-=======
-
->>>>>>> ba3265fe
 		provideHttpClient(withInterceptorsFromDi())
 	]
 })
