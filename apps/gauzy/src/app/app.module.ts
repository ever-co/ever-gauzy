// Some of the code is modified from https://github.com/akveo/ngx-admin/blob/master/src/app/app.module.ts,
// that licensed under the MIT License and Copyright (c) 2017 akveo.com.

import { VERSION } from '@angular/core';
import { APP_BASE_HREF } from '@angular/common';
import { HTTP_INTERCEPTORS, HttpClient, provideHttpClient, withInterceptorsFromDi } from '@angular/common/http';
import { ExtraOptions, Router, RouterModule } from '@angular/router';
import { BrowserModule } from '@angular/platform-browser';
import { BrowserAnimationsModule } from '@angular/platform-browser/animations';
import { NgModule, ErrorHandler, inject, provideAppInitializer } from '@angular/core';
import { AkitaNgDevtools } from '@datorama/akita-ngdevtools';
import {
	NbChatModule,
	NbDatepickerModule,
	NbDialogModule,
	NbMenuModule,
	NbSidebarModule,
	NbToastrModule,
	NbWindowModule,
	NbCalendarModule,
	NbCalendarKitModule
} from '@nebular/theme';
import { NbEvaIconsModule } from '@nebular/eva-icons';
import { TranslateModule, TranslateLoader } from '@ngx-translate/core';
import { FileUploadModule } from 'ng2-file-upload';
import { CookieService } from 'ngx-cookie-service';
import { FeatureToggleModule } from 'ngx-feature-toggle';
import { NgxPermissionsModule } from 'ngx-permissions';
import { ColorPickerService } from 'ngx-color-picker';
import * as Sentry from '@sentry/angular-ivy';
import * as moment from 'moment';
import { IFeatureToggle, LanguagesEnum, WeekDaysEnum } from '@gauzy/contracts';
import { UiCoreModule } from '@gauzy/ui-core';
import { GAUZY_ENV, environment } from '@gauzy/ui-config';
import {
	APIInterceptor,
	AppInitService,
	CoreModule,
	FeatureService,
	GoogleMapsLoaderService,
	HubstaffTokenInterceptor,
	LanguageInterceptor,
	SentryErrorHandler,
	serverConnectionFactory,
	ServerConnectionService,
	Store,
	TenantInterceptor,
	TokenInterceptor
} from '@gauzy/ui-core/core';
import { CommonModule } from '@gauzy/ui-core/common';
import { HttpLoaderFactory, I18nModule, I18nService } from '@gauzy/ui-core/i18n';
import { SharedModule, TimeTrackerModule, dayOfWeekAsString } from '@gauzy/ui-core/shared';
import { ThemeModule } from '@gauzy/ui-core/theme';
import { AppComponent } from './app.component';
import { appRoutes } from './app.routes';
import { AppModuleGuard } from './app.module.guard';
import { initializeSentry } from './sentry';

// Initialize Sentry
if (environment.SENTRY_DSN) {
	if (environment.SENTRY_DSN === 'DOCKER_SENTRY_DSN') {
		console.warn('You are running inside Docker but does not have SENTRY_DSN env set');
	} else {
		console.log(`Enabling Sentry with DSN: ${environment.SENTRY_DSN}`);
		initializeSentry();
	}
}

// Is production mode?
const isProd = environment.production;

// Router config
const config: ExtraOptions = {
	useHash: true
};

// NB Modules
const NB_MODULES = [
	NbCalendarModule,
	NbCalendarKitModule,
	NbSidebarModule.forRoot(),
	NbMenuModule.forRoot(),
	NbDatepickerModule.forRoot(),
	NbDialogModule.forRoot(),
	NbWindowModule.forRoot(),
	NbToastrModule.forRoot(),
	NbChatModule.forRoot({ messageGoogleMapKey: environment.CHAT_MESSAGE_GOOGLE_MAP }),
	NbEvaIconsModule
];

// Third Party Modules
const THIRD_PARTY_MODULES = [
	isProd ? [] : AkitaNgDevtools,
	FeatureToggleModule,
	FileUploadModule,
	NgxPermissionsModule.forRoot(),
	TranslateModule.forRoot({
		loader: {
			provide: TranslateLoader,
			useFactory: HttpLoaderFactory,
			deps: [HttpClient]
		}
	})
];

// Feature Modules
const FEATURE_MODULES = [
	ThemeModule.forRoot(),
	UiCoreModule.forRoot(),
	CommonModule.forRoot(),
	CoreModule.forRoot(),
	SharedModule.forRoot(),
	TimeTrackerModule.forRoot(),
	I18nModule.forRoot()
];

@NgModule({
	declarations: [AppComponent],
	bootstrap: [AppComponent],
	imports: [
		BrowserModule,
		BrowserAnimationsModule,
		RouterModule.forRoot(appRoutes, config),
		...NB_MODULES,
		...FEATURE_MODULES,
		...THIRD_PARTY_MODULES
	],
	providers: [
<<<<<<< HEAD
        {
            provide: Sentry.TraceService,
            deps: [Router]
        },
        { provide: APP_BASE_HREF, useValue: '/' },
        {
            provide: ErrorHandler,
            useClass: SentryErrorHandler
        },
        {
            provide: HTTP_INTERCEPTORS,
            useClass: APIInterceptor,
            multi: true
        },
        {
            provide: HTTP_INTERCEPTORS,
            useClass: HubstaffTokenInterceptor,
            multi: true
        },
        {
            provide: HTTP_INTERCEPTORS,
            useClass: TokenInterceptor,
            multi: true
        },
        {
            provide: HTTP_INTERCEPTORS,
            useClass: LanguageInterceptor,
            multi: true
        },
        {
            provide: HTTP_INTERCEPTORS,
            useClass: TenantInterceptor,
            multi: true
        },
        ServerConnectionService,
        provideAppInitializer(() => {
        const initializerFn = (serverConnectionFactory)(inject(ServerConnectionService), inject(Store), inject(Router));
        return initializerFn();
      }),
        GoogleMapsLoaderService,
        provideAppInitializer(() => {
        const initializerFn = (googleMapsLoaderFactory)(inject(GoogleMapsLoaderService));
        return initializerFn();
      }),
        FeatureService,
        provideAppInitializer(() => {
        const initializerFn = (featureToggleLoaderFactory)(inject(FeatureService), inject(Store));
        return initializerFn();
      }),
        AppInitService,
        provideAppInitializer(() => {
        const initializerFn = (initializeApp)(inject(AppInitService));
        return initializerFn();
      }),
        {
            provide: ErrorHandler,
            useClass: SentryErrorHandler
        },
        AppModuleGuard,
        ColorPickerService,
        CookieService,
        {
            provide: GAUZY_ENV,
            useValue: environment
        },
        provideHttpClient(withInterceptorsFromDi())
    ]
=======
		{
			provide: Sentry.TraceService,
			deps: [Router]
		},
		{ provide: APP_BASE_HREF, useValue: '/' },
		{
			provide: ErrorHandler,
			useClass: SentryErrorHandler
		},
		{
			provide: HTTP_INTERCEPTORS,
			useClass: APIInterceptor,
			multi: true
		},
		{
			provide: HTTP_INTERCEPTORS,
			useClass: HubstaffTokenInterceptor,
			multi: true
		},
		{
			provide: HTTP_INTERCEPTORS,
			useClass: TokenInterceptor,
			multi: true
		},
		{
			provide: HTTP_INTERCEPTORS,
			useClass: LanguageInterceptor,
			multi: true
		},
		{
			provide: HTTP_INTERCEPTORS,
			useClass: TenantInterceptor,
			multi: true
		},
		ServerConnectionService,
		{
			provide: APP_INITIALIZER,
			useFactory: serverConnectionFactory,
			deps: [ServerConnectionService, Store, Router],
			multi: true
		},
		GoogleMapsLoaderService,
		{
			provide: APP_INITIALIZER,
			useFactory: googleMapsLoaderFactory,
			deps: [GoogleMapsLoaderService],
			multi: true
		},
		FeatureService,
		{
			provide: APP_INITIALIZER,
			useFactory: featureToggleLoaderFactory,
			deps: [FeatureService, Store],
			multi: true
		},
		AppInitService,
		{
			provide: APP_INITIALIZER,
			useFactory: initializeApp,
			deps: [AppInitService],
			multi: true
		},
		{
			provide: ErrorHandler,
			useClass: SentryErrorHandler
		},
		AppModuleGuard,
		ColorPickerService,
		CookieService,
		{
			provide: GAUZY_ENV,
			useValue: environment
		},
		provideHttpClient(withInterceptorsFromDi())
	]
>>>>>>> fe621923
})
export class AppModule {
	/**
	 * Constructor for the AppModule class.
	 *
	 * Initializes the _i18nService with all available languages.
	 * Sets Monday as the start of the week for the English locale in Moment.js.
	 *
	 * @param {I18nTranslateService} _i18nService - The I18nTranslateService instance.
	 */
	constructor(readonly _i18nService: I18nService) {
		console.log(`Angular Version: ${VERSION.full}`);

		// Initialize UI languages and Update Locale
		this.initializeUiLanguagesAndLocale();
	}

	/**
	 * Initialize UI languages and Update Locale
	 */
	private initializeUiLanguagesAndLocale(): void {
		// Set Monday as start of the week
		moment.updateLocale(LanguagesEnum.ENGLISH, {
			week: { dow: dayOfWeekAsString(WeekDaysEnum.MONDAY) },
			fallbackLocale: LanguagesEnum.ENGLISH
		});

		// Get the list of available languages from the LanguagesEnum
		const availableLanguages: LanguagesEnum[] = Object.values(LanguagesEnum);

		// Set the available languages in the translation service
		this._i18nService.setAvailableLanguages(availableLanguages);
	}
}

/**
 * Creates a function that initializes the app by calling the `init` method of the provided `AppInitService`.
 *
 * @param {AppInitService} provider - The `AppInitService` instance to initialize the app.
 * @return {() => Promise<void>} A function that returns a `Promise` that resolves when the app initialization is complete.
 */
export function initializeApp(provider: AppInitService): () => Promise<void> {
	return () => provider.init();
}

/**
 * Creates a function that loads the Google Maps API key using the provided GoogleMapsLoaderService.
 *
 * @param {GoogleMapsLoaderService} provider - The GoogleMapsLoaderService instance used to load the API key.
 * @return {Function} A function that loads the Google Maps API key by calling the provider's load method with the environment's Google Maps API key.
 */
export function googleMapsLoaderFactory(provider: GoogleMapsLoaderService): Function {
	return () => provider.load(environment.GOOGLE_MAPS_API_KEY);
}

/**
 * Creates a function that loads the feature toggle definitions using the provided FeatureService and stores them in the provided Store.
 *
 * @param {FeatureService} provider - The FeatureService instance used to load the feature toggle definitions.
 * @param {Store} store - The Store instance used to store the loaded feature toggle definitions.
 * @return {Function} A function that loads the feature toggle definitions by calling the provider's getFeatureToggleDefinition method and storing the result in the store.
 */
export function featureToggleLoaderFactory(provider: FeatureService, store: Store): Function {
	return () =>
		provider
			.getFeatureToggleDefinition()
			.then((features: IFeatureToggle[]) => {
				store.featureToggles = features || [];
				return features;
			})
			.catch(() => {});
}<|MERGE_RESOLUTION|>--- conflicted
+++ resolved
@@ -126,75 +126,6 @@
 		...THIRD_PARTY_MODULES
 	],
 	providers: [
-<<<<<<< HEAD
-        {
-            provide: Sentry.TraceService,
-            deps: [Router]
-        },
-        { provide: APP_BASE_HREF, useValue: '/' },
-        {
-            provide: ErrorHandler,
-            useClass: SentryErrorHandler
-        },
-        {
-            provide: HTTP_INTERCEPTORS,
-            useClass: APIInterceptor,
-            multi: true
-        },
-        {
-            provide: HTTP_INTERCEPTORS,
-            useClass: HubstaffTokenInterceptor,
-            multi: true
-        },
-        {
-            provide: HTTP_INTERCEPTORS,
-            useClass: TokenInterceptor,
-            multi: true
-        },
-        {
-            provide: HTTP_INTERCEPTORS,
-            useClass: LanguageInterceptor,
-            multi: true
-        },
-        {
-            provide: HTTP_INTERCEPTORS,
-            useClass: TenantInterceptor,
-            multi: true
-        },
-        ServerConnectionService,
-        provideAppInitializer(() => {
-        const initializerFn = (serverConnectionFactory)(inject(ServerConnectionService), inject(Store), inject(Router));
-        return initializerFn();
-      }),
-        GoogleMapsLoaderService,
-        provideAppInitializer(() => {
-        const initializerFn = (googleMapsLoaderFactory)(inject(GoogleMapsLoaderService));
-        return initializerFn();
-      }),
-        FeatureService,
-        provideAppInitializer(() => {
-        const initializerFn = (featureToggleLoaderFactory)(inject(FeatureService), inject(Store));
-        return initializerFn();
-      }),
-        AppInitService,
-        provideAppInitializer(() => {
-        const initializerFn = (initializeApp)(inject(AppInitService));
-        return initializerFn();
-      }),
-        {
-            provide: ErrorHandler,
-            useClass: SentryErrorHandler
-        },
-        AppModuleGuard,
-        ColorPickerService,
-        CookieService,
-        {
-            provide: GAUZY_ENV,
-            useValue: environment
-        },
-        provideHttpClient(withInterceptorsFromDi())
-    ]
-=======
 		{
 			provide: Sentry.TraceService,
 			deps: [Router]
@@ -230,33 +161,29 @@
 			multi: true
 		},
 		ServerConnectionService,
-		{
-			provide: APP_INITIALIZER,
-			useFactory: serverConnectionFactory,
-			deps: [ServerConnectionService, Store, Router],
-			multi: true
-		},
+		provideAppInitializer(() => {
+			const initializerFn = serverConnectionFactory(
+				inject(ServerConnectionService),
+				inject(Store),
+				inject(Router)
+			);
+			return initializerFn();
+		}),
 		GoogleMapsLoaderService,
-		{
-			provide: APP_INITIALIZER,
-			useFactory: googleMapsLoaderFactory,
-			deps: [GoogleMapsLoaderService],
-			multi: true
-		},
+		provideAppInitializer(() => {
+			const initializerFn = googleMapsLoaderFactory(inject(GoogleMapsLoaderService));
+			return initializerFn();
+		}),
 		FeatureService,
-		{
-			provide: APP_INITIALIZER,
-			useFactory: featureToggleLoaderFactory,
-			deps: [FeatureService, Store],
-			multi: true
-		},
+		provideAppInitializer(() => {
+			const initializerFn = featureToggleLoaderFactory(inject(FeatureService), inject(Store));
+			return initializerFn();
+		}),
 		AppInitService,
-		{
-			provide: APP_INITIALIZER,
-			useFactory: initializeApp,
-			deps: [AppInitService],
-			multi: true
-		},
+		provideAppInitializer(() => {
+			const initializerFn = initializeApp(inject(AppInitService));
+			return initializerFn();
+		}),
 		{
 			provide: ErrorHandler,
 			useClass: SentryErrorHandler
@@ -270,7 +197,6 @@
 		},
 		provideHttpClient(withInterceptorsFromDi())
 	]
->>>>>>> fe621923
 })
 export class AppModule {
 	/**
