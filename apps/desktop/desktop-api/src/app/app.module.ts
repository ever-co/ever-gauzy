import { Module } from '@nestjs/common';
import { RouterModule } from 'nest-router';
import { AppController } from './app.controller';
import { AppService } from './app.service';
import { TypeOrmModule } from '@nestjs/typeorm';
<<<<<<< HEAD
import { Wakatime } from '@gauzy/wakatime';
import { WakatimeModule } from '@gauzy/wakatime';
=======
import { Wakatime, WakatimeModule } from '@gauzy/wakatime';

>>>>>>> a1ebb230
require('app-root-path').setPath(process.env.GAUZY_USER_PATH);

@Module({
	imports: [
		TypeOrmModule.forRoot({
			type: 'sqlite',
			database: process.env.GAUZY_USER_PATH
				? `${process.env.GAUZY_USER_PATH}/gauzy.sqlite3`
				: '',
			keepConnectionAlive: true,
			logging: true,
			logger: 'file', //Removes console logging, instead logs all queries in a file ormlogs.log
			synchronize: true,
			entities: [Wakatime]
		}),
		RouterModule.forRoutes([
			{
				path: '',
				children: [
					{ path: '/v1/users/current', module: WakatimeModule }
				]
			}
		]),
		WakatimeModule
	],
	controllers: [AppController],
	providers: [AppService]
})
export class AppModule {}<|MERGE_RESOLUTION|>--- conflicted
+++ resolved
@@ -3,13 +3,8 @@
 import { AppController } from './app.controller';
 import { AppService } from './app.service';
 import { TypeOrmModule } from '@nestjs/typeorm';
-<<<<<<< HEAD
-import { Wakatime } from '@gauzy/wakatime';
-import { WakatimeModule } from '@gauzy/wakatime';
-=======
 import { Wakatime, WakatimeModule } from '@gauzy/wakatime';
 
->>>>>>> a1ebb230
 require('app-root-path').setPath(process.env.GAUZY_USER_PATH);
 
 @Module({
