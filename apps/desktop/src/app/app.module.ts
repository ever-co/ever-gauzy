--- conflicted
+++ resolved
@@ -39,11 +39,8 @@
 	Store,
 	AlwaysOnModule,
 	GAUZY_ENV,
-<<<<<<< HEAD
-	ActivityWatchInterceptor
-=======
+	ActivityWatchInterceptor,
 	OrganizationInterceptor
->>>>>>> 8623e9c4
 } from '@gauzy/desktop-ui-lib';
 import { NbCardModule, NbButtonModule } from '@nebular/theme';
 import { RouterModule } from '@angular/router';
