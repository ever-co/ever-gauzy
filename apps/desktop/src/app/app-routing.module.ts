import { NgModule } from '@angular/core';
import { ExtraOptions, RouterModule, Routes } from '@angular/router';
import {
	AboutComponent,
	AlwaysOnComponent,
	ImageViewerComponent,
	ScreenCaptureComponent,
	SettingsComponent,
	SetupComponent,
	SplashScreenComponent,
	TimeTrackerComponent,
	UpdaterComponent
} from '@gauzy/desktop-ui-lib';

const routes: Routes = [
	{
		path: '',
		component: TimeTrackerComponent
	},
	{
		path: 'setup',
		component: SetupComponent
	},
	{
		path: 'time-tracker',
		component: TimeTrackerComponent
	},
	{
		path: 'screen-capture',
		component: ScreenCaptureComponent
	},
	{
		path: 'settings',
		component: SettingsComponent,
		loadChildren: () => import('@gauzy/desktop-ui-lib').then((m) => m.pluginRoutes)
	},
	{
		path: 'updater',
		component: UpdaterComponent
	},
	{
		path: 'viewer',
		component: ImageViewerComponent
	},
	{
		path: 'about',
		component: AboutComponent
	},
	{
		path: 'splash-screen',
		component: SplashScreenComponent
	},
	{
		path: 'always-on',
		component: AlwaysOnComponent
<<<<<<< HEAD
=======
	},
	{
		path: 'recap',
		loadChildren: () => import('@gauzy/desktop-ui-lib').then((m) => m.recapRoutes)
>>>>>>> b60552c5
	}
];

const config: ExtraOptions = {
	useHash: true
};

@NgModule({
	imports: [RouterModule.forRoot(routes, config)],
	exports: [RouterModule]
})
export class AppRoutingModule {}<|MERGE_RESOLUTION|>--- conflicted
+++ resolved
@@ -53,13 +53,10 @@
 	{
 		path: 'always-on',
 		component: AlwaysOnComponent
-<<<<<<< HEAD
-=======
 	},
 	{
 		path: 'recap',
 		loadChildren: () => import('@gauzy/desktop-ui-lib').then((m) => m.recapRoutes)
->>>>>>> b60552c5
 	}
 ];
 
