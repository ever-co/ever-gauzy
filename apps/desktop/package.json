{
	"name": "@gauzy/desktop",
	"version": "0.1.0",
	"description": "Gauzy Desktop App",
	"license": "AGPL-3.0",
	"homepage": "https://gauzy.co",
	"repository": {
		"type": "git",
		"url": "git+https://github.com/ever-co/gauzy.git"
	},
	"bugs": {
		"url": "https://github.com/ever-co/gauzy/issues"
	},
	"private": true,
	"author": {
		"name": "Ever Co. LTD",
		"email": "ever@ever.co",
		"url": "https://ever.co"
	},
	"scripts": {},
	"devDependencies": {
		"electron": "12.0.5",
		"electron-builder": "^22.11.5",
		"electron-installer-dmg": "~3.0.0",
		"electron-packager": "~15.2.0",
		"electron-rebuild": "~2.3.5 ",
		"electron-reload": "~1.5.0"
	},
	"dependencies": {
		"@nestjs/typeorm": "^8.0.1",
		"electron-store": "^8.0.0",
		"electron-log": "^4.3.5",
		"form-data": "^3.0.0",
		"knex": "^0.21.6",
		"mac-screen-capture-permissions": "https://github.com/ever-co/mac-screen-capture-permissions.git",
		"moment": "^2.29.0",
		"node-fetch": "^2.6.1",
		"node-notifier": "^8.0.0",
		"screenshot-desktop": "^1.12.2",
		"app-root-path": "^3.0.0",
		"consolidate": "^0.16.0",
		"squirrelly": "^8.0.8",
		"twing": "^5.0.2",
<<<<<<< HEAD
		"typeorm": "^0.2.37",
		"typeorm-aurora-data-api-driver": "^2.3.3",
		"typeorm-express-query-builder": "https://github.com/ever-co/typeorm-express-query-builder.git",
=======
		"typeorm": "^0.2.34",
		"typeorm-express-query-builder": "^1.2.0",
		"typeorm-aurora-data-api-driver": "^2.1.0",
>>>>>>> 377e8f25
		"electron-updater": "~4.3.8",
		"pg": "^8.6.0",
		"pg-query-stream": "^4.1.0",
		"ngx-electron": "^2.2.0",
		"@nebular/bootstrap": "^7.0.0",
		"@nebular/eva-icons": "^7.0.0",
		"@nebular/auth": "^7.0.0",
		"@nebular/security": "^7.0.0",
		"@nebular/theme": "^7.0.0",
		"@ng-select/ng-select": "5.1.0",
		"@angular/cdk": "^11.1.1",
		"sound-play": "1.1.0",
		"auto-launch": "5.0.5",
		"@sentry/electron": "2.4.0",
		"@gauzy/desktop-ui-lib": "^0.1.0"
	}
}<|MERGE_RESOLUTION|>--- conflicted
+++ resolved
@@ -41,15 +41,9 @@
 		"consolidate": "^0.16.0",
 		"squirrelly": "^8.0.8",
 		"twing": "^5.0.2",
-<<<<<<< HEAD
-		"typeorm": "^0.2.37",
+		"typeorm": "^0.2.34",
 		"typeorm-aurora-data-api-driver": "^2.3.3",
 		"typeorm-express-query-builder": "https://github.com/ever-co/typeorm-express-query-builder.git",
-=======
-		"typeorm": "^0.2.34",
-		"typeorm-express-query-builder": "^1.2.0",
-		"typeorm-aurora-data-api-driver": "^2.1.0",
->>>>>>> 377e8f25
 		"electron-updater": "~4.3.8",
 		"pg": "^8.6.0",
 		"pg-query-stream": "^4.1.0",
