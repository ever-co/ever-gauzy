--- conflicted
+++ resolved
@@ -40,15 +40,6 @@
 		"terser-webpack-plugin": "^5.3.10"
 	},
 	"dependencies": {
-<<<<<<< HEAD
-		"@angular/animations": "19.2.7",
-		"@angular/cdk": "19.2.7",
-		"@angular/common": "19.2.7",
-		"@angular/core": "19.2.7",
-		"@angular/forms": "19.2.7",
-		"@angular/material": "19.2.7",
-		"@angular/router": "19.2.7",
-=======
 		"@angular/animations": "^19.2.8",
 		"@angular/cdk": "^19.2.11",
 		"@angular/common": "^19.2.8",
@@ -56,7 +47,6 @@
 		"@angular/forms": "^19.2.8",
 		"@angular/material": "^19.2.11",
 		"@angular/router": "^19.2.8",
->>>>>>> ba3265fe
 		"@datorama/akita": "^8.0.1",
 		"@datorama/akita-ngdevtools": "^7.0.0",
 		"@electron/remote": "^2.0.8",
@@ -67,11 +57,7 @@
 		"@nebular/security": "^15.0.0",
 		"@nebular/theme": "^15.0.0",
 		"@nestjs/typeorm": "^10.0.2",
-<<<<<<< HEAD
-		"@ng-select/ng-select": "^14.2.2",
-=======
 		"@ng-select/ng-select": "^14.7.0",
->>>>>>> ba3265fe
 		"@ngneat/until-destroy": "^10.0.0",
 		"@ngx-translate/core": "^16.0.4",
 		"@ngx-translate/http-loader": "^16.0.1",
