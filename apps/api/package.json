--- conflicted
+++ resolved
@@ -51,11 +51,7 @@
 		"@nestjs/testing": "^10.3.0",
 		"nodemon": "^2.0.7",
 		"pm2": "^4.5.1",
-<<<<<<< HEAD
-		"ts-node": "^9.1.1",
-=======
 		"ts-node": "^10.9.1",
->>>>>>> 8b0c5161
 		"typescript": "4.8.4"
 	}
 }