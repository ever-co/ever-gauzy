import { environment as env } from '@env-api/environment';
import {
	CreateEmailInvitesInput,
	CreateEmailInvitesOutput,
	InviteStatusEnum,
	OrganizationProjects as IOrganizationProjects,
	OrganizationClients as IOrganizationClients,
	OrganizationDepartment as IOrganizationDepartment,
	Role as IOrganizationRole,
	User,
	CreateOrganizationClientInviteInput
} from '@gauzy/models';
import { Injectable } from '@nestjs/common';
import { InjectRepository } from '@nestjs/typeorm';
import { sign } from 'jsonwebtoken';
import { MoreThanOrEqual, Repository } from 'typeorm';
import { CrudService } from '../core/crud/crud.service';
import { OrganizationProjects } from '../organization-projects';
import { Invite } from './invite.entity';
<<<<<<< HEAD
import * as nodemailer from 'nodemailer';
import { OrganizationClients } from '../organization-clients';
import { OrganizationDepartment } from '../organization-department';
import { Organization } from '../organization';
import { EmailService } from '../email';
import { Role } from '../role';
import { addDays } from 'date-fns';
import { UserService } from '../user';
=======
import { OrganizationClients } from '../organization-clients/organization-clients.entity';
import { OrganizationDepartment } from '../organization-department/organization-department.entity';
import { Organization } from '../organization/organization.entity';
import { EmailService } from '../email/email.service';
import { Role } from '../role/role.entity';
>>>>>>> a0915e7f

@Injectable()
export class InviteService extends CrudService<Invite> {
	constructor(
		@InjectRepository(Invite) inviteRepository: Repository<Invite>,
		@InjectRepository(OrganizationProjects)
		private readonly organizationProjectsRepository: Repository<
			OrganizationProjects
		>,

		@InjectRepository(OrganizationClients)
		private readonly organizationClientsRepository: Repository<
			OrganizationClients
		>,

		@InjectRepository(OrganizationDepartment)
		private readonly organizationDepartmentRepository: Repository<
			OrganizationDepartment
		>,
		@InjectRepository(Organization)
		private readonly organizationRepository: Repository<Organization>,
		@InjectRepository(Role)
		private readonly roleRepository: Repository<Role>,
		private readonly emailService: EmailService,
		private readonly userService: UserService
	) {
		super(inviteRepository);
	}

	// async sendInvitationMail(email: string, token: string): Promise<any> {
	// 	const url = `${env.host}:4200/#/auth/accept-invite?email=${email}&token=${token}`;

	// 	const testAccount = await nodemailer.createTestAccount();

	// 	const transporter = nodemailer.createTransport({
	// 		host: 'smtp.ethereal.email',
	// 		port: 587,
	// 		secure: false, // true for 465, false for other ports
	// 		auth: {
	// 			user: testAccount.user,
	// 			pass: testAccount.pass
	// 		}
	// 	});

	// 	const info = await transporter.sendMail({
	// 		from: 'Gauzy',
	// 		to: email,
	// 		subject: 'Invitation',
	// 		text: 'Invitation to Gauzy',
	// 		html:
	// 			'Hello! <br><br> You have been invited to Gauzy<br><br>To accept your invitation & create your account<br><br>' +
	// 			'<a href=' +
	// 			url +
	// 			'>Click here</a>'
	// 	});

	// 	console.log('Message sent: %s', info.messageId);
	// 	console.log('Preview URL: %s', nodemailer.getTestMessageUrl(info));
	// }

	/**
	 * Creates all invites. If an email Id already exists, this function will first delete
	 * the existing invite and then create a new row with the email address.
	 * @param emailInvites Emails Ids to send invite
	 */
	async createBulk(
		emailInvites: CreateEmailInvitesInput,
		originUrl: string
	): Promise<CreateEmailInvitesOutput> {
		const invites: Invite[] = [];

		const {
			emailIds,
			roleId,
			projectIds,
			clientIds,
			departmentIds,
			organizationId,
			invitedById
		} = emailInvites;

		const projects: IOrganizationProjects[] = await this.organizationProjectsRepository.findByIds(
			projectIds || []
		);

		const departments: IOrganizationDepartment[] = await this.organizationDepartmentRepository.findByIds(
			departmentIds || []
		);

		const clients: IOrganizationClients[] = await this.organizationClientsRepository.findByIds(
			clientIds || []
		);

		const organization: Organization = await this.organizationRepository.findOne(
			organizationId
		);

		const role: IOrganizationRole = await this.roleRepository.findOne(
			roleId
		);

		const inviteExpiryPeriod =
			organization && organization.inviteExpiryPeriod
				? organization.inviteExpiryPeriod
				: 7;

		const expireDate = addDays(new Date(), inviteExpiryPeriod);

		const existingInvites = (
			await this.repository
				.createQueryBuilder('invite')
				.select('invite.email')
				.where('invite.email IN (:...emails)', { emails: emailIds })
				.getMany()
		).map((invite) => invite.email);

		const invitesToCreate = emailIds.filter(
			(email) => existingInvites.indexOf(email) < 0
		);

		for (let i = 0; i < invitesToCreate.length; i++) {
			const email = invitesToCreate[i];
			const token = this.createToken(email);

			const invite = new Invite();
			invite.token = token;
			invite.email = email;
			invite.roleId = roleId;
			invite.organizationId = organizationId;
			invite.invitedById = invitedById;
			invite.status = InviteStatusEnum.INVITED;
			invite.expireDate = expireDate;
			invite.projects = projects;
			invite.departments = departments;
			invite.clients = clients;

			invites.push(invite);
		}

		const items = await this.repository.save(invites);
		items.forEach((item) => {
			const registerUrl = `${originUrl ||
				env.host}/#/auth/accept-invite?email=${item.email}&token=${
				item.token
			}`;

			if (emailInvites.inviteType.indexOf('/pages/users') > -1) {
				this.emailService.inviteUser({
					email: item.email,
					role: role.name,
					organization: organization.name,
					registerUrl,
					originUrl
				});
			} else if (
				emailInvites.inviteType.indexOf('/pages/employees') > -1
			) {
				this.emailService.inviteEmployee({
					email: item.email,
					registerUrl,
					clients,
					departments,
					originUrl,
					organization: organization.name
				});
			}
		});

		return { items, total: items.length, ignored: existingInvites.length };
	}

	async createOrganizationClientInvite(
		inviteInput: CreateOrganizationClientInviteInput
	): Promise<Invite> {
		const {
			emailId,
			roleId,
			clientId,
			organizationId,
			invitedById,
			originalUrl
		} = inviteInput;

		const client: IOrganizationClients = await this.organizationClientsRepository.findOne(
			clientId
		);

		const organization: Organization = await this.organizationRepository.findOne(
			organizationId
		);

		const inviterUser: User = await this.userService.findOne(invitedById);

		const inviteExpiryPeriod =
			organization && organization.inviteExpiryPeriod
				? organization.inviteExpiryPeriod
				: 7;

		const expireDate = addDays(new Date(), inviteExpiryPeriod);

		const invite = new Invite();
		invite.token = this.createToken(emailId);
		invite.email = emailId;
		invite.roleId = roleId;
		invite.organizationId = organizationId;
		invite.invitedById = invitedById;
		invite.status = InviteStatusEnum.INVITED;
		invite.expireDate = expireDate;
		invite.clients = [client];

		const createdInvite = await this.repository.save(invite);

		this.emailService.inviteOrganizationClient(
			client,
			inviterUser,
			organization,
			createdInvite,
			originalUrl
		);

		return createdInvite;
	}

	async validate(relations, email, token): Promise<Invite> {
		return this.findOne({
			relations,
			where: {
				email,
				token,
				expireDate: MoreThanOrEqual(new Date()),
				status: InviteStatusEnum.INVITED
			}
		});
	}

	createToken(email): string {
		const token: string = sign({ email }, env.JWT_SECRET, {});
		return token;
	}
}<|MERGE_RESOLUTION|>--- conflicted
+++ resolved
@@ -17,22 +17,14 @@
 import { CrudService } from '../core/crud/crud.service';
 import { OrganizationProjects } from '../organization-projects';
 import { Invite } from './invite.entity';
-<<<<<<< HEAD
 import * as nodemailer from 'nodemailer';
-import { OrganizationClients } from '../organization-clients';
-import { OrganizationDepartment } from '../organization-department';
-import { Organization } from '../organization';
-import { EmailService } from '../email';
-import { Role } from '../role';
-import { addDays } from 'date-fns';
-import { UserService } from '../user';
-=======
 import { OrganizationClients } from '../organization-clients/organization-clients.entity';
 import { OrganizationDepartment } from '../organization-department/organization-department.entity';
 import { Organization } from '../organization/organization.entity';
 import { EmailService } from '../email/email.service';
 import { Role } from '../role/role.entity';
->>>>>>> a0915e7f
+import { addDays } from 'date-fns';
+import { UserService } from '../user/user.service';
 
 @Injectable()
 export class InviteService extends CrudService<Invite> {
