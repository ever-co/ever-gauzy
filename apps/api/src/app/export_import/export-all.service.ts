import { Injectable } from '@nestjs/common';
import * as fs from 'fs';
import * as fse from 'fs-extra';
import * as archiver from 'archiver';
import { v4 as uuidv4 } from 'uuid';
import { BehaviorSubject, Subject } from 'rxjs';
import { CountryService } from '../country';
import * as csv from 'csv-writer';
import { UserService } from '../user/user.service';
import { UserOrganizationService } from '../user-organization/user-organization.services';
import { EmailService } from '../email';
import { EmailTemplateService } from '../email-template';
import { EmployeeService } from '../employee/employee.service';
import { OnDestroy } from '@angular/core';
import { takeUntil } from 'rxjs/operators';
import { EmployeeRecurringExpenseService } from '../employee-recurring-expense';
import { EmployeeSettingService } from '../employee-setting';
import { EquipmentService } from '../equipment';
import { EquipmentSharingService } from '../equipment-sharing';
import { ExpenseService } from '../expense/expense.service';
import { ExpenseCategoriesService } from '../expense-categories/expense-categories.service';
import { IncomeService } from '../income/income.service';
import { InviteService } from '../invite/invite.service';
import { InvoiceService } from '../invoice/invoice.service';
import { InvoiceItemService } from '../invoice-item/invoice-item.service';
import { OrganizationService } from '../organization/organization.service';
import { EmployeeLevelService } from '../organization_employeeLevel/organization-employee-level.service';
import { OrganizationClientsService } from '../organization-clients/organization-clients.service';
import { OrganizationDepartmentService } from '../organization-department/organization-department.service';
import { OrganizationEmploymentTypeService } from '../organization-employment-type/organization-employment-type.service';
import { OrganizationPositionsService } from '../organization-positions/organization-positions.service';
import { OrganizationProjectsService } from '../organization-projects/organization-projects.service';
import { OrganizationRecurringExpenseService } from '../organization-recurring-expense/organization-recurring-expense.service';
import { OrganizationTeamService } from '../organization-team/organization-team.service';
import { OrganizationVendorsService } from '../organization-vendors/organization-vendors.service';
import { ProposalService } from '../proposal/proposal.service';
import { RoleService } from '../role/role.service';
import { RolePermissionsService } from '../role-permissions/role-permissions.service';
import { TagService } from '../tags/tag.service';
import { TaskService } from '../tasks/task.service';
import { TenantService } from '../tenant/tenant.service';
import { TimeOffPolicyService } from '../time-off-policy/time-off-policy.service';
import { TimeSheetService } from '../timesheet/timesheet/timesheet.service';
import { ActivityService } from '../timesheet/activity.service';
import { ScreenShotService } from '../timesheet/screenshot.service';
import { TimeSlotService } from '../timesheet/time-slot.service';
import { TimeLogService } from '../timesheet/time-log/time-log.service';
import { AppointmentEmployeesService } from '../appointment-employees/appointment-employees.service';
import { ApprovalPolicyService } from '../approval-policy/approval-policy.service';
import { CandidateService } from '../candidate/candidate.service';

@Injectable()
export class ExportAllService implements OnDestroy {
	public idZip = new BehaviorSubject<string>('');
	public idCsv = new BehaviorSubject<string>('');
	private _ngDestroy$ = new Subject<void>();
	private services = [
		{ service: this.countryService, nameFile: 'countries' },
		{ service: this.userService, nameFile: 'users' },
		{
			service: this.userOrganizationService,
			nameFile: 'user_organization',
		},
		{ service: this.emailService, nameFile: 'email' },
		{ service: this.emailTemplate, nameFile: 'email_template' },
		{ service: this.employeeService, nameFile: 'employee' },
		{
			service: this.employeeRecurringExpensesService,
			nameFile: 'employee_recurring_expense',
		},
		{ service: this.employeeSettingService, nameFile: 'employee_setting' },
		{ service: this.equpmentService, nameFile: 'equipment' },
		{
			service: this.equipmentSharingService,
			nameFile: 'equipment_sharing',
		},
		{ service: this.expenseService, nameFile: 'expense' },
		{
			service: this.expenseCategoriesService,
			nameFile: 'expense_category',
		},
		{ service: this.incomeService, nameFile: 'income' },
		{ service: this.inviteService, nameFile: 'invite' },
		{ service: this.invoiceService, nameFile: 'invoice' },
		{ service: this.invoiceItemService, nameFile: 'invoice_item' },
		{ service: this.organizationService, nameFile: 'organization' },
		{
			service: this.employeeLevelService,
			nameFile: 'organization_employee_level',
		},
		{
			service: this.organizationClientsService,
			nameFile: 'organization_client',
		},
		{
			service: this.organizationDepartmentService,
			nameFile: 'organization_department',
		},
		{
			service: this.organizationEmploymentTypeService,
			nameFile: 'organization_employment_type',
		},
		{
			service: this.organizationPositionsService,
			nameFile: 'organization_position',
		},
		{
			service: this.organizationProjectsService,
			nameFile: 'organization_project',
		},
		{
			service: this.organizationRecurringExpenseService,
			nameFile: 'organization_recurring_expense',
		},
		{
			service: this.organizationTeamService,
			nameFile: 'organization_team',
		},
		{
			service: this.organizationVendorsService,
			nameFile: 'organization_vendor',
		},
		{ service: this.proposalService, nameFile: 'proposal' },
		{ service: this.roleService, nameFile: 'role' },
		{ service: this.rolePermissionsService, nameFile: 'role_permission' },
		{ service: this.tagService, nameFile: 'tag' },
		{ service: this.taskService, nameFile: 'task' },
		{ service: this.tenantService, nameFile: 'tenant' },
		{ service: this.timeOffPolicyService, nameFile: 'time-off-policy' },
		{ service: this.timeSheetService, nameFile: 'timesheet' },
		{ service: this.activityService, nameFile: 'activity' },
		{ service: this.screenShotService, nameFile: 'screenshot' },
		{ service: this.timeLogService, nameFile: 'time_log' },
		{ service: this.timeSlotService, nameFile: 'time_slot' },
<<<<<<< HEAD
=======
		{
			service: this.appointmentEmployeeService,
			nameFile: 'appointment_employees',
		},
		{ service: this.approvalPolicyService, nameFile: 'approval_policy' },
		{ service: this.candidateService, nameFile: 'candidate' },
>>>>>>> 1be19a6b
	];

	constructor(
		private countryService: CountryService,
		private userService: UserService,
		private userOrganizationService: UserOrganizationService,
		private emailService: EmailService,
		private emailTemplate: EmailTemplateService,
		private employeeService: EmployeeService,
		private employeeRecurringExpensesService: EmployeeRecurringExpenseService,
		private employeeSettingService: EmployeeSettingService,
		private equpmentService: EquipmentService,
		private equipmentSharingService: EquipmentSharingService,
		private expenseService: ExpenseService,
		private expenseCategoriesService: ExpenseCategoriesService,
		private incomeService: IncomeService,
		private inviteService: InviteService,
		private invoiceService: InvoiceService,
		private invoiceItemService: InvoiceItemService,
		private organizationService: OrganizationService,
		private employeeLevelService: EmployeeLevelService,
		private organizationClientsService: OrganizationClientsService,
		private organizationDepartmentService: OrganizationDepartmentService,
		private organizationEmploymentTypeService: OrganizationEmploymentTypeService,
		private organizationPositionsService: OrganizationPositionsService,
		private organizationProjectsService: OrganizationProjectsService,
		private organizationRecurringExpenseService: OrganizationRecurringExpenseService,
		private organizationTeamService: OrganizationTeamService,
		private organizationVendorsService: OrganizationVendorsService,
		private proposalService: ProposalService,
		private roleService: RoleService,
		private rolePermissionsService: RolePermissionsService,
		private tagService: TagService,
		private taskService: TaskService,
		private tenantService: TenantService,
		private timeOffPolicyService: TimeOffPolicyService,
		private timeSheetService: TimeSheetService,
		private activityService: ActivityService,
		private screenShotService: ScreenShotService,
		private timeLogService: TimeLogService,
		private timeSlotService: TimeSlotService,
		private appointmentEmployeeService: AppointmentEmployeesService,
		private approvalPolicyService: ApprovalPolicyService,
		private candidateService: CandidateService
	) {}

	async createFolders(): Promise<any> {
		return new Promise((resolve, reject) => {
			const id = uuidv4();
			this.idCsv.next(id);
			fs.access(`./export/${id}/csv`, (error) => {
				if (!error) {
					return null;
				} else {
					fs.mkdir(
						`./export/${id}/csv`,
						{ recursive: true },
						(err) => {
							if (err) reject(err);
							resolve();
						}
					);
				}
			});
		});
	}

	async archiveAndDownload(): Promise<any> {
		return new Promise((resolve, reject) => {
			{
				const id = uuidv4();
				const fileNameS = id + '_export.zip';
				this.idZip.next(fileNameS);

				const output = fs.createWriteStream(`./export/${fileNameS}`);

				const archive = archiver('zip', {
					zlib: { level: 9 },
				});

				output.on('close', function () {
					resolve();
				});

				output.on('end', function () {
					console.log('Data has been drained');
				});

				archive.on('warning', function (err) {
					if (err.code === 'ENOENT') {
						reject(err);
					} else {
						console.log('Unexpected error!');
					}
				});

				archive.on('error', function (err) {
					reject(err);
				});

				let id$ = '';
				this.idCsv
					.pipe(takeUntil(this._ngDestroy$))
					.subscribe((idCsv) => {
						id$ = idCsv;
					});

				archive.pipe(output);
				archive.directory(`./export/${id$}/csv`, false);
				archive.finalize();
			}
		});
	}

	async getAsCsv(service_count: number): Promise<any> {
		const incommingData = (
			await this.services[service_count].service.findAll()
		).items;

		if (incommingData[0] !== undefined) {
			return new Promise((resolve, reject) => {
				const createCsvWriter = csv.createObjectCsvWriter;
				const dataIn = [];

				const dataKeys = Object.keys(incommingData[0]);

				for (const count of dataKeys) {
					dataIn.push({ id: count, title: count });
				}

				let id$ = '';
				this.idCsv.pipe(takeUntil(this._ngDestroy$)).subscribe((id) => {
					id$ = id;
				});

				const csvWriter = createCsvWriter({
					path: `./export/${id$}/csv/${this.services[service_count].nameFile}.csv`,
					header: dataIn,
				});

				const data = incommingData;

				csvWriter.writeRecords(data).then(() => {
					resolve();
				});
			});
		}
	}

	async downloadToUser(res): Promise<any> {
		return new Promise((resolve, reject) => {
			let fileName = '';

			this.idZip
				.pipe(takeUntil(this._ngDestroy$))
				.subscribe((filename) => {
					fileName = filename;
				});
			res.download(`./export/${fileName}`);

			resolve();
		});
	}

	async downloadTemplate(res) {
		return new Promise((resolve, reject) => {
			res.download('./export/template.zip');
			resolve();
		});
	}

	async deleteCsvFiles(): Promise<any> {
		return new Promise((resolve, reject) => {
			let id$ = '';

			this.idCsv.pipe(takeUntil(this._ngDestroy$)).subscribe((id) => {
				id$ = id;
			});

			fs.access(`./export/${id$}`, (error) => {
				if (!error) {
					fse.removeSync(`./export/${id$}`);
					resolve();
				} else {
					return null;
				}
			});
		});
	}
	async deleteArchive(): Promise<any> {
		return new Promise((resolve, reject) => {
			let fileName = '';
			this.idZip
				.pipe(takeUntil(this._ngDestroy$))
				.subscribe((fileName$) => {
					fileName = fileName$;
				});

			fs.access(`./export/${fileName}`, (error) => {
				if (!error) {
					fse.removeSync(`./export/${fileName}`);
					resolve();
				} else {
					return null;
				}
			});
		});
	}

	async exportTables() {
		return new Promise(async (resolve, reject) => {
			for (const [i, value] of this.services.entries()) {
				await this.getAsCsv(i);
			}
			resolve();
		});
	}

	ngOnDestroy() {
		this._ngDestroy$.next();
		this._ngDestroy$.complete();
	}
}<|MERGE_RESOLUTION|>--- conflicted
+++ resolved
@@ -132,15 +132,12 @@
 		{ service: this.screenShotService, nameFile: 'screenshot' },
 		{ service: this.timeLogService, nameFile: 'time_log' },
 		{ service: this.timeSlotService, nameFile: 'time_slot' },
-<<<<<<< HEAD
-=======
 		{
 			service: this.appointmentEmployeeService,
 			nameFile: 'appointment_employees',
 		},
 		{ service: this.approvalPolicyService, nameFile: 'approval_policy' },
 		{ service: this.candidateService, nameFile: 'candidate' },
->>>>>>> 1be19a6b
 	];
 
 	constructor(
