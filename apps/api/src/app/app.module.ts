--- conflicted
+++ resolved
@@ -445,14 +445,13 @@
 						path: '/key-result-updates',
 						module: KeyResultUpdateModule
 					},
-					{
-<<<<<<< HEAD
+          {
+            path: '/key-result-templates',
+						module: KeyresultTemplateModule
+          },
+					{
 						path: '/invoice-estimate-history',
 						module: InvoiceEstimateHistoryModule
-=======
-						path: '/key-result-templates',
-						module: KeyresultTemplateModule
->>>>>>> 5aedeb89
 					}
 				]
 			}
