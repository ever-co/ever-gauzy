--- conflicted
+++ resolved
@@ -72,13 +72,9 @@
 import { IntegrationTenantModule } from './integration-tenant/integration-tenant.module';
 import { CandidateInterviewModule } from './candidate-interview/candidate-interview.module';
 import { AppointmentEmployeesModule } from './appointment-employees/appointment-employees.module';
-<<<<<<< HEAD
 import { ApprovalPolicyModule } from './approval-policy/approval-policy.module';
 import { RequestApprovalEmployeeModule } from './request-approval-employee/request-approval-employee.module';
 import { RequestApprovalModule } from './request-approval/request-approval.module';
-=======
-import { CandidateInterviewersModule } from './candidate-interviewers/candidate-interviewers.module';
->>>>>>> 50c8d69a
 import * as path from 'path';
 import { I18nModule, I18nJsonParser, HeaderResolver } from 'nestjs-i18n';
 import { LanguagesEnum } from '@gauzy/models';
@@ -108,10 +104,6 @@
 					{
 						path: '/candidate-interview',
 						module: CandidateInterviewModule
-					},
-					{
-						path: '/candidate-interviewers',
-						module: CandidateInterviewersModule
 					},
 					{
 						path: '/candidate-experience',
@@ -318,7 +310,6 @@
 		CandidateSkillModule,
 		CandidateFeedbacksModule,
 		CandidateInterviewModule,
-		CandidateInterviewersModule,
 		ExportAllModule,
 		ImportAllModule,
 		EmployeeSettingModule,
