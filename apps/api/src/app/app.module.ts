--- conflicted
+++ resolved
@@ -41,11 +41,8 @@
 import { IntegrationsModule } from './integrations/integrations.module';
 import { EquipmentSharingModule } from './equipment-sharing/equipment-sharing.module';
 import { OrganizationEmploymentTypeModule } from './organization-employment-type';
-<<<<<<< HEAD
 import { TimesheetModule } from './timesheet/timesheet.module';
-=======
 import { ExpenseCategoriesModule } from './expense-categories/expense-categories.module';
->>>>>>> bf6d4caf
 
 @Module({
 	imports: [
@@ -153,13 +150,12 @@
 						module: OrganizationEmploymentTypeModule
 					},
 					{
-<<<<<<< HEAD
 						path: '/timesheet',
 						module: TimesheetModule
-=======
+          },
+          {
 						path: '/integrations',
 						module: IntegrationsModule
->>>>>>> bf6d4caf
 					}
 				]
 			}
@@ -208,17 +204,12 @@
 			  ]
 			: []),
 		EquipmentModule,
-		EquipmentSharingModule,
-		EmployeeLevelModule,
+		EquipmentSharingModule,		
 		TaskModule,
-<<<<<<< HEAD
 		OrganizationEmploymentTypeModule,
-		TimesheetModule
-=======
-		IntegrationsModule,
-		OrganizationEmploymentTypeModule,
+		TimesheetModule,
+		IntegrationsModule,		
 		ExpenseCategoriesModule
->>>>>>> bf6d4caf
 	],
 	controllers: [AppController],
 	providers: [AppService, SeedDataService],
