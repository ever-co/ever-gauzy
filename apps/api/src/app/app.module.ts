import { CandidateInterviewersModule } from './candidate-interviewers/candidate-interviewers.module';
import { CandidateSkillModule } from './candidate-skill/candidate-skill.module';
import { InvoiceModule } from './invoice/invoice.module';
import { InvoiceItemModule } from './invoice-item/invoice-item.module';
import { TagModule } from './tags/tag.module';
import { SkillModule } from './skills/skill.module';
import { LanguageModule } from './language/language.module';
import { Module } from '@nestjs/common';
import { RouterModule } from 'nest-router';
import { AppController } from './app.controller';
import { AppService } from './app.service';
import { UserModule } from './user/user.module';
import { EmployeeModule } from './employee/employee.module';
import { RoleModule } from './role/role.module';
import { OrganizationModule } from './organization/organization.module';
import { IncomeModule } from './income/income.module';
import { ExpenseModule } from './expense/expense.module';
import { EmployeeSettingModule } from './employee-setting';
import { EmployeeAppointmentModule } from './employee-appointment';
import { CoreModule } from './core';
import { AuthModule } from './auth/auth.module';
import { SeedDataService } from './core/seeds/SeedDataService';
import { UserOrganizationModule } from './user-organization/user-organization.module';
import { EmployeeStatisticsModule } from './employee-statistics/employee-statistics.module';
import { OrganizationDepartmentModule } from './organization-department/organization-department.module';
import { OrganizationRecurringExpenseModule } from './organization-recurring-expense/organization-recurring-expense.module';
import { EmployeeRecurringExpenseModule } from './employee-recurring-expense/employee-recurring-expense.module';
import { OrganizationClientsModule } from './organization-clients/organization-clients.module';
import { OrganizationPositionsModule } from './organization-positions/organization-positions.module';
import { OrganizationProjectsModule } from './organization-projects/organization-projects.module';
import { OrganizationVendorsModule } from './organization-vendors/organization-vendors.module';
import { OrganizationTeamModule } from './organization-team/organization-team.module';
import { OrganizationTeamEmployeeModule } from './organization-team-employee/organization-team-employee.module';
import { OrganizationAwardsModule } from './organization-awards/organization-awards.module';
import { OrganizationLanguagesModule } from './organization-languages/organization-languages.module';
import { ProposalModule } from './proposal/proposal.module';
import { CountryModule } from './country/country.module';
import { InviteModule } from './invite/invite.module';
import { EmailModule } from './email/email.module';
import { TimeOffPolicyModule } from './time-off-policy/time-off-policy.module';
import { RolePermissionsModule } from './role-permissions/role-permissions.module';
import { TenantModule } from './tenant/tenant.module';
import { EmailTemplateModule } from './email-template/email-template.module';
import { EquipmentModule } from './equipment/equipment.module';
import { EmployeeLevelModule } from './organization_employeeLevel/organization-employee-level.module';
import { ExportAllModule } from './export_import/export-all.module';
import { ImportAllModule } from './export_import/import/import-all.module';
import { SentryModule } from '@ntegral/nestjs-sentry';
import { environment } from '@env-api/environment';
import { LogLevel } from '@sentry/types';
import { TaskModule } from './tasks/task.module';
import { EquipmentSharingModule } from './equipment-sharing/equipment-sharing.module';
import { OrganizationEmploymentTypeModule } from './organization-employment-type/organization-employment-type.module';
import { TimesheetModule } from './timesheet/timesheet.module';
import { ExpenseCategoriesModule } from './expense-categories/expense-categories.module';
import { UpworkModule } from './upwork/upwork.module';
import { HubstaffModule } from './hubstaff/hubstaff.module';
import { CandidateModule } from './candidate/candidate.module';
import { ProductCategoriesModule } from './product-category/product-category-module';
import { ProductTypesModule } from './product-type/product-type-module';
import { ProductModule } from './product/product.module';
import { IntegrationSettingModule } from './integration-setting/integration-setting.module';
import { IntegrationMapModule } from './integration-map/integration-map.module';
import { ProductVariantPriceModule } from './product-variant-price/product-variant-price-module';
import { ProductVariantModule } from './product-variant/product-variant.module';
import { IntegrationEntitySettingModule } from './integration-entity-setting/integration-entity-setting.module';
import { IntegrationEntitySettingTiedEntityModule } from './integration-entity-setting-tied-entity/integration-entity-setting-tied-entitiy.module';
import { CandidateEducationModule } from './candidate-education/candidate-education.module';
import { CandidateSourceModule } from './candidate-source/candidate-source.module';
import { CandidateDocumentsModule } from './candidate-documents/candidate-documents.module';
import { CandidateExperienceModule } from './candidate-experience/candidate-experience.module';
import { CandidateFeedbacksModule } from './candidate-feedbacks/candidate-feedbacks.module';
import { ProductVariantSettingsModule } from './product-settings/product-settings.module';
import { IntegrationModule } from './integration/integration.module';
import { IntegrationTenantModule } from './integration-tenant/integration-tenant.module';
import { CandidateInterviewModule } from './candidate-interview/candidate-interview.module';
import { AppointmentEmployeesModule } from './appointment-employees/appointment-employees.module';
import { ApprovalPolicyModule } from './approval-policy/approval-policy.module';
import { RequestApprovalEmployeeModule } from './request-approval-employee/request-approval-employee.module';
import { RequestApprovalModule } from './request-approval/request-approval.module';
import * as path from 'path';
import { HeaderResolver, I18nJsonParser, I18nModule } from 'nestjs-i18n';
import { LanguagesEnum } from '@gauzy/models';
import { EventTypeModule } from './event-types/event-type.module';
import { AvailabilitySlotsModule } from './availability-slots/availability-slots.module';
import { HelpCenterModule } from './help-center/help-center.module';
import { PipelineModule } from './pipeline/pipeline.module';
import { PaymentModule } from './payment/payment.module';
import { CandidatePersonalQualitiesModule } from './candidate-personal-qualities/candidate-personal-qualities.module';
<<<<<<< HEAD
import { StageModule } from './stage/stage.module';
=======
import { CandidateTechnologiesModule } from './candidate-technologies/candidate-technologies.module';
import { GoalModule } from './goal/goal.module';
import { KeyResultModule } from './keyresult/keyresult.module';
>>>>>>> bd11a6a4

@Module({
	imports: [
		RouterModule.forRoutes([
			{
				path: '',
				children: [
					{ path: '/auth', module: AuthModule },
					{ path: '/user', module: UserModule },
					{ path: '/employee', module: EmployeeModule },
					{ path: '/candidate', module: CandidateModule },
					{
						path: '/candidate-educations',
						module: CandidateEducationModule
					},
					{
						path: '/candidate-documents',
						module: CandidateDocumentsModule
					},
					{
						path: '/candidate-feedbacks',
						module: CandidateFeedbacksModule
					},
					{
						path: '/candidate-interview',
						module: CandidateInterviewModule
					},
					{
						path: '/candidate-interviewers',
						module: CandidateInterviewersModule
					},
					{
						path: '/candidate-experience',
						module: CandidateExperienceModule
					},
					{
						path: '/candidate-skills',
						module: CandidateSkillModule
					},
					{
						path: '/candidate-source',
						module: CandidateSourceModule
					},
					{
						path: '/candidate-personal-qualities',
						module: CandidatePersonalQualitiesModule
					},
					{
						path: '/candidate-technologies',
						module: CandidateTechnologiesModule
					},
					{ path: '/download', module: ExportAllModule },
					{ path: '/import', module: ImportAllModule },
					{ path: '/role', module: RoleModule },
					{ path: '/organization', module: OrganizationModule },
					{ path: '/income', module: IncomeModule },
					{ path: '/expense', module: ExpenseModule },
					{ path: '/help-center', module: HelpCenterModule },
					{ path: '/equipment', module: EquipmentModule },
					{ path: '/employee-level', module: EmployeeLevelModule },

					{
						path: '/employee-settings',
						module: EmployeeSettingModule
					},
					{
						path: '/employee-statistics',
						module: EmployeeStatisticsModule
					},
					{
						path: '/employee-appointment',
						module: EmployeeAppointmentModule
					},
					{
						path: '/appointment-employees',
						module: AppointmentEmployeesModule
					},
					{
						path: '/user-organization',
						module: UserOrganizationModule
					},
					{
						path: '/organization-department',
						module: OrganizationDepartmentModule
					},
					{
						path: '/organization-clients',
						module: OrganizationClientsModule
					},
					{
						path: '/organization-positions',
						module: OrganizationPositionsModule
					},
					{
						path: '/organization-awards',
						module: OrganizationAwardsModule
					},
					{
						path: '/organization-languages',
						module: OrganizationLanguagesModule
					},
					{
						path: '/organization-projects',
						module: OrganizationProjectsModule
					},
					{
						path: '/organization-vendors',
						module: OrganizationVendorsModule
					},
					{
						path: '/organization-recurring-expense',
						module: OrganizationRecurringExpenseModule
					},
					{
						path: '/employee-recurring-expense',
						module: EmployeeRecurringExpenseModule
					},
					{
						path: '/organization-team',
						module: OrganizationTeamModule
					},
					{
						path: '/proposal',
						module: ProposalModule
					},
					{
						path: '/country',
						module: CountryModule
					},
					{
						path: '/invite',
						module: InviteModule
					},
					{
						path: '/email',
						module: EmailModule
					},
					{
						path: '/email-template',
						module: EmailTemplateModule
					},
					{
						path: 'time-off-policy',
						module: TimeOffPolicyModule
					},
					{
						path: '/approval-policy',
						module: ApprovalPolicyModule
					},
					{
						path: '/request-approval',
						module: RequestApprovalModule
					},
					{
						path: 'role-permissions',
						module: RolePermissionsModule
					},
					{
						path: '/tenant',
						module: TenantModule
					},
					{
						path: '/tags',
						module: TagModule
					},
					{
						path: '/skills',
						module: SkillModule
					},
					{
						path: '/languages',
						module: LanguageModule
					},
					{
						path: '/tasks',
						module: TaskModule
					},
					{
						path: '/equipment-sharing',
						module: EquipmentSharingModule
					},
					{
						path: '/organization-employment-type',
						module: OrganizationEmploymentTypeModule
					},
					{
						path: '/expense-categories',
						module: ExpenseCategoriesModule
					},
					{
						path: '/timesheet',
						module: TimesheetModule
					},
					{
						path: '/integrations/upwork',
						module: UpworkModule
					},
					{
						path: '/integrations/hubstaff',
						module: HubstaffModule
					},
					{
						path: '/integration-tenant',
						module: IntegrationTenantModule
					},
					{
						path: '/integration-entity-setting',
						module: IntegrationEntitySettingModule
					},
					{
						path: '/integration',
						module: IntegrationModule
					},
					{
						path: '/invoices',
						module: InvoiceModule
					},
					{
						path: '/invoice-item',
						module: InvoiceItemModule
					},
					{
						path: '/products',
						module: ProductModule
					},
					{
						path: '/product-categories',
						module: ProductCategoriesModule
					},
					{
						path: '/product-types',
						module: ProductTypesModule
					},
					{
						path: '/product-variant-prices',
						module: ProductVariantPriceModule
					},
					{
						path: '/product-variants',
						module: ProductVariantModule
					},
					{
						path: '/product-variant-settings',
						module: ProductVariantSettingsModule
					},
					{
						path: '/event-type',
						module: EventTypeModule
					},
					{
						path: '/availability-slots',
						module: AvailabilitySlotsModule
					},
					{
						path: '/pipelines',
						module: PipelineModule
					},
					{
						path: '/payments',
						module: PaymentModule
					},
					{
						path: '/goals',
						module: GoalModule
					},
					{
						path: '/key-results',
						module: KeyResultModule
					}
				]
			}
		]),
		CoreModule,
		AuthModule,
		UserModule,
		EmployeeModule,
		CandidateModule,
		CandidateDocumentsModule,
		CandidateSourceModule,
		CandidateEducationModule,
		CandidateExperienceModule,
		CandidateSkillModule,
		CandidateFeedbacksModule,
		CandidateInterviewModule,
		CandidateInterviewersModule,
		CandidatePersonalQualitiesModule,
		CandidateTechnologiesModule,
		ExportAllModule,
		ImportAllModule,
		EmployeeSettingModule,
		EmployeeStatisticsModule,
		EmployeeAppointmentModule,
		AppointmentEmployeesModule,
		RoleModule,
		OrganizationModule,
		IncomeModule,
		ExpenseModule,
		UserOrganizationModule,
		OrganizationDepartmentModule,
		OrganizationRecurringExpenseModule,
		OrganizationClientsModule,
		OrganizationPositionsModule,
		OrganizationProjectsModule,
		OrganizationVendorsModule,
		OrganizationAwardsModule,
		OrganizationLanguagesModule,
		EmployeeRecurringExpenseModule,
		OrganizationTeamModule,
		OrganizationTeamEmployeeModule,
		RequestApprovalEmployeeModule,
		ProposalModule,
		EmailModule,
		EmailTemplateModule,
		CountryModule,
		InviteModule,
		TimeOffPolicyModule,
		ApprovalPolicyModule,
		RequestApprovalModule,
		RolePermissionsModule,
		TenantModule,
		TagModule,
		SkillModule,
		LanguageModule,
		InvoiceModule,
		InvoiceItemModule,
		PaymentModule,
		GoalModule,
		KeyResultModule,
		EmployeeLevelModule,
		EventTypeModule,
		AvailabilitySlotsModule,
		PipelineModule,
<<<<<<< HEAD
    StageModule,
=======
>>>>>>> bd11a6a4
		...(environment.sentry
			? [
					SentryModule.forRoot({
						dsn: environment.sentry.dns,
						debug: true,
						environment: environment.production
							? 'production'
							: 'development', //production, development
						//release: null, // must create a release in sentry.io dashboard
						logLevel: LogLevel.Error
					})
			  ]
			: []),
		HelpCenterModule,
		EquipmentModule,
		EquipmentSharingModule,
		TaskModule,
		OrganizationEmploymentTypeModule,
		TimesheetModule,
		UpworkModule,
		HubstaffModule,
		ExpenseCategoriesModule,
		ProductCategoriesModule,
		ProductTypesModule,
		ProductModule,
		IntegrationModule,
		IntegrationSettingModule,
		IntegrationTenantModule,
		IntegrationMapModule,
		ProductVariantPriceModule,
		ProductVariantModule,
		ProductVariantSettingsModule,
		IntegrationEntitySettingModule,
		IntegrationEntitySettingTiedEntityModule,
		I18nModule.forRoot({
			fallbackLanguage: LanguagesEnum.ENGLISH,
			parser: I18nJsonParser,
			parserOptions: {
				path: path.join(__dirname, '/assets/i18n/'),
				watch: !environment.production
			},
			resolvers: [new HeaderResolver(['language'])]
		})
	],
	controllers: [AppController],
	providers: [AppService, SeedDataService],
	exports: []
})
export class AppModule {}<|MERGE_RESOLUTION|>--- conflicted
+++ resolved
@@ -87,13 +87,10 @@
 import { PipelineModule } from './pipeline/pipeline.module';
 import { PaymentModule } from './payment/payment.module';
 import { CandidatePersonalQualitiesModule } from './candidate-personal-qualities/candidate-personal-qualities.module';
-<<<<<<< HEAD
 import { StageModule } from './stage/stage.module';
-=======
 import { CandidateTechnologiesModule } from './candidate-technologies/candidate-technologies.module';
 import { GoalModule } from './goal/goal.module';
 import { KeyResultModule } from './keyresult/keyresult.module';
->>>>>>> bd11a6a4
 
 @Module({
 	imports: [
@@ -426,10 +423,7 @@
 		EventTypeModule,
 		AvailabilitySlotsModule,
 		PipelineModule,
-<<<<<<< HEAD
-    StageModule,
-=======
->>>>>>> bd11a6a4
+		StageModule,
 		...(environment.sentry
 			? [
 					SentryModule.forRoot({
