import { InvoiceModule } from './invoice/invoice.module';
import { InvoiceItemModule } from './invoice-item/invoice-item.module';
import { TagModule } from './tags/tag.module';
import { Module } from '@nestjs/common';
import { RouterModule } from 'nest-router';
import { AppController } from './app.controller';
import { AppService } from './app.service';
import { UserModule } from './user/user.module';
import { EmployeeModule } from './employee/employee.module';
import { RoleModule } from './role/role.module';
import { OrganizationModule } from './organization/organization.module';
import { IncomeModule } from './income/income.module';
import { ExpenseModule } from './expense/expense.module';
import { EmployeeSettingModule } from './employee-setting';
import { CoreModule } from './core';
import { AuthModule } from './auth/auth.module';
import { SeedDataService } from './core/seeds/SeedDataService';
import { UserOrganizationModule } from './user-organization/user-organization.module';
import { EmployeeStatisticsModule } from './employee-statistics/employee-statistics.module';
import { OrganizationDepartmentModule } from './organization-department/organization-department.module';
import { OrganizationRecurringExpenseModule } from './organization-recurring-expense/organization-recurring-expense.module';
import { EmployeeRecurringExpenseModule } from './employee-recurring-expense/employee-recurring-expense.module';
import { OrganizationClientsModule } from './organization-clients/organization-clients.module';
import { OrganizationPositionsModule } from './organization-positions/organization-positions.module';
import { OrganizationProjectsModule } from './organization-projects/organization-projects.module';
import { OrganizationVendorsModule } from './organization-vendors/organization-vendors.module';
import { OrganizationTeamsModule } from './organization-teams/organization-teams.module';
import { ProposalModule } from './proposal/proposal.module';
import { CountryModule } from './country/country.module';
import { InviteModule } from './invite/invite.module';
import { EmailModule } from './email/email.module';
import { TimeOffPolicyModule } from './time-off-policy/time-off-policy.module';
import { RolePermissionsModule } from './role-permissions/role-permissions.module';
import { TenantModule } from './tenant/tenant.module';
import { EmailTemplateModule } from './email-template/email-template.module';
import { EquipmentModule } from './equipment/equipment.module';
import { EmployeeLevelModule } from './organization_employeeLevel/organization-employee-level.module';
import { ExportAllModule } from './export_import/export-all.module';
import { ImportAllModule } from './export_import/import/import-all.module';
import { SentryModule } from '@ntegral/nestjs-sentry';
import { environment } from '@env-api/environment';
import { LogLevel } from '@sentry/types';
import { TaskModule } from './tasks/task.module';
import { EquipmentSharingModule } from './equipment-sharing/equipment-sharing.module';
import { OrganizationEmploymentTypeModule } from './organization-employment-type/organization-employment-type.module';
import { TimesheetModule } from './timesheet/timesheet.module';
import { ExpenseCategoriesModule } from './expense-categories/expense-categories.module';
import { UpworkModule } from './upwork/upwork.module';
import { HubstaffModule } from './hubstaff/hubstaff.module';
import { CandidateModule } from './candidate/candidate.module';
<<<<<<< HEAD
import { ProductCategoriesModule } from './product-category/product-category-module';
import { ProductTypesModule } from './product-type/product-type-module';
import { ProductModule } from './product/product.module';
=======
import { IntegrationSettingModule } from './integration-setting/integration-setting.module';
import { IntegrationModule } from './integration/integration.module';
import { IntegrationMapModule } from './integration-map/integration-map.module';
>>>>>>> ad549022

@Module({
	imports: [
		RouterModule.forRoutes([
			{
				path: '',
				children: [
					{ path: '/auth', module: AuthModule },
					{ path: '/user', module: UserModule },
					{ path: '/employee', module: EmployeeModule },
					{ path: '/candidate', module: CandidateModule },
					{ path: '/download', module: ExportAllModule },
					{ path: '/import', module: ImportAllModule },
					{ path: '/role', module: RoleModule },
					{ path: '/organization', module: OrganizationModule },
					{ path: '/income', module: IncomeModule },
					{ path: '/expense', module: ExpenseModule },
					{ path: '/equipment', module: EquipmentModule },
					{ path: '/employee-level', module: EmployeeLevelModule },

					{
						path: '/employee-settings',
						module: EmployeeSettingModule
					},
					{
						path: '/employee-statistics',
						module: EmployeeStatisticsModule
					},
					{
						path: '/user-organization',
						module: UserOrganizationModule
					},
					{
						path: '/organization-department',
						module: OrganizationDepartmentModule
					},
					{
						path: '/organization-clients',
						module: OrganizationClientsModule
					},
					{
						path: '/organization-positions',
						module: OrganizationPositionsModule
					},
					{
						path: '/organization-projects',
						module: OrganizationProjectsModule
					},
					{
						path: '/organization-vendors',
						module: OrganizationVendorsModule
					},
					{
						path: '/organization-recurring-expense',
						module: OrganizationRecurringExpenseModule
					},
					{
						path: '/employee-recurring-expense',
						module: EmployeeRecurringExpenseModule
					},
					{
						path: '/organization-teams',
						module: OrganizationTeamsModule
					},
					{
						path: '/proposal',
						module: ProposalModule
					},
					{
						path: '/country',
						module: CountryModule
					},
					{
						path: '/invite',
						module: InviteModule
					},
					{
						path: '/email',
						module: EmailModule
					},
					{
						path: 'time-off-policy',
						module: TimeOffPolicyModule
					},
					{
						path: 'role-permissions',
						module: RolePermissionsModule
					},
					{
						path: '/tenant',
						module: TenantModule
					},
					{
						path: '/tags',
						module: TagModule
					},
					{
						path: '/tasks',
						module: TaskModule
					},
					{
						path: '/equipment-sharing',
						module: EquipmentSharingModule
					},
					{
						path: '/organization-employment-type',
						module: OrganizationEmploymentTypeModule
					},
					{
						path: '/expense-categories',
						module: ExpenseCategoriesModule
					},
					{
						path: '/timesheet',
						module: TimesheetModule
					},
					{
						path: '/integrations/upwork',
						module: UpworkModule
					},
					{
						path: '/integrations/hubstaff',
						module: HubstaffModule
					},
					{
						path: '/invoices',
						module: InvoiceModule
					},
					{
						path: '/invoice-item',
						module: InvoiceItemModule
					},
					{
						path: '/products',
						module: ProductModule
					},
					{
						path: '/product-categories',
						module: ProductCategoriesModule
					},
					{
						path: '/product-types',
						module: ProductTypesModule
					}
				]
			}
		]),
		CoreModule,
		AuthModule,
		UserModule,
		EmployeeModule,
		CandidateModule,
		ExportAllModule,
		ImportAllModule,
		EmployeeSettingModule,
		EmployeeStatisticsModule,
		RoleModule,
		OrganizationModule,
		IncomeModule,
		ExpenseModule,
		UserOrganizationModule,
		OrganizationDepartmentModule,
		OrganizationRecurringExpenseModule,
		OrganizationClientsModule,
		OrganizationPositionsModule,
		OrganizationProjectsModule,
		OrganizationVendorsModule,
		EmployeeRecurringExpenseModule,
		OrganizationTeamsModule,
		ProposalModule,
		EmailModule,
		CountryModule,
		InviteModule,
		TimeOffPolicyModule,
		RolePermissionsModule,
		TenantModule,
		EmailTemplateModule,
		TagModule,
		InvoiceModule,
		InvoiceItemModule,
		EmployeeLevelModule,
		...(environment.sentry
			? [
					SentryModule.forRoot({
						dsn: environment.sentry.dns,
						debug: true,
						environment: environment.production
							? 'production'
							: 'development', //production, development
						//release: null, // must create a release in sentry.io dashboard
						logLevel: LogLevel.Error
					})
			  ]
			: []),
		EquipmentModule,
		EquipmentSharingModule,
		TaskModule,
		OrganizationEmploymentTypeModule,
		TimesheetModule,
		UpworkModule,
		HubstaffModule,
		ExpenseCategoriesModule,
<<<<<<< HEAD
		ProductCategoriesModule,
		ProductTypesModule,
		ProductModule
=======
		IntegrationSettingModule,
		IntegrationModule,
		IntegrationMapModule
>>>>>>> ad549022
	],
	controllers: [AppController],
	providers: [AppService, SeedDataService],
	exports: []
})
export class AppModule {}<|MERGE_RESOLUTION|>--- conflicted
+++ resolved
@@ -48,15 +48,12 @@
 import { UpworkModule } from './upwork/upwork.module';
 import { HubstaffModule } from './hubstaff/hubstaff.module';
 import { CandidateModule } from './candidate/candidate.module';
-<<<<<<< HEAD
 import { ProductCategoriesModule } from './product-category/product-category-module';
 import { ProductTypesModule } from './product-type/product-type-module';
 import { ProductModule } from './product/product.module';
-=======
 import { IntegrationSettingModule } from './integration-setting/integration-setting.module';
 import { IntegrationModule } from './integration/integration.module';
 import { IntegrationMapModule } from './integration-map/integration-map.module';
->>>>>>> ad549022
 
 @Module({
 	imports: [
@@ -259,15 +256,12 @@
 		UpworkModule,
 		HubstaffModule,
 		ExpenseCategoriesModule,
-<<<<<<< HEAD
 		ProductCategoriesModule,
 		ProductTypesModule,
-		ProductModule
-=======
+		ProductModule,
 		IntegrationSettingModule,
 		IntegrationModule,
 		IntegrationMapModule
->>>>>>> ad549022
 	],
 	controllers: [AppController],
 	providers: [AppService, SeedDataService],
