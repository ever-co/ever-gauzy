--- conflicted
+++ resolved
@@ -41,10 +41,7 @@
 import { IntegrationsModule } from './integrations/integrations.module';
 import { EquipmentSharingModule } from './equipment-sharing/equipment-sharing.module';
 import { OrganizationEmploymentTypeModule } from './organization-employment-type';
-<<<<<<< HEAD
-=======
 import { TimesheetModule } from './timesheet/timesheet.module';
->>>>>>> 6bb53ba8
 import { ExpenseCategoriesModule } from './expense-categories/expense-categories.module';
 
 @Module({
@@ -153,17 +150,16 @@
 						module: OrganizationEmploymentTypeModule
 					},
 					{
-<<<<<<< HEAD
 						path: '/expense-categories',
 						module: ExpenseCategoriesModule
-=======
+					},
+					{
 						path: '/timesheet',
 						module: TimesheetModule
-          },
-          {
+					},
+					{
 						path: '/integrations',
 						module: IntegrationsModule
->>>>>>> 6bb53ba8
 					}
 				]
 			}
@@ -212,14 +208,11 @@
 			  ]
 			: []),
 		EquipmentModule,
-		EquipmentSharingModule,		
+		EquipmentSharingModule,
 		TaskModule,
 		OrganizationEmploymentTypeModule,
-<<<<<<< HEAD
-=======
 		TimesheetModule,
-		IntegrationsModule,		
->>>>>>> 6bb53ba8
+		IntegrationsModule,
 		ExpenseCategoriesModule
 	],
 	controllers: [AppController],
