--- conflicted
+++ resolved
@@ -20,11 +20,8 @@
 import { User } from '../user';
 import { Tenant } from '../tenant';
 import { Tag } from '../tags';
-<<<<<<< HEAD
 import { OrganizationDepartment } from '../organization-department';
-=======
 import { LocationBase } from '../core/entities/location-base';
->>>>>>> 1484493a
 
 @Entity('employee')
 export class Employee extends LocationBase implements IEmployee {
