import { Module } from '@nestjs/common';
import { CqrsModule } from '@nestjs/cqrs';
import { TypeOrmModule } from '@nestjs/typeorm';
import { CommandHandlers } from './commands/handlers';
import { EmployeeController } from './employee.controller';
import { Employee } from './employee.entity';
import { EmployeeService } from './employee.service';
<<<<<<< HEAD
import { EmploymentTypesModule } from '../employment-types/employment-types.module';

@Module({
	imports: [
		TypeOrmModule.forFeature([Employee]),
		CqrsModule,
		EmploymentTypesModule
	],
=======
import { User, UserService } from '../user';

@Module({
	imports: [TypeOrmModule.forFeature([Employee, User]), CqrsModule],
>>>>>>> de9c1452
	controllers: [EmployeeController],
	providers: [EmployeeService, UserService, ...CommandHandlers],
	exports: [EmployeeService]
})
export class EmployeeModule {}<|MERGE_RESOLUTION|>--- conflicted
+++ resolved
@@ -5,21 +5,11 @@
 import { EmployeeController } from './employee.controller';
 import { Employee } from './employee.entity';
 import { EmployeeService } from './employee.service';
-<<<<<<< HEAD
 import { EmploymentTypesModule } from '../employment-types/employment-types.module';
-
-@Module({
-	imports: [
-		TypeOrmModule.forFeature([Employee]),
-		CqrsModule,
-		EmploymentTypesModule
-	],
-=======
 import { User, UserService } from '../user';
 
 @Module({
-	imports: [TypeOrmModule.forFeature([Employee, User]), CqrsModule],
->>>>>>> de9c1452
+	imports: [TypeOrmModule.forFeature([Employee, User]), CqrsModule, EmploymentTypesModule],
 	controllers: [EmployeeController],
 	providers: [EmployeeService, UserService, ...CommandHandlers],
 	exports: [EmployeeService]
