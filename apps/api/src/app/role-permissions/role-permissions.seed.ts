--- conflicted
+++ resolved
@@ -38,12 +38,9 @@
 			PermissionsEnum.ACCESS_PRIVATE_PROJECTS,
 			PermissionsEnum.TIMESHEET_EDIT_TIME,
 			PermissionsEnum.SUPER_ADMIN_EDIT,
-<<<<<<< HEAD
-			PermissionsEnum.PUBLIC_PAGE_EDIT
-=======
+			PermissionsEnum.PUBLIC_PAGE_EDIT,
 			PermissionsEnum.INVOICES_VIEW,
 			PermissionsEnum.INVOICES_EDIT
->>>>>>> 6f95a5b4
 		]
 	},
 	{
@@ -75,12 +72,9 @@
 			PermissionsEnum.ORG_INVITE_EDIT,
 			PermissionsEnum.ACCESS_PRIVATE_PROJECTS,
 			PermissionsEnum.TIMESHEET_EDIT_TIME,
-<<<<<<< HEAD
-			PermissionsEnum.PUBLIC_PAGE_EDIT
-=======
+			PermissionsEnum.PUBLIC_PAGE_EDIT,
 			PermissionsEnum.INVOICES_VIEW,
 			PermissionsEnum.INVOICES_EDIT
->>>>>>> 6f95a5b4
 		]
 	},
 	{
