import { Connection } from 'typeorm';
import { Tenant } from '../tenant/tenant.entity';
import {
	CurrenciesEnum,
	Employee,
	Organization,
	PaymentMethodEnum
} from '@gauzy/models';
import { Payment } from './payment.entity';
import * as faker from 'faker';
import { Invoice } from '../invoice/invoice.entity';
import { Tag } from '../tags/tag.entity';
import { User } from '../user/user.entity';
import * as moment from 'moment';

export const createDefaultPayment = async (
	connection: Connection,
	tenant: Tenant,
	employees: Employee[],
	defaultOrganizations: Organization[]
): Promise<Payment[]> => {
<<<<<<< HEAD
	const payments: Payment[] = [];

	const users = await connection.manager.find(User, {
		where: [{ tenant: tenant.id }]
	});

	for (const tenantOrg of defaultOrganizations) {
		const invoices = await connection.manager.find(Invoice, {
			where: [{ organizationId: tenantOrg.id }]
		});
		for (const invoice of invoices) {
			const tags = await connection.manager.find(Tag, {
				where: [{ organization: tenantOrg }]
			});

			const payment = new Payment();

			payment.invoiceId = invoice.id;
			payment.invoice = invoice;
			payment.organization = tenantOrg;
			payment.organizationId = tenantOrg.id;
			payment.paymentDate = faker.date.between(2019, faker.date.recent());
			payment.amount = faker.random.number({
				min: 1000,
				max: 100000
			});
			payment.note = faker.name.jobDescriptor();
			payment.currency = faker.random.arrayElement(
				Object.keys(CurrenciesEnum)
			);
			payment.paymentMethod = faker.random.arrayElement(
				Object.keys(PaymentMethodEnum)
			);
			payment.overdue = faker.random.boolean();
			payment.tenant = tenant;
			payment.tags = tags;

			// TODO: which user we need to set here, employee?
			payment.userId = faker.random.arrayElement(employees).id;
			payment.recordedBy = faker.random.arrayElement(users);

			payments.push(payment);
		}
	}
	await connection.manager.save(payments);
	return payments;
=======

  const payments: Payment[] = [];

  const users = await connection.manager.find(User, {
    where: [{ tenant: tenant.id }]
  });

  for (const tenantOrg of defaultOrganizations) {
    const invoices = await connection.manager.find(Invoice, {
      where: [{ organizationId: tenantOrg.id }]
    });
    for (const invoice of invoices) {
      const payment = new Payment();

      payment.invoiceId = invoice.id;
      payment.invoice = invoice;
      payment.organization = tenantOrg;
      payment.organizationId = tenantOrg.id;
      payment.paymentDate = faker.date.between(new Date(),moment(new Date()).add(1, 'month').toDate());
      payment.amount = faker.random.number({
        min: 1000,
        max: 100000
      });
      payment.note = faker.name.jobDescriptor();
      payment.currency = faker.random.arrayElement(
        Object.keys(CurrenciesEnum)
      );
      payment.paymentMethod = faker.random.arrayElement(
        Object.keys(PaymentMethodEnum)
      );
      payment.overdue = faker.random.boolean();
      payment.tenant = tenant;
      payment.tags = invoice.tags;


      // TODO: which user we need to set here, employee?
      payment.userId = faker.random.arrayElement(employees).id;
      payment.recordedBy = faker.random.arrayElement(users);

      payments.push(payment);

    }
  }
  await connection.manager.save(payments);
  return payments;
>>>>>>> ae8744c4
};

export const createRandomPayment = async (
	connection: Connection,
	tenants: Tenant[],
	tenantEmployeeMap: Map<Tenant, Employee[]>,
	tenantOrganizationsMap: Map<Tenant, Organization[]>
): Promise<Payment[]> => {
	if (!tenantOrganizationsMap) {
		console.warn(
			'Warning: tenantOrganizationsMap not found, Payment  will not be created'
		);
		return;
	}

	const payments: Payment[] = [];

	for (const tenant of tenants) {
		const tenantOrgs = tenantOrganizationsMap.get(tenant);
		const tenantEmployees = tenantEmployeeMap.get(tenant);
		const users = await connection.manager.find(User, {
			where: [{ tenant: tenant.id }]
		});

		for (const tenantOrg of tenantOrgs) {
			const invoices = await connection.manager.find(Invoice, {
				where: [{ organizationId: tenantOrg.id }]
			});
			for (const invoice of invoices) {
				const tags = await connection.manager.find(Tag, {
					where: [{ organization: tenantOrg }]
				});

				const payment = new Payment();

				payment.invoiceId = invoice.id;
				payment.invoice = invoice;
				payment.organization = tenantOrg;
				payment.organizationId = tenantOrg.id;
				payment.paymentDate = faker.date.between(
					2019,
					faker.date.recent()
				);
				payment.amount = faker.random.number({
					min: 1000,
					max: 100000
				});
				payment.note = faker.name.jobDescriptor();
				payment.currency = faker.random.arrayElement(
					Object.keys(CurrenciesEnum)
				);
				payment.paymentMethod = faker.random.arrayElement(
					Object.keys(PaymentMethodEnum)
				);
				payment.overdue = faker.random.boolean();
				payment.tenant = tenant;
				payment.tags = tags;

				// TODO: which user we need to set here, employee?
				payment.userId = faker.random.arrayElement(tenantEmployees).id;
				payment.recordedBy = faker.random.arrayElement(users);

				payments.push(payment);
			}
		}
	}
	await connection.manager.save(payments);
};<|MERGE_RESOLUTION|>--- conflicted
+++ resolved
@@ -1,10 +1,10 @@
 import { Connection } from 'typeorm';
 import { Tenant } from '../tenant/tenant.entity';
 import {
-	CurrenciesEnum,
-	Employee,
-	Organization,
-	PaymentMethodEnum
+  CurrenciesEnum,
+  Employee,
+  Organization,
+  PaymentMethodEnum
 } from '@gauzy/models';
 import { Payment } from './payment.entity';
 import * as faker from 'faker';
@@ -14,59 +14,11 @@
 import * as moment from 'moment';
 
 export const createDefaultPayment = async (
-	connection: Connection,
-	tenant: Tenant,
-	employees: Employee[],
-	defaultOrganizations: Organization[]
+  connection: Connection,
+  tenant: Tenant,
+  employees: Employee[],
+  defaultOrganizations: Organization[]
 ): Promise<Payment[]> => {
-<<<<<<< HEAD
-	const payments: Payment[] = [];
-
-	const users = await connection.manager.find(User, {
-		where: [{ tenant: tenant.id }]
-	});
-
-	for (const tenantOrg of defaultOrganizations) {
-		const invoices = await connection.manager.find(Invoice, {
-			where: [{ organizationId: tenantOrg.id }]
-		});
-		for (const invoice of invoices) {
-			const tags = await connection.manager.find(Tag, {
-				where: [{ organization: tenantOrg }]
-			});
-
-			const payment = new Payment();
-
-			payment.invoiceId = invoice.id;
-			payment.invoice = invoice;
-			payment.organization = tenantOrg;
-			payment.organizationId = tenantOrg.id;
-			payment.paymentDate = faker.date.between(2019, faker.date.recent());
-			payment.amount = faker.random.number({
-				min: 1000,
-				max: 100000
-			});
-			payment.note = faker.name.jobDescriptor();
-			payment.currency = faker.random.arrayElement(
-				Object.keys(CurrenciesEnum)
-			);
-			payment.paymentMethod = faker.random.arrayElement(
-				Object.keys(PaymentMethodEnum)
-			);
-			payment.overdue = faker.random.boolean();
-			payment.tenant = tenant;
-			payment.tags = tags;
-
-			// TODO: which user we need to set here, employee?
-			payment.userId = faker.random.arrayElement(employees).id;
-			payment.recordedBy = faker.random.arrayElement(users);
-
-			payments.push(payment);
-		}
-	}
-	await connection.manager.save(payments);
-	return payments;
-=======
 
   const payments: Payment[] = [];
 
@@ -112,72 +64,71 @@
   }
   await connection.manager.save(payments);
   return payments;
->>>>>>> ae8744c4
 };
 
 export const createRandomPayment = async (
-	connection: Connection,
-	tenants: Tenant[],
-	tenantEmployeeMap: Map<Tenant, Employee[]>,
-	tenantOrganizationsMap: Map<Tenant, Organization[]>
+  connection: Connection,
+  tenants: Tenant[],
+  tenantEmployeeMap: Map<Tenant, Employee[]>,
+  tenantOrganizationsMap: Map<Tenant, Organization[]>
 ): Promise<Payment[]> => {
-	if (!tenantOrganizationsMap) {
-		console.warn(
-			'Warning: tenantOrganizationsMap not found, Payment  will not be created'
-		);
-		return;
-	}
+  if (!tenantOrganizationsMap) {
+    console.warn(
+      'Warning: tenantOrganizationsMap not found, Payment  will not be created'
+    );
+    return;
+  }
 
-	const payments: Payment[] = [];
+  const payments: Payment[] = [];
 
-	for (const tenant of tenants) {
-		const tenantOrgs = tenantOrganizationsMap.get(tenant);
-		const tenantEmployees = tenantEmployeeMap.get(tenant);
-		const users = await connection.manager.find(User, {
-			where: [{ tenant: tenant.id }]
-		});
+  for (const tenant of tenants) {
+    const tenantOrgs = tenantOrganizationsMap.get(tenant);
+    const tenantEmployees = tenantEmployeeMap.get(tenant);
+    const users = await connection.manager.find(User, {
+      where: [{ tenant: tenant.id }]
+    });
 
-		for (const tenantOrg of tenantOrgs) {
-			const invoices = await connection.manager.find(Invoice, {
-				where: [{ organizationId: tenantOrg.id }]
-			});
-			for (const invoice of invoices) {
-				const tags = await connection.manager.find(Tag, {
-					where: [{ organization: tenantOrg }]
-				});
+    for (const tenantOrg of tenantOrgs) {
+      const invoices = await connection.manager.find(Invoice, {
+        where: [{ organizationId: tenantOrg.id }]
+      });
+      for (const invoice of invoices) {
+        const tags = await connection.manager.find(Tag, {
+          where: [{ organization: tenantOrg }]
+        });
 
-				const payment = new Payment();
+        const payment = new Payment();
 
-				payment.invoiceId = invoice.id;
-				payment.invoice = invoice;
-				payment.organization = tenantOrg;
-				payment.organizationId = tenantOrg.id;
-				payment.paymentDate = faker.date.between(
-					2019,
-					faker.date.recent()
-				);
-				payment.amount = faker.random.number({
-					min: 1000,
-					max: 100000
-				});
-				payment.note = faker.name.jobDescriptor();
-				payment.currency = faker.random.arrayElement(
-					Object.keys(CurrenciesEnum)
-				);
-				payment.paymentMethod = faker.random.arrayElement(
-					Object.keys(PaymentMethodEnum)
-				);
-				payment.overdue = faker.random.boolean();
-				payment.tenant = tenant;
-				payment.tags = tags;
+        payment.invoiceId = invoice.id;
+        payment.invoice = invoice;
+        payment.organization = tenantOrg;
+        payment.organizationId = tenantOrg.id;
+        payment.paymentDate = faker.date.between(
+          2019,
+          faker.date.recent()
+        );
+        payment.amount = faker.random.number({
+          min: 1000,
+          max: 100000
+        });
+        payment.note = faker.name.jobDescriptor();
+        payment.currency = faker.random.arrayElement(
+          Object.keys(CurrenciesEnum)
+        );
+        payment.paymentMethod = faker.random.arrayElement(
+          Object.keys(PaymentMethodEnum)
+        );
+        payment.overdue = faker.random.boolean();
+        payment.tenant = tenant;
+        payment.tags = tags;
 
-				// TODO: which user we need to set here, employee?
-				payment.userId = faker.random.arrayElement(tenantEmployees).id;
-				payment.recordedBy = faker.random.arrayElement(users);
+        // TODO: which user we need to set here, employee?
+        payment.userId = faker.random.arrayElement(tenantEmployees).id;
+        payment.recordedBy = faker.random.arrayElement(users);
 
-				payments.push(payment);
-			}
-		}
-	}
-	await connection.manager.save(payments);
+        payments.push(payment);
+      }
+    }
+  }
+  await connection.manager.save(payments);
 };