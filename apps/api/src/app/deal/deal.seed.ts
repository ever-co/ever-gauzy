import { Connection } from 'typeorm';
import { Tenant } from '../tenant/tenant.entity';
import { Employee, Organization } from '@gauzy/models';
import { Deal } from './deal.entity';
import * as faker from 'faker';
import { Pipeline } from '../pipeline/pipeline.entity';
import { PipelineStage } from '../pipeline-stage/pipeline-stage.entity';

export const createRandomDeal = async (
	connection: Connection,
	tenants: Tenant[],
	tenantEmployeeMap: Map<Tenant, Employee[]>,
	tenantOrganizationsMap: Map<Tenant, Organization[]>
): Promise<Deal[]> => {
	if (!tenantEmployeeMap) {
		console.warn(
			'Warning: tenantEmployeeMap not found, deal  will not be created'
		);
		return;
	}
	if (!tenantOrganizationsMap) {
		console.warn(
			'Warning: tenantOrganizationsMap not found, deal  will not be created'
		);
		return;
	}

	const deals: Deal[] = [];

	for (const tenant of tenants) {
		const tenantEmployees = tenantEmployeeMap.get(tenant);
		const tenantOrgs = tenantOrganizationsMap.get(tenant);

		for (const tenantEmployee of tenantEmployees) {
			for (const tenantOrg of tenantOrgs) {
				const pipelines = await connection.manager.find(Pipeline, {
					where: [{ organization: tenantOrg }]
				});
				for (const pipeline of pipelines) {
					const pipelineStages = await connection.manager.find(
						PipelineStage,
						{
							where: [{ pipeline: pipeline }]
						}
					);
					for (const pipelineStage of pipelineStages) {
						const deal = new Deal();

<<<<<<< HEAD
              deal.createdBy = tenantEmployee.user;
              deal.stage = pipelineStage;
              deal.title = faker.name.jobTitle();
              deal.createdByUserId = tenantEmployee.user.id;
              deal.stageId = pipelineStage.id;
              deal.organization = tenantOrg;
              deal.probability = faker.random.number(5);
              deal.tenant = tenant;
=======
						deal.createdBy = tenantEmployee.user;
						deal.stage = pipelineStage;
						deal.title = faker.name.jobTitle();
						deal.createdByUserId = tenantEmployee.user.id;
						deal.stageId = pipelineStage.id;
						deal.organization = tenantOrg;
						deal.probability = faker.random.number(5);
>>>>>>> ff273975

						deals.push(deal);
					}
				}
			}
		}
	}

<<<<<<< HEAD
    await connection.manager.save(deals);
  }
=======
	await connection.manager.save(deals);
};
>>>>>>> ff273975
<|MERGE_RESOLUTION|>--- conflicted
+++ resolved
@@ -46,7 +46,6 @@
 					for (const pipelineStage of pipelineStages) {
 						const deal = new Deal();
 
-<<<<<<< HEAD
               deal.createdBy = tenantEmployee.user;
               deal.stage = pipelineStage;
               deal.title = faker.name.jobTitle();
@@ -55,15 +54,6 @@
               deal.organization = tenantOrg;
               deal.probability = faker.random.number(5);
               deal.tenant = tenant;
-=======
-						deal.createdBy = tenantEmployee.user;
-						deal.stage = pipelineStage;
-						deal.title = faker.name.jobTitle();
-						deal.createdByUserId = tenantEmployee.user.id;
-						deal.stageId = pipelineStage.id;
-						deal.organization = tenantOrg;
-						deal.probability = faker.random.number(5);
->>>>>>> ff273975
 
 						deals.push(deal);
 					}
@@ -72,10 +62,5 @@
 		}
 	}
 
-<<<<<<< HEAD
-    await connection.manager.save(deals);
-  }
-=======
 	await connection.manager.save(deals);
-};
->>>>>>> ff273975
+};