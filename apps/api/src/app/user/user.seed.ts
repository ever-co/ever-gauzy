--- conflicted
+++ resolved
@@ -120,11 +120,7 @@
 		counter++;
 	}
 	// Generate 50 random candidate users
-<<<<<<< HEAD
 	for (let i = 0; i < 600; i++) {
-=======
-	for (let i = 0; i < 100; i++) {
->>>>>>> b9c9c965
 		user = await generateRandomUser(employeeRole);
 		await insertUser(connection, user);
 		randomCandidateUser.push(user);
@@ -138,10 +134,7 @@
 	}
 
 	return {
-<<<<<<< HEAD
-=======
 		superAdminUsers,
->>>>>>> b9c9c965
 		adminUsers,
 		defaultUsers,
 		randomUsers,
