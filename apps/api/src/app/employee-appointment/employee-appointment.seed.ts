import { Connection } from 'typeorm';
import { Tenant } from '../tenant/tenant.entity';
import { Employee, Organization } from '@gauzy/models';
import { EmployeeAppointment } from './employee-appointment.entity';
import * as faker from 'faker';
import * as moment from 'moment';
import { AppointmentEmployees } from '../appointment-employees/appointment-employees.entity';

const agendas = [
	'Meeting',
	'Knowledge Transfer',
	'Query Solution',
	'Sprint Planning'
];

export const createDefaultEmployeeAppointment = async (
<<<<<<< HEAD
  connection: Connection,
  tenant: Tenant,
  Employees: Employee[],
  Organizations
=======
	connection: Connection,
	employees: Employee[],
	organizations
>>>>>>> 7d2841bc
): Promise<EmployeeAppointment[]> => {
	if (!employees) {
		console.warn(
			'Warning: Employees not found, Default Employee Appointment  will not be created'
		);
		return;
	}
	if (!organizations) {
		console.warn(
			'Warning: tenantOrganizations not found, Default Employee Appointment  will not be created'
		);
		return;
	}

<<<<<<< HEAD
  let employeesAppointments: EmployeeAppointment[] = [];

  for (const employee of Employees) {
    employeesAppointments = await dataOperation(connection, employeesAppointments, employee, [Organizations], tenant);
  }
  await connection.manager.save(employeesAppointments);
=======
	let employeesAppointments: EmployeeAppointment[] = [];
	for (const employee of employees) {
		employeesAppointments = await dataOperation(
			connection,
			employeesAppointments,
			employee,
			[organizations]
		);
	}
	await connection.manager.save(employeesAppointments);
>>>>>>> 7d2841bc
};

export const createRandomEmployeeAppointment = async (
	connection: Connection,
	tenants: Tenant[],
	tenantEmployeeMap: Map<Tenant, Employee[]>,
	tenantOrganizationsMap: Map<Tenant, Organization[]>
): Promise<EmployeeAppointment[]> => {
	if (!tenantEmployeeMap) {
		console.warn(
			'Warning: tenantEmployeeMap not found, Employee Appointment  will not be created'
		);
		return;
	}
	if (!tenantOrganizationsMap) {
		console.warn(
			'Warning: tenantOrganizationsMap not found, Employee Appointment  will not be created'
		);
		return;
	}

	let employeesAppointments: EmployeeAppointment[] = [];

	for (const tenant of tenants) {
		const tenantEmployees = tenantEmployeeMap.get(tenant);
		const tenantOrgs = tenantOrganizationsMap.get(tenant);

<<<<<<< HEAD
    for (const tenantEmployee of tenantEmployees) {
      employeesAppointments = await dataOperation(connection, employeesAppointments, tenantEmployee, tenantOrgs, tenant);
    }
  }
};

const dataOperation = async (connection: Connection, employeesAppointments, tenantEmployee, organizations, tenant)=>{
  for (const organization of organizations) {
    const employeesAppointment = new EmployeeAppointment();
=======
		for (const tenantEmployee of tenantEmployees) {
			employeesAppointments = await dataOperation(
				connection,
				employeesAppointments,
				tenantEmployee,
				tenantOrgs
			);
		}
	}
};

const dataOperation = async (
	connection: Connection,
	employeesAppointments,
	tenantEmployee,
	organizations
) => {
	for (const organization of organizations) {
		const employeesAppointment = new EmployeeAppointment();
>>>>>>> 7d2841bc

		const invitees = await connection.manager.find(AppointmentEmployees, {
			where: [{ employeeId: tenantEmployee.id }]
		});

<<<<<<< HEAD
        employeesAppointment.employee = tenantEmployee;
        employeesAppointment.organization = organization;
        employeesAppointment.description = faker.name.jobDescriptor();
        employeesAppointment.location = faker.address.city();
        employeesAppointment.startDateTime = faker.date.between(new Date(),moment(new Date()).add(2, 'months').toDate());
        employeesAppointment.endDateTime = moment(employeesAppointment.startDateTime).add(1, 'hours').toDate();
        employeesAppointment.invitees = Invitees;
        employeesAppointment.tenant = tenant;
        employeesAppointment.agenda = faker.random.arrayElement(agendas);
=======
		employeesAppointment.employee = tenantEmployee;
		employeesAppointment.organization = organization;
		employeesAppointment.description = faker.name.jobDescriptor();
		employeesAppointment.location = faker.address.city();
		employeesAppointment.startDateTime = faker.date.between(
			new Date(),
			moment(new Date()).add(2, 'months').toDate()
		);
		employeesAppointment.endDateTime = moment(
			employeesAppointment.startDateTime
		)
			.add(1, 'hours')
			.toDate();
		employeesAppointment.invitees = invitees;
		employeesAppointment.agenda = faker.random.arrayElement(agendas);
>>>>>>> 7d2841bc

		employeesAppointments.push(employeesAppointment);
	}

	await connection.manager.save(employeesAppointments);
	return employeesAppointments;
};<|MERGE_RESOLUTION|>--- conflicted
+++ resolved
@@ -14,16 +14,10 @@
 ];
 
 export const createDefaultEmployeeAppointment = async (
-<<<<<<< HEAD
   connection: Connection,
   tenant: Tenant,
-  Employees: Employee[],
-  Organizations
-=======
-	connection: Connection,
-	employees: Employee[],
-	organizations
->>>>>>> 7d2841bc
+  employees: Employee[],
+  organizations
 ): Promise<EmployeeAppointment[]> => {
 	if (!employees) {
 		console.warn(
@@ -38,25 +32,17 @@
 		return;
 	}
 
-<<<<<<< HEAD
-  let employeesAppointments: EmployeeAppointment[] = [];
-
-  for (const employee of Employees) {
-    employeesAppointments = await dataOperation(connection, employeesAppointments, employee, [Organizations], tenant);
-  }
-  await connection.manager.save(employeesAppointments);
-=======
 	let employeesAppointments: EmployeeAppointment[] = [];
 	for (const employee of employees) {
 		employeesAppointments = await dataOperation(
 			connection,
 			employeesAppointments,
 			employee,
-			[organizations]
+			[organizations],
+      tenant
 		);
 	}
 	await connection.manager.save(employeesAppointments);
->>>>>>> 7d2841bc
 };
 
 export const createRandomEmployeeAppointment = async (
@@ -84,23 +70,13 @@
 		const tenantEmployees = tenantEmployeeMap.get(tenant);
 		const tenantOrgs = tenantOrganizationsMap.get(tenant);
 
-<<<<<<< HEAD
-    for (const tenantEmployee of tenantEmployees) {
-      employeesAppointments = await dataOperation(connection, employeesAppointments, tenantEmployee, tenantOrgs, tenant);
-    }
-  }
-};
-
-const dataOperation = async (connection: Connection, employeesAppointments, tenantEmployee, organizations, tenant)=>{
-  for (const organization of organizations) {
-    const employeesAppointment = new EmployeeAppointment();
-=======
 		for (const tenantEmployee of tenantEmployees) {
 			employeesAppointments = await dataOperation(
 				connection,
 				employeesAppointments,
 				tenantEmployee,
-				tenantOrgs
+				tenantOrgs,
+        tenant
 			);
 		}
 	}
@@ -110,27 +86,16 @@
 	connection: Connection,
 	employeesAppointments,
 	tenantEmployee,
-	organizations
+	organizations,
+  tenant
 ) => {
 	for (const organization of organizations) {
 		const employeesAppointment = new EmployeeAppointment();
->>>>>>> 7d2841bc
 
 		const invitees = await connection.manager.find(AppointmentEmployees, {
 			where: [{ employeeId: tenantEmployee.id }]
 		});
 
-<<<<<<< HEAD
-        employeesAppointment.employee = tenantEmployee;
-        employeesAppointment.organization = organization;
-        employeesAppointment.description = faker.name.jobDescriptor();
-        employeesAppointment.location = faker.address.city();
-        employeesAppointment.startDateTime = faker.date.between(new Date(),moment(new Date()).add(2, 'months').toDate());
-        employeesAppointment.endDateTime = moment(employeesAppointment.startDateTime).add(1, 'hours').toDate();
-        employeesAppointment.invitees = Invitees;
-        employeesAppointment.tenant = tenant;
-        employeesAppointment.agenda = faker.random.arrayElement(agendas);
-=======
 		employeesAppointment.employee = tenantEmployee;
 		employeesAppointment.organization = organization;
 		employeesAppointment.description = faker.name.jobDescriptor();
@@ -146,9 +111,8 @@
 			.toDate();
 		employeesAppointment.invitees = invitees;
 		employeesAppointment.agenda = faker.random.arrayElement(agendas);
->>>>>>> 7d2841bc
-
-		employeesAppointments.push(employeesAppointment);
+    employeesAppointment.tenant = tenant;
+    employeesAppointments.push(employeesAppointment);
 	}
 
 	await connection.manager.save(employeesAppointments);
