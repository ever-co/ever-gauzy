import { Tag } from '../tags';
// Modified code from https://github.com/xmlking/ngx-starter-kit.
// MIT License, see https://github.com/xmlking/ngx-starter-kit/blob/develop/LICENSE
// Copyright (c) 2018 Sumanth Chinthagunta

import { NestModule, Module, MiddlewareConsumer } from '@nestjs/common';
import { TypeOrmModule, TypeOrmModuleOptions } from '@nestjs/typeorm';
import { ConfigModule, ConfigService } from '../config';
import { environment as env } from '@env-api/environment';
import { User } from '../user';
import { Employee } from '../employee';
import { Role } from '../role';
import { Organization } from '../organization';
import { Income } from '../income';
import { Expense } from '../expense';
import { EmployeeSetting } from '../employee-setting';
import { RequestContextMiddleware } from './context';
import { UserOrganization } from '../user-organization';
import { OrganizationDepartment } from '../organization-department';
import { OrganizationRecurringExpense } from '../organization-recurring-expense';
import { EmployeeRecurringExpense } from '../employee-recurring-expense';
import { OrganizationClients } from '../organization-clients';
import { OrganizationPositions } from '../organization-positions';
import { OrganizationVendors } from '../organization-vendors';
import { OrganizationProjects } from '../organization-projects';
import { OrganizationTeams } from '../organization-teams';
import { Proposal } from '../proposal';
import { Country } from '../country';
import { Invite } from '../invite';
import { Email } from '../email';
import { TimeOffPolicy } from '../time-off-policy';
import { RolePermissions } from '../role-permissions';
import { Tenant } from './../tenant/tenant.entity';
import { EmailTemplate } from '../email-template';
<<<<<<< HEAD
import { Equipment } from '../equipment';
=======
import { EmployeeLevel } from '../organization_employeeLevel/organization-employee-level.entity';
>>>>>>> 4ef61a97

const entities = [
	Invite,
	User,
	Employee,
	Role,
	Organization,
	Income,
	Expense,
	EmployeeSetting,
	UserOrganization,
	OrganizationDepartment,
	OrganizationClients,
	OrganizationPositions,
	OrganizationProjects,
	OrganizationVendors,
	OrganizationRecurringExpense,
	EmployeeRecurringExpense,
	OrganizationTeams,
	Proposal,
	Country,
	Email,
	TimeOffPolicy,
	RolePermissions,
	Tenant,
	EmailTemplate,
	Tag,
<<<<<<< HEAD
	Equipment
=======
	EmployeeLevel
>>>>>>> 4ef61a97
];

@Module({
	imports: [
		TypeOrmModule.forRootAsync({
			imports: [ConfigModule],
			useFactory: (config: ConfigService): TypeOrmModuleOptions => ({
				...env.database,
				entities
				// subscribers,
				// migrations,
			}),
			inject: [ConfigService]
		})
		/*
    TerminusModule.forRootAsync({
      // Inject the TypeOrmHealthIndicator provided by nestjs/terminus
      inject: [TypeOrmHealthIndicator, DNSHealthIndicator],
      useFactory: (db, dns) => getTerminusOptions(db, dns)
    })
    */
	],
	controllers: [],
	providers: []
})
export class CoreModule implements NestModule {
	configure(consumer: MiddlewareConsumer) {
		consumer.apply(RequestContextMiddleware).forRoutes('*');
	}
}<|MERGE_RESOLUTION|>--- conflicted
+++ resolved
@@ -32,11 +32,8 @@
 import { RolePermissions } from '../role-permissions';
 import { Tenant } from './../tenant/tenant.entity';
 import { EmailTemplate } from '../email-template';
-<<<<<<< HEAD
 import { Equipment } from '../equipment';
-=======
 import { EmployeeLevel } from '../organization_employeeLevel/organization-employee-level.entity';
->>>>>>> 4ef61a97
 
 const entities = [
 	Invite,
@@ -64,11 +61,8 @@
 	Tenant,
 	EmailTemplate,
 	Tag,
-<<<<<<< HEAD
-	Equipment
-=======
+	Equipment,
 	EmployeeLevel
->>>>>>> 4ef61a97
 ];
 
 @Module({
