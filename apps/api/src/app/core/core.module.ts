// Copyright (c) 2019-2020 Ever Co. LTD

// Modified code from https://github.com/xmlking/ngx-starter-kit.
// Originally MIT Licensed
// - see https://github.com/xmlking/ngx-starter-kit/blob/develop/LICENSE
// - original code `Copyright (c) 2018 Sumanth Chinthagunta`

import { Tag } from '../tags';
import { NestModule, Module, MiddlewareConsumer } from '@nestjs/common';
import { TypeOrmModule, TypeOrmModuleOptions } from '@nestjs/typeorm';
import { ConfigModule, ConfigService } from '../config';
import { environment as env } from '@env-api/environment';
import { User } from '../user';
import { Employee } from '../employee';
import { Role } from '../role';
import { Organization } from '../organization';
import { Income } from '../income';
import { Expense } from '../expense';
import { EmployeeSetting } from '../employee-setting';
import { RequestContextMiddleware } from './context';
import { UserOrganization } from '../user-organization';
import { OrganizationDepartment } from '../organization-department';
import { OrganizationRecurringExpense } from '../organization-recurring-expense';
import { EmployeeRecurringExpense } from '../employee-recurring-expense';
import { OrganizationClients } from '../organization-clients';
import { OrganizationPositions } from '../organization-positions';
import { OrganizationVendors } from '../organization-vendors';
import { OrganizationProjects } from '../organization-projects';
import { OrganizationTeams } from '../organization-teams';
import { Proposal } from '../proposal';
import { Country } from '../country';
import { Invite } from '../invite';
import { Email } from '../email';
import { TimeOffPolicy } from '../time-off-policy';
import { RolePermissions } from '../role-permissions';
import { Tenant } from './../tenant/tenant.entity';
import { EmailTemplate } from '../email-template';
import { OrganizationEmploymentType } from '../organization-employment-type';
import { Equipment } from '../equipment';
import { EmployeeLevel } from '../organization_employeeLevel/organization-employee-level.entity';
import { Task } from '../tasks';
<<<<<<< HEAD
import {
	TimeSlot,
	Timesheet,
	TimeLog,
	Activity,
	Screenshot
} from '../timesheet';
=======
import { EquipmentSharing } from '../equipment-sharing';
>>>>>>> 1af61f6f

const entities = [
	Invite,
	User,
	Employee,
	Role,
	Organization,
	Income,
	Expense,
	EmployeeSetting,
	UserOrganization,
	OrganizationDepartment,
	OrganizationClients,
	OrganizationPositions,
	OrganizationProjects,
	OrganizationVendors,
	OrganizationRecurringExpense,
	EmployeeRecurringExpense,
	OrganizationTeams,
	Proposal,
	Country,
	Email,
	TimeOffPolicy,
	RolePermissions,
	Tenant,
	EmailTemplate,
	Tag,
	OrganizationEmploymentType,
	Equipment,
	EquipmentSharing,
	EmployeeLevel,
	Task,
	TimeSlot,
	Timesheet,
	TimeLog,
	Activity,
	Screenshot
];

@Module({
	imports: [
		TypeOrmModule.forRootAsync({
			imports: [ConfigModule],
			useFactory: (config: ConfigService): TypeOrmModuleOptions => ({
				...env.database,
				entities
				// subscribers,
				// migrations,
			}),
			inject: [ConfigService]
		})
		/*
    TerminusModule.forRootAsync({
      // Inject the TypeOrmHealthIndicator provided by nestjs/terminus
      inject: [TypeOrmHealthIndicator, DNSHealthIndicator],
      useFactory: (db, dns) => getTerminusOptions(db, dns)
    })
    */
	],
	controllers: [],
	providers: []
})
export class CoreModule implements NestModule {
	configure(consumer: MiddlewareConsumer) {
		consumer.apply(RequestContextMiddleware).forRoutes('*');
	}
}<|MERGE_RESOLUTION|>--- conflicted
+++ resolved
@@ -39,7 +39,6 @@
 import { Equipment } from '../equipment';
 import { EmployeeLevel } from '../organization_employeeLevel/organization-employee-level.entity';
 import { Task } from '../tasks';
-<<<<<<< HEAD
 import {
 	TimeSlot,
 	Timesheet,
@@ -47,9 +46,7 @@
 	Activity,
 	Screenshot
 } from '../timesheet';
-=======
 import { EquipmentSharing } from '../equipment-sharing';
->>>>>>> 1af61f6f
 
 const entities = [
 	Invite,
