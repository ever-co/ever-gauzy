// Copyright (c) 2019-2020 Ever Co. LTD

// Modified code from https://github.com/xmlking/ngx-starter-kit.
// Originally MIT Licensed
// - see https://github.com/xmlking/ngx-starter-kit/blob/develop/LICENSE
// - original code `Copyright (c) 2018 Sumanth Chinthagunta`
import { CandidateInterviewers } from './../candidate-interviewers/candidate-interviewers.entity';
import { Invoice } from '../invoice/invoice.entity';
import { InvoiceItem } from '../invoice-item/invoice-item.entity';
import { Tag } from '../tags/tag.entity';
import { Skill } from '../skills/skill.entity';
import { Language } from '../language/language.entity';
import { MiddlewareConsumer, Module, NestModule } from '@nestjs/common';
import { TypeOrmModule, TypeOrmModuleOptions } from '@nestjs/typeorm';
import { ConfigModule, ConfigService } from '../config';
import { environment as env } from '@env-api/environment';
import { User } from '../user/user.entity';
import { Employee } from '../employee/employee.entity';
import { Role } from '../role/role.entity';
import { Organization } from '../organization/organization.entity';
import { Income } from '../income/income.entity';
import { Expense } from '../expense/expense.entity';
import { EmployeeSetting } from '../employee-setting';
import { RequestContextMiddleware } from './context';
import { UserOrganization } from '../user-organization/user-organization.entity';
import { OrganizationDepartment } from '../organization-department/organization-department.entity';
import { OrganizationRecurringExpense } from '../organization-recurring-expense/organization-recurring-expense.entity';
import { EmployeeRecurringExpense } from '../employee-recurring-expense/employee-recurring-expense.entity';
import { OrganizationClients } from '../organization-clients/organization-clients.entity';
import { OrganizationPositions } from '../organization-positions/organization-positions.entity';
import { OrganizationVendor } from '../organization-vendors/organization-vendors.entity';
import { OrganizationProjects } from '../organization-projects/organization-projects.entity';
import { OrganizationTeam } from '../organization-team/organization-team.entity';
import { OrganizationTeamEmployee } from '../organization-team-employee/organization-team-employee.entity';
import { OrganizationAwards } from '../organization-awards/organization-awards.entity';
import { OrganizationLanguages } from '../organization-languages/organization-languages.entity';
import { Proposal } from '../proposal/proposal.entity';
import { Country } from '../country/country.entity';
import { Invite } from '../invite/invite.entity';
import { Email } from '../email/email.entity';
import { TimeOffPolicy } from '../time-off-policy/time-off-policy.entity';
import { RolePermissions } from '../role-permissions/role-permissions.entity';
import { Tenant } from './../tenant/tenant.entity';
import { EmailTemplate } from '../email-template/email-template.entity';
import { OrganizationEmploymentType } from '../organization-employment-type/organization-employment-type.entity';
import { Equipment } from '../equipment/equipment.entity';
import { EmployeeLevel } from '../organization_employeeLevel/organization-employee-level.entity';
import { Task } from '../tasks/task.entity';
import { Timesheet } from '../timesheet/timesheet.entity';
import { TimeSlot } from '../timesheet/time-slot.entity';
import { Activity } from '../timesheet/activity.entity';
import { Screenshot } from '../timesheet/screenshot.entity';
import { TimeLog } from '../timesheet/time-log.entity';
import { ExpenseCategory } from '../expense-categories/expense-category.entity';
import { EquipmentSharing } from '../equipment-sharing/equipment-sharing.entity';
import { Product } from '../product/product.entity';
import { ProductOption } from '../product-option/product-option.entity';
import { ProductVariantSettings } from '../product-settings/product-settings.entity';
import { ProductType } from '../product-type/product-type.entity';
import { ProductVariant } from '../product-variant/product-variant.entity';
import { ProductVariantPrice } from '../product-variant-price/product-variant-price.entity';
import { ProductCategory } from '../product-category/product-category.entity';
import { CandidateSource } from '../candidate-source/candidate-source.entity';
import { IntegrationSetting } from '../integration-setting/integration-setting.entity';
import { IntegrationTenant } from '../integration-tenant/integration-tenant.entity';
import { IntegrationMap } from '../integration-map/integration-map.entity';
import { Candidate } from '../candidate/candidate.entity';
import { IntegrationEntitySetting } from '../integration-entity-setting/integration-entity-setting.entity';
import { IntegrationEntitySettingTiedEntity } from '../integration-entity-setting-tied-entity/integration-entity-setting-tied-entitiy.entity';
import { CandidateEducation } from '../candidate-education/candidate-education.entity';
import { CandidateDocument } from '../candidate-documents/candidate-documents.entity';
import { CandidateSkill } from '../candidate-skill/candidate-skill.entity';
import { CandidateExperience } from './../candidate-experience/candidate-experience.entity';
import { CandidateFeedback } from './../candidate-feedbacks/candidate-feedbacks.entity';
import { Integration } from '../integration/integration.entity';
import { IntegrationType } from '../integration/integration-type.entity';
import { CandidateInterview } from '../candidate-interview/candidate-interview.entity';
import { EmployeeAppointment } from '../employee-appointment';
import { AppointmentEmployees } from '../appointment-employees/appointment-employees.entity';
import { RequestApproval } from '../request-approval/request-approval.entity';
import { RequestApprovalEmployee } from '../request-approval-employee/request-approval-employee.entity';
import { ApprovalPolicy } from '../approval-policy/approval-policy.entity';
import { EventType } from '../event-types/event-type.entity';
import { AvailabilitySlots } from '../availability-slots/availability-slots.entity';
import { ProductTypeTranslation } from '../product-type/product-type-translation.entity';
import { HelpCenter } from '../help-center/help-center.entity';
import { ProductCategoryTranslation } from '../product-category/product-category-translation.entity';
import { Pipeline } from '../pipeline/pipeline.entity';
import { Payment } from '../payment/payment.entity';
import { CandidatePersonalQualities } from '../candidate-personal-qualities/candidate-personal-qualities.entity';
<<<<<<< HEAD
import { Stage } from '../stage/stage.entity';
=======
import { CandidateTechnologies } from '../candidate-technologies/candidate-technologies.entity';
import { Goal } from '../goal/goal.entity';
import { KeyResult } from '../keyresult/keyresult.entity';
>>>>>>> bd11a6a4

const entities = [
	Invite,
	User,
	Employee,
	Candidate,
	Role,
	Organization,
	Income,
	Expense,
	EmployeeSetting,
	UserOrganization,
	OrganizationDepartment,
	OrganizationClients,
	OrganizationPositions,
	OrganizationProjects,
	OrganizationVendor,
	OrganizationRecurringExpense,
	EmployeeRecurringExpense,
	OrganizationTeam,
	OrganizationTeamEmployee,
	OrganizationAwards,
	OrganizationLanguages,
	Proposal,
	Country,
	Email,
	TimeOffPolicy,
	RolePermissions,
	Tenant,
	EmailTemplate,
	Tag,
	Skill,
	Language,
	Invoice,
	InvoiceItem,
	OrganizationEmploymentType,
	Equipment,
	EquipmentSharing,
	EmployeeLevel,
	Task,
	Goal,
	KeyResult,
	TimeSlot,
	Timesheet,
	TimeLog,
	Activity,
	Screenshot,
	ExpenseCategory,
	ProductVariantPrice,
	ProductOption,
	ProductVariantSettings,
	ProductType,
	ProductCategory,
	ProductVariant,
	Product,
	CandidateSource,
	CandidateDocument,
	CandidateFeedback,
	CandidateEducation,
	CandidateSkill,
	CandidateExperience,
	CandidateInterview,
	CandidateInterviewers,
	CandidatePersonalQualities,
	CandidateTechnologies,
	HelpCenter,
	IntegrationSetting,
	Integration,
	IntegrationType,
	IntegrationSetting,
	IntegrationTenant,
	IntegrationMap,
	IntegrationEntitySetting,
	IntegrationEntitySettingTiedEntity,
	RequestApproval,
	RequestApprovalEmployee,
	ApprovalPolicy,
	EmployeeAppointment,
	AppointmentEmployees,
	EventType,
	AvailabilitySlots,
	ProductTypeTranslation,
	ProductCategoryTranslation,
	Pipeline,
<<<<<<< HEAD
	Payment,
  Stage,
=======
	Payment
>>>>>>> bd11a6a4
];

@Module({
	imports: [
		TypeOrmModule.forRootAsync({
			imports: [ConfigModule],
			useFactory: (config: ConfigService): TypeOrmModuleOptions => ({
				...env.database,
				entities
				// subscribers,
				// migrations,
			}),
			inject: [ConfigService]
		})
		/*
    TerminusModule.forRootAsync({
      // Inject the TypeOrmHealthIndicator provided by nestjs/terminus
      inject: [TypeOrmHealthIndicator, DNSHealthIndicator],
      useFactory: (db, dns) => getTerminusOptions(db, dns)
    })
    */
	],
	controllers: [],
	providers: []
})
export class CoreModule implements NestModule {
	configure(consumer: MiddlewareConsumer) {
		consumer.apply(RequestContextMiddleware).forRoutes('*');
	}
}<|MERGE_RESOLUTION|>--- conflicted
+++ resolved
@@ -88,13 +88,10 @@
 import { Pipeline } from '../pipeline/pipeline.entity';
 import { Payment } from '../payment/payment.entity';
 import { CandidatePersonalQualities } from '../candidate-personal-qualities/candidate-personal-qualities.entity';
-<<<<<<< HEAD
 import { Stage } from '../stage/stage.entity';
-=======
 import { CandidateTechnologies } from '../candidate-technologies/candidate-technologies.entity';
 import { Goal } from '../goal/goal.entity';
 import { KeyResult } from '../keyresult/keyresult.entity';
->>>>>>> bd11a6a4
 
 const entities = [
 	Invite,
@@ -179,12 +176,9 @@
 	ProductTypeTranslation,
 	ProductCategoryTranslation,
 	Pipeline,
-<<<<<<< HEAD
 	Payment,
-  Stage,
-=======
+	Stage,
 	Payment
->>>>>>> bd11a6a4
 ];
 
 @Module({
