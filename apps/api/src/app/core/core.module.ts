// Copyright (c) 2019-2020 Ever Co. LTD

// Modified code from https://github.com/xmlking/ngx-starter-kit.
// Originally MIT Licensed
// - see https://github.com/xmlking/ngx-starter-kit/blob/develop/LICENSE
// - original code `Copyright (c) 2018 Sumanth Chinthagunta`

import { Invoice } from '../invoice/invoice.entity';
import { InvoiceItem } from '../invoice-item/invoice-item.entity';
import { Tag } from '../tags/tag.entity';
import { NestModule, Module, MiddlewareConsumer } from '@nestjs/common';
import { TypeOrmModule, TypeOrmModuleOptions } from '@nestjs/typeorm';
import { ConfigModule, ConfigService } from '../config';
import { environment as env } from '@env-api/environment';
import { User } from '../user/user.entity';
import { Employee } from '../employee/employee.entity';
import { Role } from '../role/role.entity';
import { Organization } from '../organization/organization.entity';
import { Income } from '../income/income.entity';
import { Expense } from '../expense/expense.entity';
import { EmployeeSetting } from '../employee-setting';
import { RequestContextMiddleware } from './context';
import { UserOrganization } from '../user-organization/user-organization.entity';
import { OrganizationDepartment } from '../organization-department/organization-department.entity';
import { OrganizationRecurringExpense } from '../organization-recurring-expense/organization-recurring-expense.entity';
import { EmployeeRecurringExpense } from '../employee-recurring-expense/employee-recurring-expense.entity';
import { OrganizationClients } from '../organization-clients/organization-clients.entity';
import { OrganizationPositions } from '../organization-positions/organization-positions.entity';
import { OrganizationVendor } from '../organization-vendors/organization-vendors.entity';
import { OrganizationProjects } from '../organization-projects/organization-projects.entity';
import { OrganizationTeams } from '../organization-teams/organization-teams.entity';
import { Proposal } from '../proposal/proposal.entity';
import { Country } from '../country/country.entity';
import { Invite } from '../invite/invite.entity';
import { Email } from '../email/email.entity';
import { TimeOffPolicy } from '../time-off-policy/time-off-policy.entity';
import { RolePermissions } from '../role-permissions/role-permissions.entity';
import { Tenant } from './../tenant/tenant.entity';
import { EmailTemplate } from '../email-template/email-template.entity';
import { OrganizationEmploymentType } from '../organization-employment-type/organization-employment-type.entity';
import { Equipment } from '../equipment/equipment.entity';
import { EmployeeLevel } from '../organization_employeeLevel/organization-employee-level.entity';
import { Task } from '../tasks/task.entity';
import {
	TimeSlot,
	Timesheet,
	TimeLog,
	Activity,
	Screenshot
} from '../timesheet';
import { ExpenseCategory } from '../expense-categories/expense-category.entity';
import { EquipmentSharing } from '../equipment-sharing/equipment-sharing.entity';
<<<<<<< HEAD
import { Candidate } from '../candidate/candidate.entity';
=======
import { Candidate } from '../candidate';
>>>>>>> 44cd30ff

const entities = [
	Invite,
	User,
	Employee,
	Candidate,
	Role,
	Organization,
	Income,
	Expense,
	EmployeeSetting,
	UserOrganization,
	OrganizationDepartment,
	OrganizationClients,
	OrganizationPositions,
	OrganizationProjects,
	OrganizationVendor,
	OrganizationRecurringExpense,
	EmployeeRecurringExpense,
	OrganizationTeams,
	Proposal,
	Country,
	Email,
	TimeOffPolicy,
	RolePermissions,
	Tenant,
	EmailTemplate,
	Tag,
	Invoice,
	InvoiceItem,
	OrganizationEmploymentType,
	Equipment,
	EquipmentSharing,
	EmployeeLevel,
	Task,
	TimeSlot,
	Timesheet,
	TimeLog,
	Activity,
	Screenshot,
	ExpenseCategory
];

@Module({
	imports: [
		TypeOrmModule.forRootAsync({
			imports: [ConfigModule],
			useFactory: (config: ConfigService): TypeOrmModuleOptions => ({
				...env.database,
				entities
				// subscribers,
				// migrations,
			}),
			inject: [ConfigService]
		})
		/*
    TerminusModule.forRootAsync({
      // Inject the TypeOrmHealthIndicator provided by nestjs/terminus
      inject: [TypeOrmHealthIndicator, DNSHealthIndicator],
      useFactory: (db, dns) => getTerminusOptions(db, dns)
    })
    */
	],
	controllers: [],
	providers: []
})
export class CoreModule implements NestModule {
	configure(consumer: MiddlewareConsumer) {
		consumer.apply(RequestContextMiddleware).forRoutes('*');
	}
}<|MERGE_RESOLUTION|>--- conflicted
+++ resolved
@@ -50,11 +50,7 @@
 } from '../timesheet';
 import { ExpenseCategory } from '../expense-categories/expense-category.entity';
 import { EquipmentSharing } from '../equipment-sharing/equipment-sharing.entity';
-<<<<<<< HEAD
-import { Candidate } from '../candidate/candidate.entity';
-=======
 import { Candidate } from '../candidate';
->>>>>>> 44cd30ff
 
 const entities = [
 	Invite,
