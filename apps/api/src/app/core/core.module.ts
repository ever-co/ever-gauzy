--- conflicted
+++ resolved
@@ -131,11 +131,8 @@
 	CandidateSkill,
 	CandidateExperience,
 	CandidateInterview,
-<<<<<<< HEAD
 	CandidateInterviewers,
 	IntegrationSetting,
-=======
->>>>>>> 595d4639
 	Integration,
 	IntegrationType,
 	IntegrationSetting,
