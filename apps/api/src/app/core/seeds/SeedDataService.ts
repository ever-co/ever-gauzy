import { Tag } from './../../tags';
import { Tenant } from './../../tenant/tenant.entity';
// Modified code from https://github.com/alexitaylor/angular-graphql-nestjs-postgres-starter-kit.
// MIT License, see https://github.com/alexitaylor/angular-graphql-nestjs-postgres-starter-kit/blob/master/LICENSE
// Copyright (c) 2019 Alexi Taylor

import { Injectable } from '@nestjs/common';
import {
	Connection,
	createConnection,
	getRepository,
	ConnectionOptions,
	getConnection
} from 'typeorm';
import chalk from 'chalk';
import { environment as env } from '@env-api/environment';
import { Role, createRoles } from '../../role';
import { User, createUsers } from '../../user';
import { Employee, createEmployees } from '../../employee';
import { Organization, createOrganizations } from '../../organization';
import { Income } from '../../income';
import { createIncomes } from '../../income/income.seed';
import { Expense } from '../../expense';
import { createExpenses } from '../../expense/expense.seed';
import { EmployeeSetting } from '../../employee-setting/employee-setting.entity';
import {
	createUsersOrganizations,
	UserOrganization
} from '../../user-organization';
import { createCountries } from '../../country/country.seed';
import { OrganizationTeams } from '../../organization-teams';
import { Country } from '../../country';
import { createTeams } from '../../organization-teams/organization-teams.seed';
import { RolePermissions, createRolePermissions } from '../../role-permissions';
import { createTenants } from '../../tenant/tenant.seed';
import { EmailTemplate } from '../../email-template';
import { createEmailTemplates } from '../../email-template/email-template.seed';
<<<<<<< HEAD
import { seedEmploymentTypes } from '../../organization/employment-types.seed';
import { EmploymentTypes } from '../../employment-types/employment-types.entity';
=======
import { Equipment } from '../../equipment';
import { createEmployeeLevels } from '../../organization_employeeLevel/organization-employee-level.seed';
import { EmployeeLevel } from '../../organization_employeeLevel/organization-employee-level.entity';
>>>>>>> de9c1452

const allEntities = [
	User,
	Employee,
	Role,
	Organization,
	Income,
	Expense,
	EmployeeSetting,
	OrganizationTeams,
	UserOrganization,
	Country,
	RolePermissions,
	Tenant,
	EmailTemplate,
	Tag,
<<<<<<< HEAD
	EmploymentTypes
=======
	Equipment,
	EmployeeLevel
>>>>>>> de9c1452
];

@Injectable()
export class SeedDataService {
	connection: Connection;
	log = console.log;

	constructor() {}

	async createConnection() {
		try {
			this.connection = getConnection();
		} catch (error) {
			this.log('DATABASE CONNECTION DOES NOT EXIST');
		}

		if (!this.connection || !this.connection.isConnected) {
			try {
				this.log(chalk.green('🏃‍CONNECTING TO DATABASE...'));

				this.connection = await createConnection({
					...env.database,
					entities: allEntities
				} as ConnectionOptions);
			} catch (error) {
				this.handleError(error, 'Unable to connect to database');
			}
		}
	}

	/**
	 * Seed data
	 */
	async run() {
		try {
			// Connect to database
			await this.createConnection();

			// Reset database to start with new, fresh data
			await this.resetDatabase();

			// Seed data with mock / fake data
			await this.seedData();

			console.log('Database Seed completed');
		} catch (error) {
			this.handleError(error);
		}
	}

	/**
	 * Populate database with mock data
	 */
	async seedData() {
		try {
			this.log(
				chalk.green(
					`🌱 SEEDING ${
						env.production ? 'PRODUCTION' : ''
					} DATABASE...`
				)
			);
			const tenants = await createTenants(this.connection);

			const roles: Role[] = await createRoles(this.connection);
			const { adminUsers, defaultUsers, randomUsers } = await createUsers(
				this.connection,
				roles,
				tenants
			);
			const {
				defaultOrganization,
				randomOrganizations
			} = await createOrganizations(this.connection, tenants);

			const employees = await createEmployees(
				this.connection,
				{
					tenant: [...tenants],
					org: defaultOrganization,
					users: [...defaultUsers]
				},
				{ orgs: randomOrganizations, users: [...randomUsers] }
			);

			await createTeams(
				this.connection,
				defaultOrganization,
				employees.defaultEmployees
			);

			await createUsersOrganizations(
				this.connection,
				{
					org: defaultOrganization,
					users: [...defaultUsers, ...adminUsers]
				},
				{ orgs: randomOrganizations, users: [...randomUsers] }
			);

			await createIncomes(
				this.connection,
				{
					org: defaultOrganization,
					employees: [...employees.defaultEmployees]
				},
				{
					orgs: randomOrganizations,
					employees: [...employees.randomEmployees]
				}
			);

			await createExpenses(
				this.connection,
				{
					org: defaultOrganization,
					employees: [...employees.defaultEmployees]
				},
				{
					orgs: randomOrganizations,
					employees: [...employees.randomEmployees]
				}
			);

			await createCountries(this.connection);

			await createRolePermissions(this.connection, roles);

			await createEmailTemplates(this.connection);

<<<<<<< HEAD
			await seedEmploymentTypes(this.connection, [
				...randomOrganizations,
				defaultOrganization
			]);
=======
			await createEmployeeLevels(this.connection);
>>>>>>> de9c1452

			this.log(
				chalk.green(
					`✅ SEEDED ${env.production ? 'PRODUCTION' : ''} DATABASE`
				)
			);
		} catch (error) {
			this.handleError(error);
		}
	}

	/**
	 * Retrieve entities metadata
	 */
	async getEntities() {
		const entities = [];
		try {
			(await (await this.connection).entityMetadatas).forEach((entity) =>
				entities.push({
					name: entity.name,
					tableName: entity.tableName
				})
			);
			return entities;
		} catch (error) {
			this.handleError(error, 'Unable to retrieve database metadata');
		}
	}

	/**
	 * Cleans all the entities
	 * Removes all data from database
	 */
	async cleanAll(entities) {
		try {
			for (const entity of entities) {
				const repository = await getRepository(entity.name);
				await repository.query(
					`TRUNCATE TABLE "public"."${entity.tableName}" CASCADE;`
				);
			}
		} catch (error) {
			this.handleError(error, 'Unable to clean database');
		}
	}

	/**
	 * Reset the database, truncate all tables (remove all data)
	 */
	async resetDatabase() {
		const entities = await this.getEntities();
		await this.cleanAll(entities);
		//await loadAll(entities);
		this.log(chalk.green(`✅ RESET DATABASE SUCCESSFUL`));
	}

	private handleError(error: Error, message?: string): void {
		this.log(
			chalk.bgRed(
				`🛑 ERROR: ${!!message ? message : 'Unable to seed database'}`
			)
		);
		throw new Error(`🛑  ${error}`);
	}
}<|MERGE_RESOLUTION|>--- conflicted
+++ resolved
@@ -35,14 +35,11 @@
 import { createTenants } from '../../tenant/tenant.seed';
 import { EmailTemplate } from '../../email-template';
 import { createEmailTemplates } from '../../email-template/email-template.seed';
-<<<<<<< HEAD
 import { seedEmploymentTypes } from '../../organization/employment-types.seed';
 import { EmploymentTypes } from '../../employment-types/employment-types.entity';
-=======
 import { Equipment } from '../../equipment';
 import { createEmployeeLevels } from '../../organization_employeeLevel/organization-employee-level.seed';
 import { EmployeeLevel } from '../../organization_employeeLevel/organization-employee-level.entity';
->>>>>>> de9c1452
 
 const allEntities = [
 	User,
@@ -59,12 +56,9 @@
 	Tenant,
 	EmailTemplate,
 	Tag,
-<<<<<<< HEAD
-	EmploymentTypes
-=======
+	EmploymentTypes,
 	Equipment,
 	EmployeeLevel
->>>>>>> de9c1452
 ];
 
 @Injectable()
@@ -195,20 +189,19 @@
 
 			await createEmailTemplates(this.connection);
 
-<<<<<<< HEAD
 			await seedEmploymentTypes(this.connection, [
 				...randomOrganizations,
 				defaultOrganization
 			]);
-=======
+
 			await createEmployeeLevels(this.connection);
->>>>>>> de9c1452
-
+      
 			this.log(
 				chalk.green(
 					`✅ SEEDED ${env.production ? 'PRODUCTION' : ''} DATABASE`
 				)
 			);
+
 		} catch (error) {
 			this.handleError(error);
 		}
