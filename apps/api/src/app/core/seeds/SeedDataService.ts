--- conflicted
+++ resolved
@@ -194,9 +194,7 @@
 				},
 				{ orgs: randomOrganizations, users: [...randomUsers] }
 			);
-<<<<<<< HEAD
-
-=======
+
 			await createCandidates(
 				this.connection,
 				{
@@ -210,7 +208,7 @@
 					users: [...randomCandidateUser]
 				}
 			);
->>>>>>> b4100102
+
 			await createTeams(
 				this.connection,
 				defaultOrganization,
