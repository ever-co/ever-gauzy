--- conflicted
+++ resolved
@@ -173,18 +173,12 @@
 
 			const roles: Role[] = await createRoles(this.connection);
 			const {
-<<<<<<< HEAD
 				superAdminUsers,
-				adminUsers,
-				defaultUsers,
-				randomUsers
-=======
 				adminUsers,
 				defaultUsers,
 				randomUsers,
 				defaultCandidateUser,
 				randomCandidateUser
->>>>>>> dbc75cb8
 			} = await createUsers(this.connection, roles, tenants);
 			const {
 				defaultOrganization,
@@ -200,9 +194,6 @@
 				},
 				{ orgs: randomOrganizations, users: [...randomUsers] }
 			);
-<<<<<<< HEAD
-
-=======
 			await createCandidates(
 				this.connection,
 				{
@@ -216,7 +207,6 @@
 					users: [...randomCandidateUser]
 				}
 			);
->>>>>>> dbc75cb8
 			await createTeams(
 				this.connection,
 				defaultOrganization,
