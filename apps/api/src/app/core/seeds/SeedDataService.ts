import { CandidateExperience } from './../../candidate-experience/candidate-experience.entity';
// Modified code from https://github.com/alexitaylor/angular-graphql-nestjs-postgres-starter-kit.
// MIT License, see https://github.com/alexitaylor/angular-graphql-nestjs-postgres-starter-kit/blob/master/LICENSE
// Copyright (c) 2019 Alexi Taylor

import { Injectable } from '@nestjs/common';
import {
	Connection,
	createConnection,
	getRepository,
	ConnectionOptions,
	getConnection
} from 'typeorm';
import chalk from 'chalk';
import { environment as env } from '@env-api/environment';
import { Role } from '../../role/role.entity';
import { createRoles } from '../../role/role.seed';
import { User } from '../../user/user.entity';
import {
	createDefaultSuperAdminUsers,
	createDefaultUsers,
	createRandomSuperAdminUsers,
	createRandomUsers
} from '../../user/user.seed';
import { Employee } from '../../employee/employee.entity';
import {
	createDefaultEmployees,
	createRandomEmployees
} from '../../employee/employee.seed';
import { Organization } from '../../organization/organization.entity';
import {
	createDefaultOrganizations,
	createRandomOrganizations
} from '../../organization/organization.seed';
import { Income } from '../../income/income.entity';
import {
	createDefaultIncomes,
	createRandomIncomes
} from '../../income/income.seed';
import { Expense } from '../../expense/expense.entity';
import {
	createDefaultExpenses,
	createRandomExpenses
} from '../../expense/expense.seed';
import { EmployeeSetting } from '../../employee-setting/employee-setting.entity';
import {
	createDefaultUsersOrganizations,
	createRandomUsersOrganizations
} from '../../user-organization/user-organization.seed';
import { UserOrganization } from '../../user-organization/user-organization.entity';
import { createCountries } from '../../country/country.seed';
import { OrganizationTeams } from '../../organization-teams/organization-teams.entity';
import { Country } from '../../country';
import { createDefaultTeams } from '../../organization-teams/organization-teams.seed';
import { RolePermissions } from '../../role-permissions/role-permissions.entity';
import { createRolePermissions } from '../../role-permissions/role-permissions.seed';
import {
	createDefaultTenants,
	createRandomTenants
} from '../../tenant/tenant.seed';
import { EmailTemplate } from '../../email-template';
import { createEmailTemplates } from '../../email-template/email-template.seed';
import {
	seedDefaultEmploymentTypes,
	seedRandomEmploymentTypes
} from '../../organization/employment-types.seed';
import { OrganizationEmploymentType } from '../../organization-employment-type/organization-employment-type.entity';
import { Equipment } from '../../equipment';
import { createEmployeeLevels } from '../../organization_employeeLevel/organization-employee-level.seed';
import { EmployeeLevel } from '../../organization_employeeLevel/organization-employee-level.entity';
import { createDefaultTimeOffPolicy } from '../../time-off-policy/time-off-policy.seed';
import { createExpenseCategories } from '../../expense-categories/expense-categories.seed';
import {
	createOrganizationVendors,
	createRandomOrganizationVendors
} from '../../organization-vendors/organization-vendors.seed';
import { Invoice } from '../../invoice/invoice.entity';
import { InvoiceItem } from '../../invoice-item/invoice-item.entity';
import { TimeOffPolicy } from '../../time-off-policy/time-off-policy.entity';
import { Proposal } from '../../proposal/proposal.entity';
import { Invite } from '../../invite/invite.entity';
import { EmployeeRecurringExpense } from '../../employee-recurring-expense/employee-recurring-expense.entity';
import { ExpenseCategory } from '../../expense-categories/expense-category.entity';
import { EquipmentSharing } from '../../equipment-sharing/equipment-sharing.entity';
import { OrganizationClients } from '../../organization-clients/organization-clients.entity';
import { OrganizationVendor } from '../../organization-vendors/organization-vendors.entity';
import { OrganizationDepartment } from '../../organization-department/organization-department.entity';
import { OrganizationProjects } from '../../organization-projects/organization-projects.entity';
import { Task } from '../../tasks/task.entity';
import { Screenshot } from '../../timesheet/screenshot.entity';
import { Activity } from '../../timesheet/activity.entity';
import { TimeSlot } from '../../timesheet/time-slot.entity';
import { Timesheet } from '../../timesheet/timesheet.entity';
import { OrganizationRecurringExpense } from '../../organization-recurring-expense/organization-recurring-expense.entity';
import { OrganizationPositions } from '../../organization-positions/organization-positions.entity';
import { Email } from '../../email/email.entity';
import { Candidate } from '../../candidate/candidate.entity';
import {
	createDefaultCandidates,
	createRandomCandidates
} from '../../candidate/candidate.seed';
import { CandidateSource } from '../../candidate-source/candidate-source.entity';
import { Tag } from './../../tags/tag.entity';
import { Tenant } from './../../tenant/tenant.entity';
import { ProductCategory } from '../../product-category/product-category.entity';
import { createDefaultProductCategories } from '../../product-category/product-category.seed';
import { ProductType } from '../../product-type/product-type.entity';
import { CandidateEducation } from '../../candidate-education/candidate-education.entity';
import { createDefaultProductTypes } from '../../product-type/product-type.seed';
import { Product } from '../../product/product.entity';
import { ProductVariant } from '../../product-variant/product-variant.entity';
import { ProductVariantSettings } from '../../product-settings/product-settings.entity';
import { ProductVariantPrice } from '../../product-variant-price/product-variant-price.entity';
import { CandidateDocument } from '../../candidate-documents/candidate-documents.entity';
import { CandidateSkill } from '../../candidate-skill/candidate-skill.entity';
<<<<<<< HEAD
import { createCandidateSources } from '../../candidate-source/candidate-source.seed';
=======
import {
	createCandidateDocuments,
	createRandomCandidateDocuments
} from '../../candidate-documents/candidate-documents.seed';
>>>>>>> 6f95a5b4

const allEntities = [
	TimeOffPolicy,
	Proposal,
	Invite,
	EmployeeRecurringExpense,
	OrganizationRecurringExpense,
	ExpenseCategory,
	EquipmentSharing,
	User,
	Employee,
	Candidate,
	Role,
	Organization,
	Income,
	Invoice,
	InvoiceItem,
	Expense,
	EmployeeSetting,
	OrganizationTeams,
	OrganizationClients,
	OrganizationVendor,
	OrganizationDepartment,
	OrganizationPositions,
	OrganizationProjects,
	Task,
	Screenshot,
	Activity,
	TimeSlot,
	Timesheet,
	UserOrganization,
	Country,
	RolePermissions,
	Tenant,
	Email,
	EmailTemplate,
	Tag,
	OrganizationEmploymentType,
	Equipment,
	EmployeeLevel,
	ProductCategory,
	ProductType,
	CandidateSource,
	CandidateEducation,
	CandidateSkill,
	CandidateExperience,
	Product,
	ProductVariant,
	ProductVariantSettings,
	ProductVariantPrice,
	CandidateDocument
];

@Injectable()
export class SeedDataService {
	connection: Connection;
	log = console.log;

	constructor() {}

	async createConnection() {
		try {
			this.connection = getConnection();
		} catch (error) {
			this.log('DATABASE CONNECTION DOES NOT EXIST');
		}

		if (!this.connection || !this.connection.isConnected) {
			try {
				this.log(chalk.green('🏃‍CONNECTING TO DATABASE...'));

				this.connection = await createConnection({
					...env.database,
					entities: allEntities
				} as ConnectionOptions);
			} catch (error) {
				this.handleError(error, 'Unable to connect to database');
			}
		}
	}

	/**
	 * Seed data
	 */
	async run() {
		try {
			// Connect to database
			await this.createConnection();

			// Reset database to start with new, fresh data
			await this.resetDatabase();

			// Seed data with mock / fake data
			await this.seedData();

			console.log('Database Seed completed');
		} catch (error) {
			this.handleError(error);
		}
	}

	/**
	 * Populate database with mock data
	 */
	async seedData() {
		try {
			this.log(
				chalk.green(
					`🌱 SEEDING ${
						env.production ? 'PRODUCTION' : ''
					} DATABASE...`
				)
			);

			//Seed data which only needs connection
<<<<<<< HEAD
			await createCandidateCvs(this.connection);
=======
			const candidateSources = await createCandidateSources(
				this.connection
			);
>>>>>>> 6f95a5b4

			const categories = await createExpenseCategories(this.connection);

			await createCountries(this.connection);

			await createEmailTemplates(this.connection);

			await this.seedDefaultData(categories);

			await this.seedRandomData(categories);

			this.log(
				chalk.green(
					`✅ SEEDED ${env.production ? 'PRODUCTION' : ''} DATABASE`
				)
			);
		} catch (error) {
			this.handleError(error);
		}
	}

	/**
	 * Populate default data from env files
	 */
	async seedDefaultData(categories: ExpenseCategory[]) {
		//Platform level data
		const tenant = await createDefaultTenants(this.connection);

		const roles: Role[] = await createRoles(this.connection, [tenant]);

		await createRolePermissions(this.connection, roles, [tenant]);

		//Tenant level inserts which only need connection, tenant, roles
		const defaultOrganizations = await createDefaultOrganizations(
			this.connection,
			tenant
		);

		const superAdminUsers = await createDefaultSuperAdminUsers(
			this.connection,
			roles,
			tenant
		);

		//Organization level inserts which need connection, tenant, role, organizations

		await createEmployeeLevels(this.connection, defaultOrganizations);

		await createDefaultProductCategories(
			this.connection,
			defaultOrganizations
		);

		await createDefaultProductTypes(this.connection, defaultOrganizations);

		const organizationVendors = await createOrganizationVendors(
			this.connection,
			defaultOrganizations
		);

		const {
			adminUsers,
			defaultEmployeeUsers,
			defaultCandidateUsers
		} = await createDefaultUsers(this.connection, roles, tenant);

		await createDefaultUsersOrganizations(this.connection, {
			organizations: defaultOrganizations,
			users: [...defaultEmployeeUsers, ...adminUsers, ...superAdminUsers]
		});

		//User level data that needs connection, tenant, organization, role, users
		const defaultEmployees = await createDefaultEmployees(this.connection, {
			tenant,
			org: defaultOrganizations[0],
			users: defaultEmployeeUsers
		});

		const defaultCandidates = await createDefaultCandidates(
			this.connection,
			{
				tenant,
				org: defaultOrganizations[0],
				users: [...defaultCandidateUsers]
			}
		);
<<<<<<< HEAD
		await createCandidateSources(this.connection, defaultCandidates);
=======
		await createCandidateDocuments(this.connection, defaultCandidates);
>>>>>>> 6f95a5b4
		//Employee level data that need connection, tenant, organization, role, users, employee
		await createDefaultTeams(
			this.connection,
			defaultOrganizations[0],
			defaultEmployees
		);

		await createDefaultIncomes(this.connection, {
			org: defaultOrganizations[0],
			employees: defaultEmployees
		});

		await createDefaultExpenses(this.connection, {
			org: defaultOrganizations[0],
			employees: defaultEmployees,
			categories,
			organizationVendors
		});

		await seedDefaultEmploymentTypes(
			this.connection,
			defaultEmployees,
			defaultOrganizations[0]
		);

		await createDefaultTimeOffPolicy(this.connection, {
			org: defaultOrganizations[0],
			employees: defaultEmployees
		});
	}

	/**
	 * Populate database with random generated data
	 */
	async seedRandomData(categories: ExpenseCategory[]) {
		if (!env.randomSeedConfig) {
			this.log(
				chalk.red(
					`randomSeedConfig NOT FOUND IN ENV. Random data would not be seeded`
				)
			);
			return;
		}

		//Platform level data which only need database connection
		const tenants = await createRandomTenants(
			this.connection,
			env.randomSeedConfig.tenants || 1
		);

		// Independent roles and role permissions for each tenant
		const roles: Role[] = await createRoles(this.connection, tenants);

		await createRolePermissions(this.connection, roles, tenants);

		//Tenant level inserts which only need connection, tenant, role
		const tenantOrganizationsMap = await createRandomOrganizations(
			this.connection,
			tenants,
			env.randomSeedConfig.organizationsPerTenant || 1
		);

		const tenantSuperAdminsMap = await createRandomSuperAdminUsers(
			this.connection,
			roles,
			tenants,
			1
		);

		const tenantUsersMap = await createRandomUsers(
			this.connection,
			roles,
			tenants,
			env.randomSeedConfig.organizationsPerTenant || 1,
			env.randomSeedConfig.employeesPerOrganization || 1,
			env.randomSeedConfig.candidatesPerOrganization || 1
		);

		//Organization level inserts which need connection, tenant, organizations, users
		await createRandomUsersOrganizations(
			this.connection,
			tenants,
			tenantOrganizationsMap,
			tenantSuperAdminsMap,
			tenantUsersMap,
			env.randomSeedConfig.employeesPerOrganization || 1
		);

		const tenantEmployeeMap = await createRandomEmployees(
			this.connection,
			tenants,
			tenantOrganizationsMap,
			tenantUsersMap,
			env.randomSeedConfig.employeesPerOrganization || 1
		);

		const tenantCandidatesMap = await createRandomCandidates(
			this.connection,
			tenants,
			tenantOrganizationsMap,
			tenantUsersMap,
			env.randomSeedConfig.candidatesPerOrganization || 1
		);
		await createRandomCandidateDocuments(
			this.connection,
			tenants,
			tenantCandidatesMap
		);
		await createRandomIncomes(this.connection, tenants, tenantEmployeeMap);

		const organizationVendorsMap = await createRandomOrganizationVendors(
			this.connection,
			tenants,
			tenantOrganizationsMap
		);

		await createRandomExpenses(
			this.connection,
			tenants,
			tenantEmployeeMap,
			organizationVendorsMap,
			categories
		);

		await seedRandomEmploymentTypes(
			this.connection,
			tenants,
			tenantOrganizationsMap
		);
	}

	/**
	 * Retrieve entities metadata
	 */
	async getEntities() {
		const entities = [];
		try {
			(await (await this.connection).entityMetadatas).forEach((entity) =>
				entities.push({
					name: entity.name,
					tableName: entity.tableName
				})
			);
			return entities;
		} catch (error) {
			this.handleError(error, 'Unable to retrieve database metadata');
		}
	}

	/**
	 * Cleans all the entities
	 * Removes all data from database
	 */
	async cleanAll(entities) {
		try {
			for (const entity of entities) {
				const repository = await getRepository(entity.name);
				await repository.query(
					`TRUNCATE TABLE "public"."${entity.tableName}" CASCADE;`
				);
			}
		} catch (error) {
			this.handleError(error, 'Unable to clean database');
		}
	}

	/**
	 * Reset the database, truncate all tables (remove all data)
	 */
	async resetDatabase() {
		const entities = await this.getEntities();
		await this.cleanAll(entities);
		//await loadAll(entities);
		this.log(chalk.green(`✅ RESET DATABASE SUCCESSFUL`));
	}

	private handleError(error: Error, message?: string): void {
		this.log(
			chalk.bgRed(
				`🛑 ERROR: ${!!message ? message : 'Unable to seed database'}`
			)
		);
		throw error;
	}
}<|MERGE_RESOLUTION|>--- conflicted
+++ resolved
@@ -113,14 +113,11 @@
 import { ProductVariantPrice } from '../../product-variant-price/product-variant-price.entity';
 import { CandidateDocument } from '../../candidate-documents/candidate-documents.entity';
 import { CandidateSkill } from '../../candidate-skill/candidate-skill.entity';
-<<<<<<< HEAD
 import { createCandidateSources } from '../../candidate-source/candidate-source.seed';
-=======
 import {
 	createCandidateDocuments,
 	createRandomCandidateDocuments
 } from '../../candidate-documents/candidate-documents.seed';
->>>>>>> 6f95a5b4
 
 const allEntities = [
 	TimeOffPolicy,
@@ -236,14 +233,6 @@
 			);
 
 			//Seed data which only needs connection
-<<<<<<< HEAD
-			await createCandidateCvs(this.connection);
-=======
-			const candidateSources = await createCandidateSources(
-				this.connection
-			);
->>>>>>> 6f95a5b4
-
 			const categories = await createExpenseCategories(this.connection);
 
 			await createCountries(this.connection);
@@ -329,11 +318,11 @@
 				users: [...defaultCandidateUsers]
 			}
 		);
-<<<<<<< HEAD
+
 		await createCandidateSources(this.connection, defaultCandidates);
-=======
+
 		await createCandidateDocuments(this.connection, defaultCandidates);
->>>>>>> 6f95a5b4
+
 		//Employee level data that need connection, tenant, organization, role, users, employee
 		await createDefaultTeams(
 			this.connection,
