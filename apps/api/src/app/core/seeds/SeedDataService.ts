--- conflicted
+++ resolved
@@ -195,8 +195,6 @@
 				{ orgs: randomOrganizations, users: [...randomUsers] }
 			);
 
-<<<<<<< HEAD
-=======
 			await createCandidates(
 				this.connection,
 				{
@@ -211,7 +209,6 @@
 				}
 			);
 
->>>>>>> d7a1f8fd
 			await createTeams(
 				this.connection,
 				defaultOrganization,
