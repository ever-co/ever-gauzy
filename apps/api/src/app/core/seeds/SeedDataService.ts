// Modified code from https://github.com/alexitaylor/angular-graphql-nestjs-postgres-starter-kit.
// MIT License, see https://github.com/alexitaylor/angular-graphql-nestjs-postgres-starter-kit/blob/master/LICENSE
// Copyright (c) 2019 Alexi Taylor

import * as rimraf from 'rimraf';
import * as path from 'path';
import { CandidateExperience } from './../../candidate-experience/candidate-experience.entity';
import { Injectable } from '@nestjs/common';
import {
	Connection,
	createConnection,
	getRepository,
	ConnectionOptions,
	getConnection
} from 'typeorm';
import chalk from 'chalk';
import { environment as env } from '@env-api/environment';
import { Role } from '../../role/role.entity';
import { createRoles } from '../../role/role.seed';
import { createSkills } from '../../skills/skill.seed';
import { createLanguages } from '../../language/language.seed';
import { User } from '../../user/user.entity';
import {
	createDefaultSuperAdminUsers,
	createDefaultUsers,
	createRandomSuperAdminUsers,
	createRandomUsers
} from '../../user/user.seed';
import { Employee } from '../../employee/employee.entity';
import {
	createDefaultEmployees,
	createRandomEmployees
} from '../../employee/employee.seed';
import { Organization } from '../../organization/organization.entity';
import {
	createDefaultOrganizations,
	createRandomOrganizations
} from '../../organization/organization.seed';
import { Income } from '../../income/income.entity';
import {
	createDefaultIncomes,
	createRandomIncomes
} from '../../income/income.seed';
import { Expense } from '../../expense/expense.entity';
import {
	createDefaultExpenses,
	createRandomExpenses
} from '../../expense/expense.seed';
import { EmployeeSetting } from '../../employee-setting/employee-setting.entity';
import {
	createDefaultUsersOrganizations,
	createRandomUsersOrganizations
} from '../../user-organization/user-organization.seed';
import { UserOrganization } from '../../user-organization/user-organization.entity';
import { createCountries } from '../../country/country.seed';
import { OrganizationTeam } from '../../organization-team/organization-team.entity';
import { OrganizationTeamEmployee } from '../../organization-team-employee/organization-team-employee.entity';
import { Country } from '../../country';
import {
	createDefaultTeams,
	createRandomTeam
} from '../../organization-team/organization-team.seed';
import { RolePermissions } from '../../role-permissions/role-permissions.entity';
import { createRolePermissions } from '../../role-permissions/role-permissions.seed';
import {
	createDefaultTenants,
	createRandomTenants
} from '../../tenant/tenant.seed';
import { EmailTemplate } from '../../email-template';
import { createDefaultEmailTemplates } from '../../email-template/email-template.seed';
import {
	seedDefaultEmploymentTypes,
	seedRandomEmploymentTypes
} from '../../organization-employment-type/organization-employment-type.seed';
import { OrganizationEmploymentType } from '../../organization-employment-type/organization-employment-type.entity';
import { createEmployeeLevels } from '../../organization_employeeLevel/organization-employee-level.seed';
import { EmployeeLevel } from '../../organization_employeeLevel/organization-employee-level.entity';
import {
	createDefaultTimeOffPolicy,
	createRandomTimeOffPolicies
} from '../../time-off-policy/time-off-policy.seed';
import {
	createDefaultApprovalPolicyForOrg,
	createRandomApprovalPolicyForOrg
} from '../../approval-policy/approval-policy.seed';
import {
	createExpenseCategories,
	createRandomExpenseCategories
} from '../../expense-categories/expense-categories.seed';
import {
	createOrganizationVendors,
	createRandomOrganizationVendors
} from '../../organization-vendors/organization-vendors.seed';
import { Invoice } from '../../invoice/invoice.entity';
import { InvoiceItem } from '../../invoice-item/invoice-item.entity';
import { TimeOffPolicy } from '../../time-off-policy/time-off-policy.entity';
import { Proposal } from '../../proposal/proposal.entity';
import { Invite } from '../../invite/invite.entity';
import { EmployeeRecurringExpense } from '../../employee-recurring-expense/employee-recurring-expense.entity';
import { ExpenseCategory } from '../../expense-categories/expense-category.entity';
import { EquipmentSharing } from '../../equipment-sharing/equipment-sharing.entity';
import { OrganizationContact } from '../../organization-contact/organization-contact.entity';
import { OrganizationVendor } from '../../organization-vendors/organization-vendors.entity';
import { OrganizationDepartment } from '../../organization-department/organization-department.entity';
import { OrganizationProjects } from '../../organization-projects/organization-projects.entity';
import { Task } from '../../tasks/task.entity';
import { Screenshot } from '../../timesheet/screenshot.entity';
import { Activity } from '../../timesheet/activity.entity';
import { TimeSlot } from '../../timesheet/time-slot.entity';
import { Timesheet } from '../../timesheet/timesheet.entity';
import { OrganizationRecurringExpense } from '../../organization-recurring-expense/organization-recurring-expense.entity';
import { OrganizationPositions } from '../../organization-positions/organization-positions.entity';
import { OrganizationAwards } from '../../organization-awards/organization-awards.entity';
import { OrganizationLanguages } from '../../organization-languages/organization-languages.entity';
import { Email } from '../../email/email.entity';
import { Candidate } from '../../candidate/candidate.entity';
import {
	createDefaultCandidates,
	createRandomCandidates
} from '../../candidate/candidate.seed';
import { CandidateSource } from '../../candidate-source/candidate-source.entity';
import { Tag } from './../../tags/tag.entity';
import { Skill } from './../../skills/skill.entity';
import { Language } from './../../language/language.entity';
import { Tenant } from './../../tenant/tenant.entity';
import { ProductCategory } from '../../product-category/product-category.entity';
import { ProductType } from '../../product-type/product-type.entity';
import { CandidateEducation } from '../../candidate-education/candidate-education.entity';
import { Product } from '../../product/product.entity';
import { ProductVariant } from '../../product-variant/product-variant.entity';
import { ProductVariantSettings } from '../../product-settings/product-settings.entity';
import { ProductVariantPrice } from '../../product-variant-price/product-variant-price.entity';
import { CandidateSkill } from '../../candidate-skill/candidate-skill.entity';
import {
	createCandidateSources,
	createRandomCandidateSources
} from '../../candidate-source/candidate-source.seed';
import { createDefaultIntegrationTypes } from '../../integration/integration-type.seed';
import { createDefaultIntegrations } from '../../integration/integration.seed';
import { EmployeeAppointment } from '../../employee-appointment/employee-appointment.entity';
import { AppointmentEmployees } from '../../appointment-employees/appointment-employees.entity';
import { ProductOption } from '../../product-option/product-option.entity';
import { HelpCenter } from '../../help-center/help-center.entity';
import { createHelpCenter } from '../../help-center/help-center.seed';
import {
	createDefaultProducts,
	createRandomProduct
} from '../../product/product.seed';
import { CandidateDocument } from '../../candidate-documents/candidate-documents.entity';
import { CandidateFeedback } from '../../candidate-feedbacks/candidate-feedbacks.entity';
import {
	createCandidateDocuments,
	createRandomCandidateDocuments
} from '../../candidate-documents/candidate-documents.seed';
import {
	createCandidateFeedbacks,
	createRandomCandidateFeedbacks
} from '../../candidate-feedbacks/candidate-feedbacks.seed';
import { Equipment } from '../../equipment/equipment.entity';
import { Contact } from '../../contact/contact.entity';

import {
	createDefaultTimeSheet,
	createRandomTimesheet
} from '../../timesheet/timesheet/timesheet.seed';
import { createRandomTask } from '../../tasks/task.seed';
import {
	createDefaultOrganizationProjects,
	createRandomOrganizationProjects
} from '../../organization-projects/organization-projects.seed';

import { RequestApprovalTeam } from '../../request-approval-team/request-approval-team.entity';
import { RequestApproval } from '../../request-approval/request-approval.entity';
import { ApprovalPolicy } from '../../approval-policy/approval-policy.entity';
import { RequestApprovalEmployee } from '../../request-approval-employee/request-approval-employee.entity';
import { ProductTypeTranslation } from '../../product-type/product-type-translation.entity';
import { ProductCategoryTranslation } from '../../product-category/product-category-translation.entity';
import { Payment } from '../../payment/payment.entity';
import { EventType } from '../../event-types/event-type.entity';
import { CandidateInterviewers } from '../../candidate-interviewers/candidate-interviewers.entity';
import { CandidateInterview } from '../../candidate-interview/candidate-interview.entity';
import { CandidateTechnologies } from '../../candidate-technologies/candidate-technologies.entity';
import { CandidatePersonalQualities } from '../../candidate-personal-qualities/candidate-personal-qualities.entity';
import { CandidateCriterionsRating } from '../../candidate-criterions-rating/candidate-criterion-rating.entity';
import { TimeSlotMinute } from '../../timesheet/time-slot-minute.entity';
import { TimeLog } from '../../timesheet/time-log.entity';
import { HelpCenterArticle } from '../../help-center-article/help-center-article.entity';
import { IntegrationType } from '../../integration/integration-type.entity';
import { Integration } from '../../integration/integration.entity';
import { createDefaultTimeFrames } from '../../goal-time-frame/goal-time-frame.seed';
import {
	createDefaultGoals,
	createRandomGoal,
	updateDefaultGoalProgress
} from '../../goal/goal.seed';
import {
	createDefaultKeyResults,
	createRandomKeyResult,
	updateDefaultKeyResultProgress
} from '../../keyresult/keyresult.seed';
import { createDefaultKeyResultUpdates } from '../../keyresult-update/keyresult-update.seed';
import {
	seedRandomOrganizationDepartments,
	createDefaultOrganizationDepartments
} from '../../organization-department/organization-department.seed';
import { seedRandomOrganizationPosition } from '../../organization-positions/organization-position.seed';
import {
	createDefaultTags,
	createRandomOrganizationTags,
	createTags
} from '../../tags/tag.seed';
import { createRandomEmailSent } from '../../email/email.seed';
import {
	createDefaultEmployeeInviteSent,
	createRandomEmployeeInviteSent
} from '../../invite/invite.seed';
import { createRandomRequestApproval } from '../../request-approval/request-approval.seed';
import { OrganizationSprint } from '../../organization-sprint/organization-sprint.entity';
import { createRandomEmployeeTimeOff } from '../../time-off-request/time-off-request.seed';
import {
	createOrganizationDocuments,
	createRandomOrganizationDocuments
} from '../../organization-documents/organization-documents.seed';
import {
	createDefaultEquipments,
	createRandomEquipments
} from '../../equipment/equipment.seed';
import { createRandomEquipmentSharing } from '../../equipment-sharing/equipment-sharing.seed';
import {
	createDefaultProposals,
	createRandomProposals
} from '../../proposal/proposal.seed';
import { createRandomInvoiceItem } from '../../invoice-item/invoice-item.seed';
import {
	createDefaultInvoice,
	createRandomInvoice
} from '../../invoice/invoice.seed';
import {
	createCandidateSkills,
	createRandomCandidateSkills
} from '../../candidate-skill/candidate-skill.seed';
import { createRandomCandidateExperience } from '../../candidate-experience/candidate-experience.seed';
import {
	createCandidateEducations,
	createRandomCandidateEducations
} from '../../candidate-education/candidate-education.seed';
import { createRandomContacts } from '../../contact/contact.seed';
import {
	createRandomOrganizationContact,
	createDefaultOrganizationContact
} from '../../organization-contact/organization-contact.seed';
import { createRandomAvailabilitySlots } from '../../availability-slots/availability-slots.seed';
import { createRandomCandidatePersonalQualities } from '../../candidate-personal-qualities/candidate-personal-qualities.seed';
import { createRandomCandidateTechnologies } from '../../candidate-technologies/candidate-technologies.seed';
import { createRandomCandidateInterview } from '../../candidate-interview/candidate-interview.seed';
import { createDefaultAwards, createRandomAwards } from '../../organization-awards/organization-awards.seed';
import { createDefaultGeneralGoalSetting } from '../../goal-general-setting/goal-general-setting.seed';
import { createRandomCandidateCriterionRating } from '../../candidate-criterions-rating/candidate-criterion-rating.seed';
import { createDefaultGoalKpi } from '../../goal-kpi/goal-kpi.seed';
import { createRandomEmployeeSetting } from '../../employee-setting/employee-setting.seed';
import { createRandomEmployeeRecurringExpense } from '../../employee-recurring-expense/employee-recurring-expense.seed';
import { createRandomCandidateInterviewers } from '../../candidate-interviewers/candidate-interviewers.seed';
import { createRandomPipelineStage } from '../../pipeline-stage/pipeline-stage.seed';
import { createRandomPipeline } from '../../pipeline/pipeline.seed';
import { createRandomOrganizationRecurringExpense } from '../../organization-recurring-expense/organization-recurring-expense.seed';
import { createRandomHelpCenterAuthor } from '../../help-center-author/help-center-author.seed';
import { createRandomHelpCenterArticle } from '../../help-center-article/help-center-article.seed';
import {
	createDefaultOrganizationLanguage,
	createRandomOrganizationLanguage
} from '../../organization-languages/organization-languages.seed';
import { createRandomOrganizationSprint } from '../../organization-sprint/organization-sprint.seed';
import { createRandomOrganizationTeamEmployee } from '../../organization-team-employee/organization-team-employee.seed';
import { createRandomAppointmentEmployees } from '../../appointment-employees/appointment-employees.seed';
import { createRandomEmployeeAppointment } from '../../employee-appointment/employee-appointment.seed';
import { createRandomDeal } from '../../deal/deal.seed';
import { createRandomIntegrationSetting } from '../../integration-setting/integration-setting.seed';
import { createRandomIntegrationMap } from '../../integration-map/integration-map.seed';
import { createRandomIntegrationTenant } from '../../integration-tenant/integration-tenant.seed';
import { IntegrationTenant } from '../../integration-tenant/integration-tenant.entity';
import { Pipeline } from '../../pipeline/pipeline.entity';
import { AvailabilitySlots } from '../../availability-slots/availability-slots.entity';
import { IntegrationEntitySetting } from '../../integration-entity-setting/integration-entity-setting.entity';
import { IntegrationEntitySettingTiedEntity } from '../../integration-entity-setting-tied-entity/integration-entity-setting-tied-entitiy.entity';
import { PipelineStage } from '../../pipeline-stage/pipeline-stage.entity';
import { GoalTimeFrame } from '../../goal-time-frame/goal-time-frame.entity';
import { KeyResult } from '../../keyresult/keyresult.entity';
import { Goal } from '../../goal/goal.entity';
import { GoalKPI } from '../../goal-kpi/goal-kpi.entity';
import { KeyResultUpdate } from '../../keyresult-update/keyresult-update.entity';
import { IntegrationSetting } from '../../integration-setting/integration-setting.entity';
import { Deal } from '../../deal/deal.entity';
import { OrganizationDocuments } from '../../organization-documents/organization-documents.entity';
import { TimeOffRequest } from '../../time-off-request/time-off-request.entity';
import { createRandomIntegrationEntitySettingTiedEntity } from '../../integration-entity-setting-tied-entity/integration-entity-setting-tied-entitiy.seed';
import { createRandomIntegrationEntitySetting } from '../../integration-entity-setting/integration-entity-setting.seed';
import { createRandomRequestApprovalTeam } from '../../request-approval-team/request-approval-team.seed';
import { createRandomRequestApprovalEmployee } from '../../request-approval-employee/request-approval-employee.seed';
import {
	createDefaultPayment,
	createRandomPayment
} from '../../payment/payment.seed';
import { GoalGeneralSetting } from '../../goal-general-setting/goal-general-setting.entity';
import { EstimateEmail } from '../../estimate-email/estimate-email.entity';
import { HelpCenterAuthor } from '../../help-center-author/help-center-author.entity';
import { IntegrationMap } from '../../integration-map/integration-map.entity';
import {
	createDefaultEventTypes,
	createRandomEventType
} from '../../event-types/event-type.seed';
import {
	createDefaultEquipmentSharingPolicyForOrg,
	createRandomEquipmentSharingPolicyForOrg
} from '../../equipment-sharing-policy/equipment-sharing-policy.seed';
import { EquipmentSharingPolicy } from '../../equipment-sharing-policy/equipment-sharing-policy.entity';
import { createRandomProductOption } from '../../product-option/product-option.seed';
import { createRandomProductVariantSettings } from '../../product-settings/product-settings.seed';
import { createRandomProductVariant } from '../../product-variant/product-variant.seed';
import { createRandomProductVariantPrice } from '../../product-variant-price/product-variant-price.seed';
import {
	createCategories,
	createRandomCategories
} from '../../product-category/category.seed';
import {
	createDefaultProductType,
	createRandomProductType
} from '../../product-type/type.seed';

const allEntities = [
	AvailabilitySlots,
	TimeOffPolicy,
	TimeOffRequest,
	Proposal,
	Invite,
	EmployeeRecurringExpense,
	OrganizationRecurringExpense,
	ExpenseCategory,
	GoalGeneralSetting,
	GoalKPI,
	GoalTimeFrame,
	Goal,
	EquipmentSharing,
	EstimateEmail,
	User,
	Employee,
	Candidate,
	Role,
	Organization,
	Income,
	Invoice,
	InvoiceItem,
	KeyResult,
	KeyResultUpdate,
	Expense,
	EmployeeSetting,
	OrganizationTeam,
	OrganizationTeamEmployee,
	OrganizationContact,
	OrganizationDocuments,
	OrganizationVendor,
	OrganizationDepartment,
	OrganizationPositions,
	OrganizationProjects,
	OrganizationAwards,
	OrganizationLanguages,
	OrganizationSprint,
	Task,
	Screenshot,
	Activity,
	TimeSlot,
	Timesheet,
	UserOrganization,
	Country,
	Deal,
	RolePermissions,
	Tenant,
	Email,
	EmailTemplate,
	Tag,
	Skill,
	Language,
	OrganizationEmploymentType,
	Equipment,
	EmployeeLevel,
	ProductCategory,
	AppointmentEmployees,
	EmployeeAppointment,
	ProductType,
	CandidateSource,
	CandidateEducation,
	CandidateSkill,
	CandidateExperience,
	CandidateDocument,
	CandidateFeedback,
	HelpCenter,
	Product,
	ProductVariant,
	ProductVariantSettings,
	ProductVariantPrice,
	ProductOption,
	Contact,
	RequestApprovalTeam,
	RequestApproval,
	ApprovalPolicy,
	EquipmentSharingPolicy,
	RequestApprovalEmployee,
	ProductTypeTranslation,
	ProductCategoryTranslation,
	Payment,
	Pipeline,
	PipelineStage,
	EventType,
	CandidateInterviewers,
	CandidateInterview,
	CandidateTechnologies,
	CandidatePersonalQualities,
	CandidateCriterionsRating,
	TimeSlotMinute,
	TimeLog,
	HelpCenterArticle,
	HelpCenterAuthor,
	IntegrationType,
	Integration,
	IntegrationTenant,
	Pipeline,
	AvailabilitySlots,
	IntegrationEntitySetting,
	IntegrationEntitySettingTiedEntity,
	PipelineStage,
	GoalTimeFrame,
	KeyResult,
	Goal,
	GoalKPI,
	KeyResultUpdate,
	IntegrationSetting,
	Deal,
	OrganizationDocuments,
	TimeOffRequest,
	IntegrationEntitySetting,
	IntegrationEntitySettingTiedEntity,
	IntegrationMap,
	IntegrationSetting,
	IntegrationTenant,
	Integration
];

const randomSeedConfig = {
	tenants: 5, //The number of random tenants to be seeded.
	organizationsPerTenant: 2, //No of random organizations seeded will be (organizationsPerTenant * tenants)
	employeesPerOrganization: 5, //No of random employees seeded will be (employeesPerOrganization * organizationsPerTenant * tenants)
	candidatesPerOrganization: 2, //No of random employees seeded will be (candidatesPerOrganization * organizationsPerTenant * tenants)
	managersPerOrganization: 2, //No of random manager seeded will be (managersPerOrganization * organizationsPerTenant * tenants)
	dataEntriesPerOrganization: 4, //No of random data entry users seeded will be (dataEntriesPerOrganization * organizationsPerTenant * tenants)
	viewersPerOrganization: 4, //No of random viewers seeded will be (viewersPerOrganization * organizationsPerTenant * tenants)
	projectsPerOrganization: 30, // No of random projects seeded will be  (projectsPerOrganization * organizationsPerTenant * tenants)
	emailsPerOrganization: 30, // No of random emails seeded will be  (emailsPerOrganization * organizationsPerTenant * tenants)
	invitePerOrganization: 30, // No of random emails seeded will be  (emailsPerOrganization * organizationsPerTenant * tenants)
	requestApprovalPerOrganization: 20, // No of random request to approve seeded will be  (requestApprovalPerOrganization * organizationsPerTenant * tenants)
	employeeTimeOffPerOrganization: 10, // No of time off request to approve seeded will be  (employeeTimeOffPerOrganization * organizationsPerTenant * tenants)
	equipmentPerTenant: 20, // No of equipmentPerTenant request to approve seeded will be  (equipmentPerTenant * tenants)
	equipmentSharingPerTenant: 20, // No of equipmentSharingPerTenant request to approve seeded will be  (equipmentSharingPerTenant * tenants)
	proposalsSharingPerOrganizations: 30, // No of proposalsSharingPerOrganizations request to approve seeded will be  (proposalsSharingPerOrganizations * tenants * organizations)
	contacts: 50, // The number of random contacts to be seeded.
	noOfHelpCenterArticle: 10, // The number of random Help Center Articles.
	availabilitySlotsPerOrganization: 50, // No of availability slots request to approve seeded will be  (availabilitySlotsPerOrganization * organizationsPerTenant * tenants)
	noOfTimeLogsPerTimeSheet: 5, // No of time logs entry per time sheets
	numberOfOptionPerProduct: 5, // number of product options per product
	numberOfVariantPerProduct: 5 // number of product variant per product
};

@Injectable()
export class SeedDataService {
	connection: Connection;
	log = console.log;
	organizations: Organization[];
	defaultProjects: OrganizationProjects[] | void;
	tenant: Tenant;
	roles: Role[];
	superAdminUsers: User[];
	defaultCandidateUsers: User[];
	defaultEmployees: Employee[];

	constructor() {}

	private async cleanUpPreviousRuns() {		
		this.log(chalk.green(`CLEANING UP FROM PREVIOUS RUNS...`));

		await new Promise((resolve, reject) => {
			const dir = path.join(
				process.cwd(),
				'apps',
				'api',
				'public',
				'screenshots'
			);

			// delete old generated screenshots
			rimraf(dir, () => {
				this.log(chalk.green(`CLEANED UP`));
				resolve();
			});
		});
	}

	private async createConnection() {
		try {
			this.connection = getConnection();
		} catch (error) {
			this.log('NOTE: DATABASE CONNECTION DOES NOT EXIST YET. NEW ONE WILL BE CREATED!');
		}

		if (!this.connection || !this.connection.isConnected) {
			try {
				this.log(chalk.green(`CONNECTING TO DATABASE ...`));

				this.connection = await createConnection({
					...env.database,
					entities: allEntities
				} as ConnectionOptions);
			} catch (error) {
				this.handleError(error, 'Unable to connect to database');
			}
		}
	}

	/**
	 * Use this wrapper function for all seed functions which are not essential.
	 * Essentials seeds are ONLY those which are required to start the UI/login
	 */
	tryExecute<T>(name: string, p: Promise<T>): Promise<T> | Promise<void> {		
		this.log(chalk.green(`SEEDING ${name}`));

		return (p as any).then(
			(x: T) => x,
			(error: Error) => {
				this.log(
					chalk.bgRed(
						`🛑 ERROR: ${error ? error.message : 'unknown'}`
					)
				);
			}
		);
	}

	/**
	 * Seed data
	 */
	public async run(isDefault: boolean) {
		try {			
			await this.cleanUpPreviousRuns();			

			// Connect to database
			await this.createConnection();

			// Reset database to start with new, fresh data
			await this.resetDatabase();

			// Seed data with mock / fake data
			await this.seedData(isDefault);

			console.log('Database Seed completed');
		} catch (error) {
			this.handleError(error);
		}
	}

	/**
	 * Populate database with mock data
	 */
	private async seedData(isDefault: boolean) {
		try {
			this.log(
				chalk.green(
					`🌱 SEEDING ${
						env.production ? 'PRODUCTION' : ''
					} DATABASE...`
				)
			);

			//Seed data which only needs connection

			await this.tryExecute("Default Email Templates", createDefaultEmailTemplates(this.connection));

			await this.tryExecute("Countries", createCountries(this.connection));

			await this.seedBasicDefaultData();

			if (!isDefault) {
				await this.seedDefaultData();
				await this.seedRandomData();
			}

			this.log(
				chalk.green(
					`✅ SEEDED ${env.production ? 'PRODUCTION' : ''} DATABASE`
				)
			);
		} catch (error) {
			this.handleError(error);
		}
	}

	/** Populate Database with Basic Default Data **/
	private async seedBasicDefaultData() {
		//Platform level data
		this.tenant = await createDefaultTenants(this.connection);

		this.roles = await createRoles(this.connection, [this.tenant]);

		await createRolePermissions(this.connection, this.roles, [this.tenant]);

		//Tenant level inserts which only need connection, tenant, roles
		const defaultOrganizations = await createDefaultOrganizations(
			this.connection,
			this.tenant
		);

		this.organizations = defaultOrganizations;

		this.superAdminUsers = await createDefaultSuperAdminUsers(
			this.connection,
			this.roles,
			this.tenant
		);
		const {
			adminUsers,
			defaultEmployeeUsers,
			defaultCandidateUsers
		} = await createDefaultUsers(this.connection, this.roles, this.tenant);

		this.defaultCandidateUsers = defaultCandidateUsers;

		await createDefaultUsersOrganizations(this.connection, {
			organizations: this.organizations,
			users: [
				...defaultEmployeeUsers,
				...adminUsers,
				...this.superAdminUsers
			]
		});

		//User level data that needs connection, tenant, organization, role, users
		this.defaultEmployees = await createDefaultEmployees(this.connection, {
			tenant: this.tenant,
			org: this.organizations[0],
			users: defaultEmployeeUsers
		});

		await this.tryExecute("Default Employee Invite",
			createDefaultEmployeeInviteSent(
				this.connection,
				this.tenant,
				this.organizations,
				this.superAdminUsers
			)
		);

		await this.tryExecute("Default General Goal Setting",
			createDefaultGeneralGoalSetting(
				this.connection,
				this.tenant,
				this.organizations
			)
		);

		await this.tryExecute("Default Time Off Policy",
			createDefaultTimeOffPolicy(this.connection, {
				org: this.organizations[0],
				employees: this.defaultEmployees
			})
		);

		await this.tryExecute("Skills", createSkills(this.connection));
		await this.tryExecute("Languages", createLanguages(this.connection));
	}

	/**
	 * Populate default data from env files
	 */
	private async seedDefaultData() {
		//Organization level inserts which need connection, tenant, role, organizations
		const categories = await this.tryExecute("Expense Categories",
			createExpenseCategories(this.connection, this.organizations)
		);

		await this.tryExecute("Employee Levels",
			createEmployeeLevels(this.connection, this.organizations)
		);

		//todo :  Need to fix error of seeding Product Category
		await this.tryExecute("Categories",
			createCategories(this.connection, this.organizations)
		);

		await this.tryExecute("Default Product Types",
			createDefaultProductType(this.connection, this.organizations)
		);

		await this.tryExecute("Contacts", createRandomContacts(this.connection, 5));

		await this.tryExecute("Default Organization Contacts",
			createDefaultOrganizationContact(this.connection)
		);

		this.defaultProjects = await this.tryExecute("Default Organization Projects",
			createDefaultOrganizationProjects(
				this.connection,
				this.organizations
			)
		);

		await this.tryExecute("Default Organization Departments",
			createDefaultOrganizationDepartments(
				this.connection,
				this.organizations
			)
		);

		await this.tryExecute("Default Products",
			createDefaultProducts(this.connection, this.tenant)
		);

		await this.tryExecute("Default Time Frames",
			createDefaultTimeFrames(
				this.connection,
				this.tenant,
				this.organizations
			)
		);

		await this.tryExecute("Default Tags",
			createDefaultTags(this.connection, this.tenant, this.organizations)
		);

		await this.tryExecute("Default Equipments",
			createDefaultEquipments(this.connection, this.tenant)
		);

		const organizationVendors = await this.tryExecute("Organization Vendors",
			createOrganizationVendors(this.connection, this.organizations)
		);

		await this.tryExecute("Help Centers",
			createHelpCenter(this.connection, {
				tenant: this.tenant,
				org: this.organizations[0]
			})
		);

		const defaultCandidates = await this.tryExecute("Candidates",
			createDefaultCandidates(this.connection, {
				tenant: this.tenant,
				org: this.organizations[0],
				users: [...this.defaultCandidateUsers]
			})
		);

		await this.tryExecute("Candidate Sources",
			createCandidateSources(this.connection, defaultCandidates)
		);

		//Employee level data that need connection, tenant, organization, role, users, employee
		await this.tryExecute("Default Teams",
			createDefaultTeams(
				this.connection,
				this.organizations[0],
				this.defaultEmployees,
				this.roles
			)
		);

		await this.tryExecute("Candidate Documents",
			createCandidateDocuments(this.connection, defaultCandidates)
		);
		await this.tryExecute("Candidate Feedbacks",
			createCandidateFeedbacks(this.connection, defaultCandidates)
		);

		await this.tryExecute("Candidate Educations",
			createCandidateEducations(this.connection, defaultCandidates)
		);

		await this.tryExecute("Candidate Skills",
			createCandidateSkills(this.connection, defaultCandidates)
		);

		await this.tryExecute("Default Incomes",
			createDefaultIncomes(this.connection, {
        organizations: this.organizations,
				employees: this.defaultEmployees
			})
		);

		await this.tryExecute("Default Expenses",
			createDefaultExpenses(this.connection, {
        organizations: this.organizations,
				employees: this.defaultEmployees,
				categories,
				organizationVendors
			})
		);

		await this.tryExecute("Default Employment Types",
			seedDefaultEmploymentTypes(
				this.connection,
				this.defaultEmployees,
				this.organizations[0]
			)
		);

		const goals = await this.tryExecute("Default Goals",
			createDefaultGoals(
				this.connection,
				this.tenant,
				this.organizations,
				this.defaultEmployees
			)
		);

		const keyResults = await this.tryExecute("Default Key Results",
			createDefaultKeyResults(
				this.connection,
				this.tenant,
				this.defaultEmployees,
				goals
			)
		);

		await this.tryExecute("Default Goal KPIs",
			createDefaultGoalKpi(
				this.connection,
				this.tenant,
				this.organizations,
				this.defaultEmployees
			)
		);

		await this.tryExecute("Default Key Result Updates",
			createDefaultKeyResultUpdates(
				this.connection,
				this.tenant,
				keyResults
			)
		);

		await this.tryExecute("Default Key Result Progress", updateDefaultKeyResultProgress(this.connection));

		await this.tryExecute("Default Goal Progress", updateDefaultGoalProgress(this.connection));

		await this.tryExecute("Default Approval Policies",
			createDefaultApprovalPolicyForOrg(this.connection, {
				orgs: this.organizations
			})
		);

		await this.tryExecute("Default Equipment Sharing Policies",
			createDefaultEquipmentSharingPolicyForOrg(this.connection, {
				orgs: this.organizations
			})
		);

		const integrationTypes = await this.tryExecute("Default Integration Types",
			createDefaultIntegrationTypes(this.connection)
		);

		await this.tryExecute("Default Integrations",
			createDefaultIntegrations(this.connection, integrationTypes)
		);

		await this.tryExecute("Default TimeSheets",
			createDefaultTimeSheet(
				this.connection,
				this.defaultEmployees,
				this.defaultProjects,
				randomSeedConfig.noOfTimeLogsPerTimeSheet
			)
		);

		await this.tryExecute("Default Proposals",
			createDefaultProposals(
				this.connection,
				this.defaultEmployees,
				this.organizations,
				randomSeedConfig.proposalsSharingPerOrganizations || 30
			)
		);

		await this.tryExecute("Default Organization Languages",
			createDefaultOrganizationLanguage(
				this.connection,
				this.organizations
			)
		);
<<<<<<< HEAD
		await this.tryExecute(
      createDefaultAwards(
				this.connection,
				this.organizations
			)
		);
		await this.tryExecute(
=======

		await this.tryExecute("Default Invoices",
>>>>>>> 9a446d5d
			createDefaultInvoice(this.connection, this.organizations, 50)
		);

		await this.tryExecute("Default Payment",
			createDefaultPayment(
				this.connection,
				this.tenant,
				this.defaultEmployees,
				this.organizations
			)
		);
		await this.tryExecute("Default Event Types",
			createDefaultEventTypes(this.connection, this.organizations)
		);
	}

	/**
	 * Populate database with random generated data
	 */
	private async seedRandomData() {
		//Platform level data which only need database connection
		const tenants = await createRandomTenants(
			this.connection,
			randomSeedConfig.tenants || 1
		);

		// Independent roles and role permissions for each tenant
		const roles: Role[] = await createRoles(this.connection, tenants);

		await createRolePermissions(this.connection, roles, tenants);

		//Tenant level inserts which only need connection, tenant, role
		const tenantOrganizationsMap = await createRandomOrganizations(
			this.connection,
			tenants,
			randomSeedConfig.organizationsPerTenant || 1
		);

		await this.tryExecute("Random Categories",
			createRandomCategories(
				this.connection,
				tenants,
				tenantOrganizationsMap
			)
		);

		await this.tryExecute("Random Product Types",
			createRandomProductType(
				this.connection,
				tenants,
				tenantOrganizationsMap
			)
		);

		await this.tryExecute("Random Products",
			createRandomProduct(
				this.connection,
				tenants,
				tenantOrganizationsMap
			)
		);

		await this.tryExecute("Random Organization Documents",
			createRandomOrganizationDocuments(
				this.connection,
				tenants,
				tenantOrganizationsMap
			)
		);

		const tenantSuperAdminsMap = await createRandomSuperAdminUsers(
			this.connection,
			roles,
			tenants,
			1
		);

		const tenantUsersMap = await createRandomUsers(
			this.connection,
			roles,
			tenants,
			randomSeedConfig.organizationsPerTenant || 1,
			randomSeedConfig.employeesPerOrganization || 1,
			randomSeedConfig.candidatesPerOrganization || 1,
			randomSeedConfig.managersPerOrganization || 1,
			randomSeedConfig.dataEntriesPerOrganization || 1,
			randomSeedConfig.viewersPerOrganization || 1
		);

		//Organization level inserts which need connection, tenant, organizations, users
		await createRandomUsersOrganizations(
			this.connection,
			tenants,
			tenantOrganizationsMap,
			tenantSuperAdminsMap,
			tenantUsersMap,
			randomSeedConfig.employeesPerOrganization || 1
		);

		const tenantEmployeeMap = await createRandomEmployees(
			this.connection,
			tenants,
			tenantOrganizationsMap,
			tenantUsersMap,
			randomSeedConfig.employeesPerOrganization || 1
		);

		const tenantCandidatesMap = await this.tryExecute("Random Candidates",
			createRandomCandidates(
				this.connection,
				tenants,
				tenantOrganizationsMap,
				tenantUsersMap,
				randomSeedConfig.candidatesPerOrganization || 1
			)
		);

		await this.tryExecute("Random Product Options",
			createRandomProductOption(
				this.connection,
				tenants,
				tenantOrganizationsMap,
				randomSeedConfig.numberOfOptionPerProduct || 5
			)
		);

		await this.tryExecute("Random Product Variants",
			createRandomProductVariant(
				this.connection,
				tenants,
				tenantOrganizationsMap,
				randomSeedConfig.numberOfVariantPerProduct || 5
			)
		);

		await this.tryExecute("Random Product Variant Prices",
			createRandomProductVariantPrice(
				this.connection,
				tenants,
				tenantOrganizationsMap
			)
		);

		await this.tryExecute("Random Product Variant Settings",
			createRandomProductVariantSettings(
				this.connection,
				tenants,
				tenantOrganizationsMap
			)
		);

		await this.tryExecute("Random Candidate Sources",
			createRandomCandidateSources(
				this.connection,
				tenants,
				tenantCandidatesMap
			)
		);

		await this.tryExecute("Random Incomes",
			createRandomIncomes(this.connection, tenants, tenantEmployeeMap)
		);

		await this.tryExecute("Random Teams",
			createRandomTeam(
				this.connection,
				tenants,
				tenantEmployeeMap,
				tenantOrganizationsMap,
				roles
			)
		);

		const randomGoals = await this.tryExecute("Random Gaols",
			createRandomGoal(
				this.connection,
				tenants,
				tenantOrganizationsMap,
				tenantEmployeeMap
			)
		);

		await this.tryExecute("Random Key Results",
			createRandomKeyResult(
				this.connection,
				tenants,
				tenantEmployeeMap,
				randomGoals
			)
		);

		await this.tryExecute("Random Candidate Documents",
			createRandomCandidateDocuments(
				this.connection,
				tenants,
				tenantCandidatesMap
			)
		);

		await this.tryExecute("Random Candidate Feedbacks",
			createRandomCandidateFeedbacks(
				this.connection,
				tenants,
				tenantCandidatesMap
			)
		);

		await this.tryExecute("Random Candidate Experiences",
			createRandomCandidateExperience(
				this.connection,
				tenants,
				tenantCandidatesMap
			)
		);

		await this.tryExecute("Random Candidate Skills",
			createRandomCandidateSkills(
				this.connection,
				tenants,
				tenantCandidatesMap
			)
		);

		const organizationVendorsMap = await this.tryExecute("Random Organization Vendors",
			createRandomOrganizationVendors(
				this.connection,
				tenants,
				tenantOrganizationsMap
			)
		);

		await this.tryExecute("Random Time Off Policies",
			createRandomTimeOffPolicies(
				this.connection,
				tenants,
				tenantOrganizationsMap
			)
		);

		const categoriesMap = await this.tryExecute("Random Expense Categories",
			createRandomExpenseCategories(
				this.connection,
				tenants,
				tenantOrganizationsMap
			)
		);

		await this.tryExecute("Random Expenses",
			createRandomExpenses(
				this.connection,
				tenants,
				tenantEmployeeMap,
				organizationVendorsMap,
				categoriesMap
			)
		);

		await this.tryExecute("Random Equipments",
			createRandomEquipments(
				this.connection,
				tenants,
				randomSeedConfig.equipmentPerTenant || 20
			)
		);

		await this.tryExecute("Random Equipment Sharing",
			createRandomEquipmentSharing(
				this.connection,
				tenants,
				tenantEmployeeMap,
				randomSeedConfig.equipmentSharingPerTenant || 20
			)
		);

		await this.tryExecute("Random Employment Types",
			seedRandomEmploymentTypes(
				this.connection,
				tenants,
				tenantOrganizationsMap
			)
		);

		await this.tryExecute("Random Organization Departments",
			seedRandomOrganizationDepartments(
				this.connection,
				tenants,
				tenantOrganizationsMap
			)
		);

		await this.tryExecute("Random Employee Invites",
			createRandomEmployeeInviteSent(
				this.connection,
				tenants,
				tenantOrganizationsMap,
				tenantSuperAdminsMap,
				randomSeedConfig.invitePerOrganization || 20
			)
		);

		await this.tryExecute("Random Organization Positions",
			seedRandomOrganizationPosition(
				this.connection,
				tenants,
				tenantOrganizationsMap
			)
		);

		await this.tryExecute("Random Approval Policies",
			createRandomApprovalPolicyForOrg(
				this.connection,
				tenants,
				tenantOrganizationsMap
			)
		);
		
		await this.tryExecute("Random Equipment Sharing Policies",
			createRandomEquipmentSharingPolicyForOrg(
				this.connection,
				tenants,
				tenantOrganizationsMap
			)
		);

		await this.tryExecute("Random Request Approvals",
			createRandomRequestApproval(
				this.connection,
				tenants,
				tenantEmployeeMap,
				randomSeedConfig.requestApprovalPerOrganization || 20
			)
		);

		await this.tryExecute("Tags", createTags(this.connection));

		const tags = await this.tryExecute("Random Organization Tags",
			createRandomOrganizationTags(
				this.connection,
				tenants,
				tenantOrganizationsMap
			)
		);

		await this.tryExecute("Random Organization Projects",
			createRandomOrganizationProjects(
				this.connection,
				tenants,
				tenantOrganizationsMap,
				tags,
				randomSeedConfig.projectsPerOrganization || 10
			)
		);

		await this.tryExecute("Random Employee Time Off",
			createRandomEmployeeTimeOff(
				this.connection,
				tenants,
				tenantOrganizationsMap,
				tenantEmployeeMap,
				randomSeedConfig.employeeTimeOffPerOrganization || 20
			)
		);

		await this.tryExecute("Random Organization Documents",
			createOrganizationDocuments(this.connection, this.organizations)
		);

		await this.tryExecute("Random Proposals",
			createRandomProposals(
				this.connection,
				tenants,
				tenantEmployeeMap,
				tenantOrganizationsMap,
				randomSeedConfig.proposalsSharingPerOrganizations || 30
			)
		);

		await this.tryExecute("Random Email Sent",
			createRandomEmailSent(
				this.connection,
				tenants,
				tenantOrganizationsMap,
				randomSeedConfig.emailsPerOrganization || 20
			)
		);

		await this.tryExecute("Random Tasks",
			createRandomTask(this.connection, this.defaultProjects)
		);

		await this.tryExecute("Random TimeSheets",
			createRandomTimesheet(this.connection, this.defaultProjects, 20)
		);

		await this.tryExecute("Random Organization Contacts",
			createRandomOrganizationContact(
				this.connection,
				tenants,
				tenantEmployeeMap,
				tenantOrganizationsMap,
				10
			)
		);

		await this.tryExecute("Random Invoices",
			createRandomInvoice(
				this.connection,
				tenants,
				tenantOrganizationsMap,
				50
			)
		);

		await this.tryExecute("Random Availability Slots",
			createRandomAvailabilitySlots(
				this.connection,
				tenants,
				tenantOrganizationsMap,
				tenantEmployeeMap,
				randomSeedConfig.availabilitySlotsPerOrganization || 20
			)
		);

		await this.tryExecute("Random Invoice Items",
			createRandomInvoiceItem(
				this.connection,
				tenants,
				tenantOrganizationsMap,
				tenantEmployeeMap
			)
		);

		await this.tryExecute("Random Payments",
			createRandomPayment(
				this.connection,
				tenants,
				tenantEmployeeMap,
				tenantOrganizationsMap
			)
		);
		await this.tryExecute("Random Candidate Educations",
			createRandomCandidateEducations(
				this.connection,
				tenants,
				tenantCandidatesMap
			)
		);

		await this.tryExecute("Random Candidate Interviews",
			createRandomCandidateInterview(
				this.connection,
				tenants,
				tenantCandidatesMap
			)
		);

		await this.tryExecute("Random Candidate Technologies",
			createRandomCandidateTechnologies(
				this.connection,
				tenants,
				tenantCandidatesMap
			)
		);

		await this.tryExecute("Random Candidate Personal Qualities",
			createRandomCandidatePersonalQualities(
				this.connection,
				tenants,
				tenantCandidatesMap
			)
		);

		await this.tryExecute("Random Awards",
			createRandomAwards(this.connection, tenants, tenantOrganizationsMap)
		);

		await this.tryExecute("Random Candidate Interviewers",
			createRandomCandidateInterviewers(
				this.connection,
				tenants,
				tenantEmployeeMap,
				tenantCandidatesMap
			)
		);

		await this.tryExecute("Random Employee Recurring Expenses",
			createRandomEmployeeRecurringExpense(
				this.connection,
				tenants,
				tenantEmployeeMap
			)
		);

		await this.tryExecute("Random Employee Settings",
			createRandomEmployeeSetting(
				this.connection,
				tenants,
				tenantEmployeeMap
			)
		);

		await this.tryExecute("Random Organization Languages",
			createRandomOrganizationLanguage(
				this.connection,
				tenants,
				tenantOrganizationsMap
			)
		);

		await this.tryExecute("Random Organization Recurring Expenses",
			createRandomOrganizationRecurringExpense(
				this.connection,
				tenants,
				tenantOrganizationsMap
			)
		);

		await this.tryExecute("Random Help Center Articles",
			createRandomHelpCenterArticle(
				this.connection,
				randomSeedConfig.noOfHelpCenterArticle || 5
			)
		);

		await this.tryExecute("Random Organization Sprints",
			createRandomOrganizationSprint(
				this.connection,
				tenants,
				tenantOrganizationsMap
			)
		);

		await this.tryExecute("Random Organization Team Employees",
			createRandomOrganizationTeamEmployee(
				this.connection,
				tenants,
				tenantEmployeeMap,
				tenantOrganizationsMap
			)
		);

		await this.tryExecute("Random Help Center Authors",
			createRandomHelpCenterAuthor(
				this.connection,
				tenants,
				tenantEmployeeMap
			)
		);

		await this.tryExecute("Random Appointment Employees",
			createRandomAppointmentEmployees(
				this.connection,
				tenants,
				tenantEmployeeMap
			)
		);

		await this.tryExecute("Random Employee Appointments",
			createRandomEmployeeAppointment(
				this.connection,
				tenants,
				tenantEmployeeMap,
				tenantOrganizationsMap
			)
		);

		await this.tryExecute("Random Pipelines",
			createRandomPipeline(
				this.connection,
				tenants,
				tenantOrganizationsMap
			)
		);

		await this.tryExecute("Random Pipeline Stages",
			createRandomPipelineStage(
				this.connection,
				tenants,
				tenantOrganizationsMap
			)
		);

		await this.tryExecute("Random Deals",
			createRandomDeal(
				this.connection,
				tenants,
				tenantEmployeeMap,
				tenantOrganizationsMap
			)
		);

		await this.tryExecute("Random Integrations",
			createRandomIntegrationTenant(this.connection, tenants)
		);

		await this.tryExecute("Random Integration Settings",
			createRandomIntegrationSetting(this.connection, tenants)
		);

		await this.tryExecute("Random Integration Map",
			createRandomIntegrationMap(this.connection, tenants)
		);

		await this.tryExecute("Random Integration Entity Settings",
			createRandomIntegrationEntitySetting(this.connection, tenants)
		);

		await this.tryExecute("Random Integration Entity Settings",
			createRandomIntegrationEntitySettingTiedEntity(
				this.connection,
				tenants
			)
		);

		await this.tryExecute("Random Request Approval Employee",
			createRandomRequestApprovalEmployee(
				this.connection,
				tenants,
				tenantEmployeeMap,
				tenantOrganizationsMap
			)
		);

		await this.tryExecute("Random Request Approval Team",
			createRandomRequestApprovalTeam(
				this.connection,
				tenants,
				tenantEmployeeMap,
				tenantOrganizationsMap
			)
		);

		await this.tryExecute("Random Candidate Criterion Ratings",
			createRandomCandidateCriterionRating(
				this.connection,
				tenants,
				tenantCandidatesMap
			)
		);

		await this.tryExecute("Random Event Types",
			createRandomEventType(
				this.connection,
				tenants,
				tenantEmployeeMap,
				tenantOrganizationsMap
			)
		);
	}

	/**
	 * Retrieve entities metadata
	 */
	private async getEntities() {
		const entities = [];
		try {
			this.connection.entityMetadatas.forEach((entity) =>
				entities.push({
					name: entity.name,
					tableName: entity.tableName
				})
			);
			return entities;
		} catch (error) {
			this.handleError(error, 'Unable to retrieve database metadata');
		}
	}

	/**
	 * Cleans all the entities
	 * Removes all data from database
	 */
	private async cleanAll(entities) {
		try {
			for (const entity of entities) {
				const repository = getRepository(entity.name);
				await repository.query(
					`TRUNCATE  "${entity.tableName}" RESTART IDENTITY CASCADE;`
				);
			}
		} catch (error) {
			this.handleError(error, 'Unable to clean database');
		}
	}

	/**
	 * Reset the database, truncate all tables (remove all data)
	 */
	private async resetDatabase() {
		const entities = await this.getEntities();
		await this.cleanAll(entities);
		//await loadAll(entities);
		this.log(chalk.green(`✅ RESET DATABASE SUCCESSFUL`));
	}

	private handleError(error: Error, message?: string): void {
		this.log(
			chalk.bgRed(
				`🛑 ERROR: ${message ? message + '-> ' : ''} ${
					error ? error.message : ''
				}`
			)
		);
		throw error;
	}
}<|MERGE_RESOLUTION|>--- conflicted
+++ resolved
@@ -891,18 +891,15 @@
 				this.organizations
 			)
 		);
-<<<<<<< HEAD
-		await this.tryExecute(
+
+		await this.tryExecute("Default Awards",
       createDefaultAwards(
 				this.connection,
 				this.organizations
 			)
 		);
-		await this.tryExecute(
-=======
 
 		await this.tryExecute("Default Invoices",
->>>>>>> 9a446d5d
 			createDefaultInvoice(this.connection, this.organizations, 50)
 		);
 
