// Modified code from https://github.com/alexitaylor/angular-graphql-nestjs-postgres-starter-kit.
// MIT License, see https://github.com/alexitaylor/angular-graphql-nestjs-postgres-starter-kit/blob/master/LICENSE
// Copyright (c) 2019 Alexi Taylor

import * as rimraf from 'rimraf';
import * as path from 'path';
import { Injectable } from '@nestjs/common';
import {
	Connection,
	createConnection,
	getRepository,
	ConnectionOptions,
	getConnection
} from 'typeorm';
import chalk from 'chalk';
import { environment as env } from '@env-api/environment';
import { Role } from '../../role/role.entity';
import { createRoles } from '../../role/role.seed';
import { createSkills } from '../../skills/skill.seed';
import { createLanguages } from '../../language/language.seed';
import { User } from '../../user/user.entity';
import {
	createDefaultSuperAdminUsers,
	createDefaultUsers,
	createRandomSuperAdminUsers,
	createRandomUsers
} from '../../user/user.seed';
import { Employee } from '../../employee/employee.entity';
import {
	createDefaultEmployees,
	createRandomEmployees
} from '../../employee/employee.seed';
import { Organization } from '../../organization/organization.entity';
import {
	createDefaultOrganizations,
	createRandomOrganizations
} from '../../organization/organization.seed';
import {
	createDefaultIncomes,
	createRandomIncomes
} from '../../income/income.seed';
import {
	createDefaultExpenses,
	createRandomExpenses
} from '../../expense/expense.seed';
import {
	createDefaultUsersOrganizations,
	createRandomUsersOrganizations
} from '../../user-organization/user-organization.seed';
import { createCountries } from '../../country/country.seed';
import {
	createDefaultTeams,
	createRandomTeam
} from '../../organization-team/organization-team.seed';
import { createRolePermissions } from '../../role-permissions/role-permissions.seed';
import {
	createDefaultTenants,
	createRandomTenants
} from '../../tenant/tenant.seed';
import { createDefaultEmailTemplates } from '../../email-template/email-template.seed';
import {
	seedDefaultEmploymentTypes,
	seedRandomEmploymentTypes
} from '../../organization-employment-type/organization-employment-type.seed';
import { createEmployeeLevels } from '../../organization_employeeLevel/organization-employee-level.seed';
import {
	createDefaultTimeOffPolicy,
	createRandomTimeOffPolicies
} from '../../time-off-policy/time-off-policy.seed';
import {
	createDefaultApprovalPolicyForOrg,
	createRandomApprovalPolicyForOrg
} from '../../approval-policy/approval-policy.seed';
import {
	createExpenseCategories,
	createRandomExpenseCategories
} from '../../expense-categories/expense-categories.seed';
import {
	createOrganizationVendors,
	createRandomOrganizationVendors
} from '../../organization-vendors/organization-vendors.seed';
import { OrganizationProjects } from '../../organization-projects/organization-projects.entity';
import {
	createDefaultCandidates,
	createRandomCandidates
} from '../../candidate/candidate.seed';
import { Tenant } from './../../tenant/tenant.entity';
import {
	createCandidateSources,
	createRandomCandidateSources
} from '../../candidate-source/candidate-source.seed';
import { createDefaultIntegrationTypes } from '../../integration/integration-type.seed';
import { createDefaultIntegrations } from '../../integration/integration.seed';
import { createHelpCenter } from '../../help-center/help-center.seed';
import {
	createDefaultProducts,
	createRandomProduct
} from '../../product/product.seed';
import {
	createCandidateDocuments,
	createRandomCandidateDocuments
} from '../../candidate-documents/candidate-documents.seed';
import {
	createCandidateFeedbacks,
	createRandomCandidateFeedbacks
} from '../../candidate-feedbacks/candidate-feedbacks.seed';

import {
	createDefaultTimeSheet,
	createRandomTimesheet
} from '../../timesheet/timesheet/timesheet.seed';
import { createDefaultTask, createRandomTask } from '../../tasks/task.seed';
import {
	createDefaultOrganizationProjects,
	createRandomOrganizationProjects
} from '../../organization-projects/organization-projects.seed';
import { createDefaultTimeFrames } from '../../goal-time-frame/goal-time-frame.seed';
import {
	createDefaultGoals,
	createRandomGoal,
	updateDefaultGoalProgress
} from '../../goal/goal.seed';
import {
	createDefaultKeyResults,
	createRandomKeyResult,
	updateDefaultKeyResultProgress
} from '../../keyresult/keyresult.seed';
import { createDefaultKeyResultUpdates } from '../../keyresult-update/keyresult-update.seed';
import {
	seedRandomOrganizationDepartments,
	createDefaultOrganizationDepartments
} from '../../organization-department/organization-department.seed';
import {
	seedDefaultOrganizationPosition,
	seedRandomOrganizationPosition
} from '../../organization-positions/organization-position.seed';
import {
	createDefaultTags,
	createRandomOrganizationTags,
	createTags
} from '../../tags/tag.seed';
import {
	createDefaultEmailSent,
	createRandomEmailSent
} from '../../email/email.seed';
import {
	createDefaultEmployeeInviteSent,
	createRandomEmployeeInviteSent
} from '../../invite/invite.seed';
import { createRandomRequestApproval } from '../../request-approval/request-approval.seed';
import {
	createDefaultEmployeeTimeOff,
	createRandomEmployeeTimeOff
} from '../../time-off-request/time-off-request.seed';
import {
	createOrganizationDocuments,
	createRandomOrganizationDocuments
} from '../../organization-documents/organization-documents.seed';
import {
	createDefaultEquipments,
	createRandomEquipments
} from '../../equipment/equipment.seed';
import {
	createDefaultEquipmentSharing,
	createRandomEquipmentSharing
} from '../../equipment-sharing/equipment-sharing.seed';
import {
	createDefaultProposals,
	createRandomProposals
} from '../../proposal/proposal.seed';
import { createRandomInvoiceItem } from '../../invoice-item/invoice-item.seed';
import {
	createDefaultInvoice,
	createRandomInvoice
} from '../../invoice/invoice.seed';
import {
	createCandidateSkills,
	createRandomCandidateSkills
} from '../../candidate-skill/candidate-skill.seed';
import { createRandomCandidateExperience } from '../../candidate-experience/candidate-experience.seed';
import {
	createCandidateEducations,
	createRandomCandidateEducations
} from '../../candidate-education/candidate-education.seed';
import { createRandomContacts } from '../../contact/contact.seed';
import {
	createRandomOrganizationContact,
	createDefaultOrganizationContact
} from '../../organization-contact/organization-contact.seed';
import {
	createDefaultAvailabilitySlots,
	createRandomAvailabilitySlots
} from '../../availability-slots/availability-slots.seed';
import {
	createDefaultCandidatePersonalQualities,
	createRandomCandidatePersonalQualities
} from '../../candidate-personal-qualities/candidate-personal-qualities.seed';
import {
	createDefaultCandidateTechnologies,
	createRandomCandidateTechnologies
} from '../../candidate-technologies/candidate-technologies.seed';
import {
	createDefaultCandidateInterview,
	createRandomCandidateInterview
} from '../../candidate-interview/candidate-interview.seed';
import {
	createDefaultAwards,
	createRandomAwards
} from '../../organization-awards/organization-awards.seed';
import { createDefaultGeneralGoalSetting } from '../../goal-general-setting/goal-general-setting.seed';
import {
	createDefaultCandidateCriterionRating,
	createRandomCandidateCriterionRating
} from '../../candidate-criterions-rating/candidate-criterion-rating.seed';
import { createDefaultGoalKpi } from '../../goal-kpi/goal-kpi.seed';
import { createRandomEmployeeSetting } from '../../employee-setting/employee-setting.seed';
import { createRandomEmployeeRecurringExpense } from '../../employee-recurring-expense/employee-recurring-expense.seed';
import {
	createDefaultCandidateInterviewers,
	createRandomCandidateInterviewers
} from '../../candidate-interviewers/candidate-interviewers.seed';
import { createRandomPipelineStage } from '../../pipeline-stage/pipeline-stage.seed';
import {
	createDefaultPipeline,
	createRandomPipeline
} from '../../pipeline/pipeline.seed';
import {
	createDefaultOrganizationRecurringExpense,
	createRandomOrganizationRecurringExpense
} from '../../organization-recurring-expense/organization-recurring-expense.seed';
import {
	createDefaultHelpCenterAuthor,
	createRandomHelpCenterAuthor
} from '../../help-center-author/help-center-author.seed';
import { createHelpCenterArticle } from '../../help-center-article/help-center-article.seed';
import {
	createDefaultOrganizationLanguage,
	createRandomOrganizationLanguage
} from '../../organization-languages/organization-languages.seed';
import { createRandomOrganizationSprint } from '../../organization-sprint/organization-sprint.seed';
import { createRandomOrganizationTeamEmployee } from '../../organization-team-employee/organization-team-employee.seed';
import { createRandomAppointmentEmployees } from '../../appointment-employees/appointment-employees.seed';
import {
	createDefaultEmployeeAppointment,
	createRandomEmployeeAppointment
} from '../../employee-appointment/employee-appointment.seed';
import { createRandomDeal } from '../../deal/deal.seed';
import { createRandomIntegrationSetting } from '../../integration-setting/integration-setting.seed';
import { createRandomIntegrationMap } from '../../integration-map/integration-map.seed';
import { createRandomIntegrationTenant } from '../../integration-tenant/integration-tenant.seed';
import { createRandomIntegrationEntitySettingTiedEntity } from '../../integration-entity-setting-tied-entity/integration-entity-setting-tied-entity.seed';
import { createRandomIntegrationEntitySetting } from '../../integration-entity-setting/integration-entity-setting.seed';
import { createRandomRequestApprovalTeam } from '../../request-approval-team/request-approval-team.seed';
import { createRandomRequestApprovalEmployee } from '../../request-approval-employee/request-approval-employee.seed';
import {
	createDefaultPayment,
	createRandomPayment
} from '../../payment/payment.seed';
import {
	createDefaultEventTypes,
	createRandomEventType
} from '../../event-types/event-type.seed';
import {
	createDefaultEquipmentSharingPolicyForOrg,
	createRandomEquipmentSharingPolicyForOrg
} from '../../equipment-sharing-policy/equipment-sharing-policy.seed';
import { createRandomProductOption } from '../../product-option/product-option.seed';
import { createRandomProductVariantSettings } from '../../product-settings/product-settings.seed';
import { createRandomProductVariant } from '../../product-variant/product-variant.seed';
import { createRandomProductVariantPrice } from '../../product-variant-price/product-variant-price.seed';
import {
	createCategories,
	createRandomCategories
} from '../../product-category/category.seed';
import {
	createDefaultProductType,
	createRandomProductType
} from '../../product-type/type.seed';
import { createDefaultGoalTemplates } from '../../goal-template/goal-template.seed';
import { createDefaultKeyResultTemplates } from '../../keyresult-template/keyresult-template.seed';
import { createDefaultEmployeeAwards } from '../../employee-award/employee-award.seed';
import { allEntities } from './allEntity';
import { createDefaultGoalKpiTemplate } from '../../goal-kpi-template/goal-kpi-template.seed';

const randomSeedConfig = {
	tenants: 5, //The number of random tenants to be seeded.
	organizationsPerTenant: 2, //No of random organizations seeded will be (organizationsPerTenant * tenants)
	employeesPerOrganization: 5, //No of random employees seeded will be (employeesPerOrganization * organizationsPerTenant * tenants)
	candidatesPerOrganization: 2, //No of random employees seeded will be (candidatesPerOrganization * organizationsPerTenant * tenants)
	managersPerOrganization: 2, //No of random manager seeded will be (managersPerOrganization * organizationsPerTenant * tenants)
	dataEntriesPerOrganization: 4, //No of random data entry users seeded will be (dataEntriesPerOrganization * organizationsPerTenant * tenants)
	viewersPerOrganization: 4, //No of random viewers seeded will be (viewersPerOrganization * organizationsPerTenant * tenants)
	projectsPerOrganization: 30, // No of random projects seeded will be  (projectsPerOrganization * organizationsPerTenant * tenants)
	emailsPerOrganization: 30, // No of random emails seeded will be  (emailsPerOrganization * organizationsPerTenant * tenants)
	invitePerOrganization: 30, // No of random emails seeded will be  (emailsPerOrganization * organizationsPerTenant * tenants)
	requestApprovalPerOrganization: 20, // No of random request to approve seeded will be  (requestApprovalPerOrganization * organizationsPerTenant * tenants)
	employeeTimeOffPerOrganization: 10, // No of time off request to approve seeded will be  (employeeTimeOffPerOrganization * organizationsPerTenant * tenants)
	equipmentPerTenant: 20, // No of equipmentPerTenant request to approve seeded will be  (equipmentPerTenant * tenants)
	equipmentSharingPerTenant: 20, // No of equipmentSharingPerTenant request to approve seeded will be  (equipmentSharingPerTenant * tenants)
	proposalsSharingPerOrganizations: 30, // No of proposalsSharingPerOrganizations request to approve seeded will be  (proposalsSharingPerOrganizations * tenants * organizations)
	contacts: 50, // The number of random contacts to be seeded.
	noOfHelpCenterArticle: 10, // The number of random Help Center Articles.
	availabilitySlotsPerOrganization: 50, // No of availability slots request to approve seeded will be  (availabilitySlotsPerOrganization * organizationsPerTenant * tenants)
	noOfTimeLogsPerTimeSheet: 5, // No of time logs entry per time sheets
	numberOfOptionPerProduct: 5, // number of product options per product
	numberOfVariantPerProduct: 5 // number of product variant per product
};

@Injectable()
export class SeedDataService {
	connection: Connection;
	log = console.log;
	organizations: Organization[];
	defaultProjects: OrganizationProjects[] | void;
	tenant: Tenant;
	roles: Role[];
	superAdminUsers: User[];
	defaultCandidateUsers: User[];
	defaultEmployees: Employee[];

	constructor() {}

	/**
	 * This config is applied only for `yarn seed:*` type calls because
	 * that is when connection is created by this service itself.
	 */
	overrideDbConfig = {
		logging: true,
		logger: 'file' //Removes console logging, instead logs all queries in a file ormlogs.log
	};

	private async cleanUpPreviousRuns() {
		this.log(chalk.green(`CLEANING UP FROM PREVIOUS RUNS...`));

		await new Promise((resolve, reject) => {
			const dir = path.join(
				process.cwd(),
				'apps',
				'api',
				'public',
				'screenshots'
			);

			// delete old generated screenshots
			rimraf(dir, () => {
				this.log(chalk.green(`CLEANED UP`));
				resolve();
			});
		});
	}

	private async createConnection() {
		try {
			this.connection = getConnection();
		} catch (error) {
			this.log(
				'NOTE: DATABASE CONNECTION DOES NOT EXIST YET. NEW ONE WILL BE CREATED!'
			);
		}

		if (!this.connection || !this.connection.isConnected) {
			try {
				this.log(chalk.green(`CONNECTING TO DATABASE ...`));

				this.connection = await createConnection({
					...env.database,
					...this.overrideDbConfig,
					entities: allEntities
				} as ConnectionOptions);
			} catch (error) {
				this.handleError(error, 'Unable to connect to database');
			}
		}
	}

	/**
	 * Use this wrapper function for all seed functions which are not essential.
	 * Essentials seeds are ONLY those which are required to start the UI/login
	 */
	tryExecute<T>(name: string, p: Promise<T>): Promise<T> | Promise<void> {
		this.log(chalk.green(`SEEDING ${name}`));

		return (p as any).then(
			(x: T) => x,
			(error: Error) => {
				this.log(
					chalk.bgRed(
						`🛑 ERROR: ${error ? error.message : 'unknown'}`
					)
				);
			}
		);
	}

	/**
	 * Seed data
	 */
	public async run(isDefault: boolean) {
		try {
			await this.cleanUpPreviousRuns();

			// Connect to database
			await this.createConnection();

			// Reset database to start with new, fresh data
			await this.resetDatabase();

			// Seed data with mock / fake data
			await this.seedData(isDefault);

			console.log('Database Seed completed');
		} catch (error) {
			this.handleError(error);
		}
	}

	/**
	 * Populate database with mock data
	 */
	private async seedData(isDefault: boolean) {
		try {
			this.log(
				chalk.green(
					`🌱 SEEDING ${
						env.production ? 'PRODUCTION' : ''
					} DATABASE...`
				)
			);

			//Seed data which only needs connection

			await this.tryExecute(
				'Default Email Templates',
				createDefaultEmailTemplates(this.connection)
			);

			await this.tryExecute(
				'Countries',
				createCountries(this.connection)
			);

			await this.seedBasicDefaultData();

			if (!isDefault) {
				await this.seedDefaultData();
				await this.seedRandomData();
			}

			this.log(
				chalk.green(
					`✅ SEEDED ${env.production ? 'PRODUCTION' : ''} DATABASE`
				)
			);
		} catch (error) {
			this.handleError(error);
		}
	}

	/** Populate Database with Basic Default Data **/
	private async seedBasicDefaultData() {
		//Platform level data

		await this.tryExecute('Skills', createSkills(this.connection));
		await this.tryExecute('Languages', createLanguages(this.connection));

		this.tenant = await createDefaultTenants(this.connection);

		this.roles = await createRoles(this.connection, [this.tenant]);

		await createRolePermissions(this.connection, this.roles, [this.tenant]);

		await this.tryExecute(
			'Contacts',
			createRandomContacts(this.connection, 5)
		);

		//Tenant level inserts which only need connection, tenant, roles
		const defaultOrganizations = await createDefaultOrganizations(
			this.connection,
			this.tenant
		);

		this.organizations = defaultOrganizations;

		this.superAdminUsers = await createDefaultSuperAdminUsers(
			this.connection,
			this.roles,
			this.tenant
		);
		const {
			adminUsers,
			defaultEmployeeUsers,
			defaultCandidateUsers
		} = await createDefaultUsers(this.connection, this.roles, this.tenant);

		this.defaultCandidateUsers = defaultCandidateUsers;

		await createDefaultUsersOrganizations(this.connection, {
			organizations: this.organizations,
			users: [
				...defaultEmployeeUsers,
				...adminUsers,
				...this.superAdminUsers
			]
		});

		//User level data that needs connection, tenant, organization, role, users
		this.defaultEmployees = await createDefaultEmployees(this.connection, {
			tenant: this.tenant,
			org: this.organizations[0],
			users: defaultEmployeeUsers
		});

		await this.tryExecute(
			'Default Employee Invite',
			createDefaultEmployeeInviteSent(
				this.connection,
				this.tenant,
				this.organizations,
				this.superAdminUsers
			)
		);

		await this.tryExecute(
			'Default General Goal Setting',
			createDefaultGeneralGoalSetting(
				this.connection,
				this.tenant,
				this.organizations
			)
		);

		await this.tryExecute(
			'Default Goal Template',
			createDefaultGoalTemplates(this.connection, this.tenant)
		);

		await this.tryExecute(
			'Default Goal KPI Template',
			createDefaultGoalKpiTemplate(this.connection, this.tenant)
		);

		await this.tryExecute(
			'Default Key Result Template',
			createDefaultKeyResultTemplates(this.connection, this.tenant)
		);

		await this.tryExecute(
			'Default Time Off Policy',
			createDefaultTimeOffPolicy(this.connection, {
				org: this.organizations[0],
				employees: this.defaultEmployees
			})
		);

		//seed default integrations with types
		const integrationTypes = await this.tryExecute(
			'Default Integration Types',
			createDefaultIntegrationTypes(this.connection)
		);

		await this.tryExecute(
			'Default Integrations',
			createDefaultIntegrations(this.connection, integrationTypes)
		);
	}

	/**
	 * Populate default data from env files
	 */
	private async seedDefaultData() {
		//Organization level inserts which need connection, tenant, role, organizations
		const categories = await this.tryExecute(
			'Expense Categories',
			createExpenseCategories(this.connection, this.organizations)
		);

		await this.tryExecute(
			'Employee Levels',
			createEmployeeLevels(this.connection, this.organizations)
		);

		//todo :  Need to fix error of seeding Product Category
		await this.tryExecute(
			'Categories',
			createCategories(this.connection, this.organizations)
		);

		await this.tryExecute(
			'Default Product Types',
			createDefaultProductType(this.connection, this.organizations)
		);

		await this.tryExecute(
			'Default Organization Contacts',
			createDefaultOrganizationContact(this.connection)
		);

		//Employee level data that need connection, tenant, organization, role, users, employee
		await this.tryExecute(
			'Default Teams',
			createDefaultTeams(
				this.connection,
				this.organizations[0],
				this.defaultEmployees,
				this.roles
			)
		);

		this.defaultProjects = await this.tryExecute(
			'Default Organization Projects',
			createDefaultOrganizationProjects(
				this.connection,
				this.organizations
			)
		);

		await this.tryExecute(
			'Default Projects Task',
			createDefaultTask(this.connection)
		);

		await this.tryExecute(
			'Default Organization Departments',
			createDefaultOrganizationDepartments(
				this.connection,
				this.organizations
			)
		);

		await this.tryExecute(
			'Default Products',
			createDefaultProducts(this.connection, this.tenant)
		);

		await this.tryExecute(
			'Default Time Frames',
			createDefaultTimeFrames(
				this.connection,
				this.tenant,
				this.organizations
			)
		);

		await this.tryExecute(
			'Default Tags',
			createDefaultTags(this.connection, this.tenant, this.organizations)
		);

		await this.tryExecute(
			'Default Equipments',
			createDefaultEquipments(this.connection, this.tenant)
		);

		const organizationVendors = await this.tryExecute(
			'Organization Vendors',
			createOrganizationVendors(this.connection, this.organizations)
		);

		await this.tryExecute(
			'Help Centers',
			createHelpCenter(this.connection, {
				tenant: this.tenant,
				org: this.organizations[0]
			})
		);

		const defaultCandidates = await this.tryExecute(
			'Candidates',
			createDefaultCandidates(this.connection, {
				tenant: this.tenant,
				org: this.organizations[0],
				users: [...this.defaultCandidateUsers]
			})
		);

		await this.tryExecute(
			'Candidate Sources',
			createCandidateSources(this.connection, this.tenant, defaultCandidates)
		);

		await this.tryExecute(
			'Candidate Documents',
			createCandidateDocuments(this.connection, this.tenant, defaultCandidates)
		);
		await this.tryExecute(
			'Default candidate interview',
			createDefaultCandidateInterview(this.connection, this.tenant, defaultCandidates)
		);

		await this.tryExecute(
			'Default candidate interviewers',
			createDefaultCandidateInterviewers(
				this.connection,
        this.tenant,
				this.defaultEmployees,
				defaultCandidates
			)
		);

		await this.tryExecute(
			'Candidate Feedbacks',
			createCandidateFeedbacks(this.connection, this.tenant, defaultCandidates)
		);

		await this.tryExecute(
			'Candidate Educations',
			createCandidateEducations(this.connection, this.tenant, defaultCandidates)
		);

		await this.tryExecute(
			'Candidate Skills',
			createCandidateSkills(this.connection, this.tenant, defaultCandidates)
		);

		await this.tryExecute(
			'Default Incomes',
			createDefaultIncomes(this.connection, {
				organizations: this.organizations,
				employees: this.defaultEmployees
			})
		);

		await this.tryExecute(
			'Default Expenses',
			createDefaultExpenses(this.connection, {
				organizations: this.organizations,
				employees: this.defaultEmployees,
				categories,
				organizationVendors
			})
		);

		await this.tryExecute(
			'Default Employment Types',
			seedDefaultEmploymentTypes(
				this.connection,
				this.defaultEmployees,
				this.organizations[0]
			)
		);

		await this.tryExecute(
			'Default Goal KPIs',
			createDefaultGoalKpi(
				this.connection,
				this.tenant,
				this.organizations,
				this.defaultEmployees
			)
		);

		const goals = await this.tryExecute(
			'Default Goals',
			createDefaultGoals(
				this.connection,
				this.tenant,
				this.organizations,
				this.defaultEmployees
			)
		);

		const keyResults = await this.tryExecute(
			'Default Key Results',
			createDefaultKeyResults(
				this.connection,
				this.tenant,
				this.defaultEmployees,
				goals
			)
		);

		await this.tryExecute(
			'Default Key Result Updates',
			createDefaultKeyResultUpdates(
				this.connection,
				this.tenant,
				keyResults
			)
		);

		await this.tryExecute(
			'Default Key Result Progress',
			updateDefaultKeyResultProgress(this.connection)
		);

		await this.tryExecute(
			'Default Goal Progress',
			updateDefaultGoalProgress(this.connection)
		);

		await this.tryExecute(
			'Default Approval Policies',
			createDefaultApprovalPolicyForOrg(this.connection, {
				orgs: this.organizations
			})
		);

		await this.tryExecute(
			'Default Equipment Sharing Policies',
			createDefaultEquipmentSharingPolicyForOrg(this.connection, {
				orgs: this.organizations
			})
		);

<<<<<<< HEAD
		const integrationTypes = await this.tryExecute(
			'Default Integration Types',
			createDefaultIntegrationTypes(this.connection)
		);

		await this.tryExecute(
			'Default Integrations',
			createDefaultIntegrations(this.connection, this.tenant, integrationTypes)
		);

=======
>>>>>>> b192a11e
		await this.tryExecute(
			'Default TimeSheets',
			createDefaultTimeSheet(
				this.connection,
				this.defaultEmployees,
				this.defaultProjects,
				randomSeedConfig.noOfTimeLogsPerTimeSheet
			)
		);

		await this.tryExecute(
			'Default Proposals',
			createDefaultProposals(
				this.connection,
				this.tenant,
				this.defaultEmployees,
				this.organizations,
				randomSeedConfig.proposalsSharingPerOrganizations || 30
			)
		);

		await this.tryExecute(
			'Default Organization Languages',
			createDefaultOrganizationLanguage(
				this.connection,
				this.organizations
			)
		);

		await this.tryExecute(
			'Default Awards',
			createDefaultAwards(this.connection, this.organizations)
		);

		await this.tryExecute(
			'Default Employee Awards',
			createDefaultEmployeeAwards(
				this.connection,
        this.tenant,
				this.defaultEmployees[0]
			)
		);

		await this.tryExecute(
			'Default Invoices',
			createDefaultInvoice(this.connection, this.organizations, 50)
		);

		await this.tryExecute(
			'Default Payment',
			createDefaultPayment(
				this.connection,
				this.tenant,
				this.defaultEmployees,
				this.organizations
			)
		);

		await this.tryExecute(
			'Default Event Types',
			createDefaultEventTypes(this.connection, this.organizations)
		);

		await this.tryExecute(
			'Default Pipelines',
			createDefaultPipeline(this.connection, this.organizations[0])
		);

		await this.tryExecute(
			'Default Employee Appointment',
			createDefaultEmployeeAppointment(
				this.connection,
				this.tenant,
				this.defaultEmployees,
				this.organizations[0]
			)
		);

		await this.tryExecute(
			'Default Organization Position',
			seedDefaultOrganizationPosition(
				this.connection,
				this.organizations[0]
			)
		);

		await this.tryExecute(
			'Default Employee TimeOff',
			createDefaultEmployeeTimeOff(
				this.connection,
				this.organizations[0],
				this.defaultEmployees,
				randomSeedConfig.employeeTimeOffPerOrganization || 20
			)
		);

		await this.tryExecute(
			'Default Candidate Personal Qualities',
			createDefaultCandidatePersonalQualities(
				this.connection,
				this.tenant,
				defaultCandidates
			)
		);

		await this.tryExecute(
			'Default Candidate Technologies',
			createDefaultCandidateTechnologies(
				this.connection,
        this.tenant,
				defaultCandidates
			)
		);

		await this.tryExecute(
			'Default Candidate Criterion Rating',
			createDefaultCandidateCriterionRating(
				this.connection,
				this.tenant,
				defaultCandidates
			)
		);

		await this.tryExecute(
			'Default Equipment Sharing',
			createDefaultEquipmentSharing(
				this.connection,
				this.tenant,
				this.defaultEmployees,
				randomSeedConfig.equipmentSharingPerTenant || 20
			)
		);

		await this.tryExecute(
			'Default Organization Recurring Expense',
			createDefaultOrganizationRecurringExpense(
				this.connection,
				this.organizations[0]
			)
		);

		await this.tryExecute(
			'Help Center Articles',
			createHelpCenterArticle(
				this.connection,
        [this.tenant],
				randomSeedConfig.noOfHelpCenterArticle || 5
			)
		);

		await this.tryExecute(
			'Default Help Center Author',
			createDefaultHelpCenterAuthor(
				this.connection,
        [this.tenant],
				this.defaultEmployees
			)
		);

		await this.tryExecute(
			'Default Availability Slots',
			createDefaultAvailabilitySlots(
				this.connection,
        [this.tenant],
				this.organizations[0],
				this.defaultEmployees,
				randomSeedConfig.availabilitySlotsPerOrganization || 20
			)
		);

		await this.tryExecute(
			'default Email Sent',
			createDefaultEmailSent(
				this.connection,
				this.organizations[0],
				randomSeedConfig.emailsPerOrganization || 20
			)
		);
	}

	/**
	 * Populate database with random generated data
	 */
	private async seedRandomData() {
		//Platform level data which only need database connection
		const tenants = await createRandomTenants(
			this.connection,
			randomSeedConfig.tenants || 1
		);

		// Independent roles and role permissions for each tenant
		const roles: Role[] = await createRoles(this.connection, tenants);

		await createRolePermissions(this.connection, roles, tenants);

		//Tenant level inserts which only need connection, tenant, role
		const tenantOrganizationsMap = await createRandomOrganizations(
			this.connection,
			tenants,
			randomSeedConfig.organizationsPerTenant || 1
		);

		await this.tryExecute(
			'Random Categories',
			createRandomCategories(
				this.connection,
				tenants,
				tenantOrganizationsMap
			)
		);

		await this.tryExecute(
			'Random Product Types',
			createRandomProductType(
				this.connection,
				tenants,
				tenantOrganizationsMap
			)
		);

		await this.tryExecute(
			'Random Products',
			createRandomProduct(
				this.connection,
				tenants,
				tenantOrganizationsMap
			)
		);

		await this.tryExecute(
			'Random Organization Documents',
			createRandomOrganizationDocuments(
				this.connection,
				tenants,
				tenantOrganizationsMap
			)
		);

		const tenantSuperAdminsMap = await createRandomSuperAdminUsers(
			this.connection,
			roles,
			tenants,
			1
		);

		const tenantUsersMap = await createRandomUsers(
			this.connection,
			roles,
			tenants,
			randomSeedConfig.organizationsPerTenant || 1,
			randomSeedConfig.employeesPerOrganization || 1,
			randomSeedConfig.candidatesPerOrganization || 1,
			randomSeedConfig.managersPerOrganization || 1,
			randomSeedConfig.dataEntriesPerOrganization || 1,
			randomSeedConfig.viewersPerOrganization || 1
		);

		//Organization level inserts which need connection, tenant, organizations, users
		await createRandomUsersOrganizations(
			this.connection,
			tenants,
			tenantOrganizationsMap,
			tenantSuperAdminsMap,
			tenantUsersMap,
			randomSeedConfig.employeesPerOrganization || 1
		);

		const tenantEmployeeMap = await createRandomEmployees(
			this.connection,
			tenants,
			tenantOrganizationsMap,
			tenantUsersMap,
			randomSeedConfig.employeesPerOrganization || 1
		);

		const tenantCandidatesMap = await this.tryExecute(
			'Random Candidates',
			createRandomCandidates(
				this.connection,
				tenants,
				tenantOrganizationsMap,
				tenantUsersMap,
				randomSeedConfig.candidatesPerOrganization || 1
			)
		);

		await this.tryExecute(
			'Random Product Options',
			createRandomProductOption(
				this.connection,
				tenants,
				tenantOrganizationsMap,
				randomSeedConfig.numberOfOptionPerProduct || 5
			)
		);

		await this.tryExecute(
			'Random Product Variants',
			createRandomProductVariant(
				this.connection,
				tenants,
				tenantOrganizationsMap,
				randomSeedConfig.numberOfVariantPerProduct || 5
			)
		);

		await this.tryExecute(
			'Random Product Variant Prices',
			createRandomProductVariantPrice(
				this.connection,
				tenants,
				tenantOrganizationsMap
			)
		);

		await this.tryExecute(
			'Random Product Variant Settings',
			createRandomProductVariantSettings(
				this.connection,
				tenants,
				tenantOrganizationsMap
			)
		);

		await this.tryExecute(
			'Random Candidate Sources',
			createRandomCandidateSources(
				this.connection,
				tenants,
				tenantCandidatesMap
			)
		);

		await this.tryExecute(
			'Random Incomes',
			createRandomIncomes(this.connection, tenants, tenantEmployeeMap)
		);

		await this.tryExecute(
			'Random Teams',
			createRandomTeam(
				this.connection,
				tenants,
				tenantEmployeeMap,
				tenantOrganizationsMap,
				roles
			)
		);

		const randomGoals = await this.tryExecute(
			'Random Gaols',
			createRandomGoal(
				this.connection,
				tenants,
				tenantOrganizationsMap,
				tenantEmployeeMap
			)
		);

		await this.tryExecute(
			'Random Key Results',
			createRandomKeyResult(
				this.connection,
				tenants,
				tenantEmployeeMap,
				randomGoals
			)
		);

		await this.tryExecute(
			'Random Candidate Documents',
			createRandomCandidateDocuments(
				this.connection,
				tenants,
				tenantCandidatesMap
			)
		);

		await this.tryExecute(
			'Random Candidate Experiences',
			createRandomCandidateExperience(
				this.connection,
				tenants,
				tenantCandidatesMap
			)
		);

		await this.tryExecute(
			'Random Candidate Skills',
			createRandomCandidateSkills(
				this.connection,
				tenants,
				tenantCandidatesMap
			)
		);

		const organizationVendorsMap = await this.tryExecute(
			'Random Organization Vendors',
			createRandomOrganizationVendors(
				this.connection,
				tenants,
				tenantOrganizationsMap
			)
		);

		await this.tryExecute(
			'Random Time Off Policies',
			createRandomTimeOffPolicies(
				this.connection,
				tenants,
				tenantOrganizationsMap
			)
		);

		const categoriesMap = await this.tryExecute(
			'Random Expense Categories',
			createRandomExpenseCategories(
				this.connection,
				tenants,
				tenantOrganizationsMap
			)
		);

		await this.tryExecute(
			'Random Expenses',
			createRandomExpenses(
				this.connection,
				tenants,
				tenantEmployeeMap,
				organizationVendorsMap,
				categoriesMap
			)
		);

		await this.tryExecute(
			'Random Equipments',
			createRandomEquipments(
				this.connection,
				tenants,
				randomSeedConfig.equipmentPerTenant || 20
			)
		);

		await this.tryExecute(
			'Random Equipment Sharing',
			createRandomEquipmentSharing(
				this.connection,
				tenants,
				tenantEmployeeMap,
				randomSeedConfig.equipmentSharingPerTenant || 20
			)
		);

		await this.tryExecute(
			'Random Employment Types',
			seedRandomEmploymentTypes(
				this.connection,
				tenants,
				tenantOrganizationsMap
			)
		);

		await this.tryExecute(
			'Random Organization Departments',
			seedRandomOrganizationDepartments(
				this.connection,
				tenants,
				tenantOrganizationsMap
			)
		);

		await this.tryExecute(
			'Random Employee Invites',
			createRandomEmployeeInviteSent(
				this.connection,
				tenants,
				tenantOrganizationsMap,
				tenantSuperAdminsMap,
				randomSeedConfig.invitePerOrganization || 20
			)
		);

		await this.tryExecute(
			'Random Organization Positions',
			seedRandomOrganizationPosition(
				this.connection,
				tenants,
				tenantOrganizationsMap
			)
		);

		await this.tryExecute(
			'Random Approval Policies',
			createRandomApprovalPolicyForOrg(
				this.connection,
				tenants,
				tenantOrganizationsMap
			)
		);

		await this.tryExecute(
			'Random Equipment Sharing Policies',
			createRandomEquipmentSharingPolicyForOrg(
				this.connection,
				tenants,
				tenantOrganizationsMap
			)
		);

		await this.tryExecute(
			'Random Request Approvals',
			createRandomRequestApproval(
				this.connection,
				tenants,
				tenantEmployeeMap,
				randomSeedConfig.requestApprovalPerOrganization || 20
			)
		);

		await this.tryExecute('Tags', createTags(this.connection));

		const tags = await this.tryExecute(
			'Random Organization Tags',
			createRandomOrganizationTags(
				this.connection,
				tenants,
				tenantOrganizationsMap
			)
		);

		await this.tryExecute(
			'Random Organization Projects',
			createRandomOrganizationProjects(
				this.connection,
				tenants,
				tenantOrganizationsMap,
				tags,
				randomSeedConfig.projectsPerOrganization || 10
			)
		);

		await this.tryExecute(
			'Random Employee Time Off',
			createRandomEmployeeTimeOff(
				this.connection,
				tenants,
				tenantOrganizationsMap,
				tenantEmployeeMap,
				randomSeedConfig.employeeTimeOffPerOrganization || 20
			)
		);

		await this.tryExecute(
			'Random Organization Documents',
			createOrganizationDocuments(this.connection, this.organizations)
		);

		await this.tryExecute(
			'Random Proposals',
			createRandomProposals(
				this.connection,
				tenants,
				tenantEmployeeMap,
				tenantOrganizationsMap,
				randomSeedConfig.proposalsSharingPerOrganizations || 30
			)
		);

		await this.tryExecute(
			'Random Email Sent',
			createRandomEmailSent(
				this.connection,
				tenants,
				tenantOrganizationsMap,
				randomSeedConfig.emailsPerOrganization || 20
			)
		);

		await this.tryExecute(
			'Random Tasks',
			createRandomTask(this.connection, this.defaultProjects)
		);

		await this.tryExecute(
			'Random TimeSheets',
			createRandomTimesheet(this.connection, this.defaultProjects, 20)
		);

		await this.tryExecute(
			'Random Organization Contacts',
			createRandomOrganizationContact(
				this.connection,
				tenants,
				tenantEmployeeMap,
				tenantOrganizationsMap,
				10
			)
		);

		await this.tryExecute(
			'Random Invoices',
			createRandomInvoice(
				this.connection,
				tenants,
				tenantOrganizationsMap,
				50
			)
		);

		await this.tryExecute(
			'Random Availability Slots',
			createRandomAvailabilitySlots(
				this.connection,
				tenants,
				tenantOrganizationsMap,
				tenantEmployeeMap,
				randomSeedConfig.availabilitySlotsPerOrganization || 20
			)
		);

		await this.tryExecute(
			'Random Invoice Items',
			createRandomInvoiceItem(
				this.connection,
				tenants,
				tenantOrganizationsMap,
				tenantEmployeeMap
			)
		);

		await this.tryExecute(
			'Random Payments',
			createRandomPayment(
				this.connection,
				tenants,
				tenantEmployeeMap,
				tenantOrganizationsMap
			)
		);
		await this.tryExecute(
			'Random Candidate Educations',
			createRandomCandidateEducations(
				this.connection,
				tenants,
				tenantCandidatesMap
			)
		);

		await this.tryExecute(
			'Random Candidate Interviews',
			createRandomCandidateInterview(
				this.connection,
				tenants,
				tenantCandidatesMap
			)
		);

		await this.tryExecute(
			'Random Candidate Technologies',
			createRandomCandidateTechnologies(
				this.connection,
				tenants,
				tenantCandidatesMap
			)
		);

		await this.tryExecute(
			'Random Candidate Personal Qualities',
			createRandomCandidatePersonalQualities(
				this.connection,
				tenants,
				tenantCandidatesMap
			)
		);

		await this.tryExecute(
			'Random Awards',
			createRandomAwards(this.connection, tenants, tenantOrganizationsMap)
		);

		await this.tryExecute(
			'Random Candidate Interviewers',
			createRandomCandidateInterviewers(
				this.connection,
				tenants,
				tenantEmployeeMap,
				tenantCandidatesMap
			)
		);

		await this.tryExecute(
			'Random Candidate Feedbacks',
			createRandomCandidateFeedbacks(
				this.connection,
				tenants,
				tenantCandidatesMap
			)
		);

		await this.tryExecute(
			'Random Employee Recurring Expenses',
			createRandomEmployeeRecurringExpense(
				this.connection,
				tenants,
				tenantEmployeeMap
			)
		);

		await this.tryExecute(
			'Random Employee Settings',
			createRandomEmployeeSetting(
				this.connection,
				tenants,
				tenantEmployeeMap
			)
		);

		await this.tryExecute(
			'Random Organization Languages',
			createRandomOrganizationLanguage(
				this.connection,
				tenants,
				tenantOrganizationsMap
			)
		);

		await this.tryExecute(
			'Random Organization Recurring Expenses',
			createRandomOrganizationRecurringExpense(
				this.connection,
				tenants,
				tenantOrganizationsMap
			)
		);

		await this.tryExecute(
			'Random Help Center Articles',
			createHelpCenterArticle(
				this.connection,
        tenants,
				randomSeedConfig.noOfHelpCenterArticle || 5
			)
		);

		await this.tryExecute(
			'Random Organization Sprints',
			createRandomOrganizationSprint(
				this.connection,
				tenants,
				tenantOrganizationsMap
			)
		);

		await this.tryExecute(
			'Random Organization Team Employees',
			createRandomOrganizationTeamEmployee(
				this.connection,
				tenants,
				tenantEmployeeMap,
				tenantOrganizationsMap
			)
		);

		await this.tryExecute(
			'Random Help Center Authors',
			createRandomHelpCenterAuthor(
				this.connection,
				tenants,
				tenantEmployeeMap
			)
		);

		await this.tryExecute(
			'Random Appointment Employees',
			createRandomAppointmentEmployees(
				this.connection,
				tenants,
				tenantEmployeeMap
			)
		);

		await this.tryExecute(
			'Random Employee Appointments',
			createRandomEmployeeAppointment(
				this.connection,
				tenants,
				tenantEmployeeMap,
				tenantOrganizationsMap
			)
		);

		await this.tryExecute(
			'Random Pipelines',
			createRandomPipeline(
				this.connection,
				tenants,
				tenantOrganizationsMap
			)
		);

		await this.tryExecute(
			'Random Pipeline Stages',
			createRandomPipelineStage(
				this.connection,
				tenants,
				tenantOrganizationsMap
			)
		);

		await this.tryExecute(
			'Random Deals',
			createRandomDeal(
				this.connection,
				tenants,
				tenantEmployeeMap,
				tenantOrganizationsMap
			)
		);

		await this.tryExecute(
			'Random Integrations',
			createRandomIntegrationTenant(this.connection, tenants)
		);

		await this.tryExecute(
			'Random Integration Settings',
			createRandomIntegrationSetting(this.connection, tenants)
		);

		await this.tryExecute(
			'Random Integration Map',
			createRandomIntegrationMap(this.connection, tenants)
		);

		await this.tryExecute(
			'Random Integration Entity Settings',
			createRandomIntegrationEntitySetting(this.connection, tenants)
		);

		await this.tryExecute(
			'Random Integration Entity Settings Tied Entity',
			createRandomIntegrationEntitySettingTiedEntity(
				this.connection,
				tenants
			)
		);

		await this.tryExecute(
			'Random Request Approval Employee',
			createRandomRequestApprovalEmployee(
				this.connection,
				tenants,
				tenantEmployeeMap,
				tenantOrganizationsMap
			)
		);

		await this.tryExecute(
			'Random Request Approval Team',
			createRandomRequestApprovalTeam(
				this.connection,
				tenants,
				tenantEmployeeMap,
				tenantOrganizationsMap
			)
		);

		await this.tryExecute(
			'Random Candidate Criterion Ratings',
			createRandomCandidateCriterionRating(
				this.connection,
				tenants,
				tenantCandidatesMap
			)
		);

		await this.tryExecute(
			'Random Event Types',
			createRandomEventType(
				this.connection,
				tenants,
				tenantEmployeeMap,
				tenantOrganizationsMap
			)
		);
	}

	/**
	 * Retrieve entities metadata
	 */
	private async getEntities() {
		const entities = [];
		try {
			this.connection.entityMetadatas.forEach((entity) =>
				entities.push({
					name: entity.name,
					tableName: entity.tableName
				})
			);
			return entities;
		} catch (error) {
			this.handleError(error, 'Unable to retrieve database metadata');
		}
	}

	/**
	 * Cleans all the entities
	 * Removes all data from database
	 */
	private async cleanAll(entities) {
		try {
			for (const entity of entities) {
				const repository = getRepository(entity.name);
				const truncateSql =
					env.database.type === 'sqlite'
						? `DELETE FROM  "${entity.tableName}";`
						: `TRUNCATE  "${entity.tableName}" RESTART IDENTITY CASCADE;`;
				await repository.query(truncateSql);
			}
		} catch (error) {
			this.handleError(error, 'Unable to clean database');
		}
	}

	/**
	 * Reset the database, truncate all tables (remove all data)
	 */
	private async resetDatabase() {
		const entities = await this.getEntities();
		await this.cleanAll(entities);
		//await loadAll(entities);
		this.log(chalk.green(`✅ RESET DATABASE SUCCESSFUL`));
	}

	private handleError(error: Error, message?: string): void {
		this.log(
			chalk.bgRed(
				`🛑 ERROR: ${message ? message + '-> ' : ''} ${
					error ? error.message : ''
				}`
			)
		);
		throw error;
	}
}<|MERGE_RESOLUTION|>--- conflicted
+++ resolved
@@ -803,7 +803,6 @@
 			})
 		);
 
-<<<<<<< HEAD
 		const integrationTypes = await this.tryExecute(
 			'Default Integration Types',
 			createDefaultIntegrationTypes(this.connection)
@@ -811,11 +810,9 @@
 
 		await this.tryExecute(
 			'Default Integrations',
-			createDefaultIntegrations(this.connection, this.tenant, integrationTypes)
-		);
-
-=======
->>>>>>> b192a11e
+			createDefaultIntegrations(this.connection, integrationTypes)
+		);
+
 		await this.tryExecute(
 			'Default TimeSheets',
 			createDefaultTimeSheet(
