--- conflicted
+++ resolved
@@ -743,14 +743,6 @@
 			createDefaultProductType(this.connection, this.organizations)
 		);
 
-<<<<<<< HEAD
-		await this.tryExecute(
-			'Contacts',
-			createRandomContacts(this.connection, 5)
-		);
-=======
->>>>>>> b63a5794
-
 		await this.tryExecute(
 			'Default Organization Contacts',
 			createDefaultOrganizationContact(this.connection)
@@ -1000,12 +992,12 @@
 				this.organizations
 			)
 		);
+
 		await this.tryExecute(
 			'Default Event Types',
 			createDefaultEventTypes(this.connection, this.organizations)
 		);
 
-<<<<<<< HEAD
 		await this.tryExecute(
 			'Default Pipelines',
 			createDefaultPipeline(this.connection, this.organizations[0])
@@ -1019,6 +1011,7 @@
 				this.organizations[0]
 			)
 		);
+
 		await this.tryExecute(
 			'Default Organization Position',
 			seedDefaultOrganizationPosition(
@@ -1068,66 +1061,6 @@
 				this.organizations[0]
 			)
 		);
-=======
-    await this.tryExecute("Default Pipelines",
-      createDefaultPipeline(
-        this.connection,
-        this.organizations[0]
-      )
-    );
-
-    await this.tryExecute("Default Employee Appointment",
-      createDefaultEmployeeAppointment(
-        this.connection,
-        this.defaultEmployees,
-        this.organizations[0]
-      )
-    );
-    await this.tryExecute("Default Organization Position",
-      seedDefaultOrganizationPosition(
-        this.connection,
-        this.organizations[0]
-      )
-    );
-
-    await this.tryExecute("Default Employee TimeOff",
-      createDefaultEmployeeTimeOff(
-        this.connection,
-        this.organizations[0],
-        this.defaultEmployees,
-        randomSeedConfig.employeeTimeOffPerOrganization || 20
-      )
-    );
-
-    await this.tryExecute("Default candidate interview",
-      createDefaultCandidateInterview(
-        this.connection,
-        defaultCandidates
-      )
-    );
-
-    await this.tryExecute("Default candidate interviewers",
-      createDefaultCandidateInterviewers(
-        this.connection,
-        this.defaultEmployees, defaultCandidates
-      )
-    );
-
-    await this.tryExecute("Default Equipment Sharing",
-      createDefaultEquipmentSharing(
-        this.connection,
-        this.tenant,
-        this.defaultEmployees,
-        randomSeedConfig.equipmentSharingPerTenant || 20
-      )
-    );
-
-    await this.tryExecute("Default Organization Recurring Expense",
-      createDefaultOrganizationRecurringExpense(
-        this.connection,
-        this.organizations[0],
-      )
-    );
 
     await this.tryExecute("Help Center Articles",
       createHelpCenterArticle(
@@ -1136,13 +1069,12 @@
       )
     );
 
-    await this.tryExecute("Default help center author",
+    await this.tryExecute("Default Help Center Author",
       createDefaultHelpCenterAuthor(
         this.connection,
         this.defaultEmployees,
       )
-    );
->>>>>>> b63a5794
+    );        
 	}
 
 	/**
@@ -1700,7 +1632,6 @@
 			)
 		);
 
-<<<<<<< HEAD
 		await this.tryExecute(
 			'Random Help Center Articles',
 			createRandomHelpCenterArticle(
@@ -1710,10 +1641,7 @@
 		);
 
 		await this.tryExecute(
-			'Random Organization Sprints',
-=======
-		await this.tryExecute("Random Organization Sprints",
->>>>>>> b63a5794
+			'Random Organization Sprints',		
 			createRandomOrganizationSprint(
 				this.connection,
 				tenants,
