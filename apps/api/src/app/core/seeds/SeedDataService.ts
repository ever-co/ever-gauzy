import { CandidateExperience } from './../../candidate-experience/candidate-experience.entity';
// Modified code from https://github.com/alexitaylor/angular-graphql-nestjs-postgres-starter-kit.
// MIT License, see https://github.com/alexitaylor/angular-graphql-nestjs-postgres-starter-kit/blob/master/LICENSE
// Copyright (c) 2019 Alexi Taylor

import { Injectable, HttpService } from '@nestjs/common';
import {
	Connection,
	createConnection,
	getRepository,
	ConnectionOptions,
	getConnection
} from 'typeorm';
import chalk from 'chalk';
import { environment as env } from '@env-api/environment';
import { Role } from '../../role/role.entity';
import { createRoles } from '../../role/role.seed';
import { createSkills } from '../../skills/skill.seed';
import { createLanguages } from '../../language/language.seed';
import { User } from '../../user/user.entity';
import {
	createDefaultSuperAdminUsers,
	createDefaultUsers,
	createRandomSuperAdminUsers,
	createRandomUsers
} from '../../user/user.seed';
import { Employee } from '../../employee/employee.entity';
import {
	createDefaultEmployees,
	createRandomEmployees
} from '../../employee/employee.seed';
import { Organization } from '../../organization/organization.entity';
import {
	createDefaultOrganizations,
	createRandomOrganizations
} from '../../organization/organization.seed';
import { Income } from '../../income/income.entity';
import {
	createDefaultIncomes,
	createRandomIncomes
} from '../../income/income.seed';
import { Expense } from '../../expense/expense.entity';
import {
	createDefaultExpenses,
	createRandomExpenses
} from '../../expense/expense.seed';
import { EmployeeSetting } from '../../employee-setting/employee-setting.entity';
import {
	createDefaultUsersOrganizations,
	createRandomUsersOrganizations
} from '../../user-organization/user-organization.seed';
import { UserOrganization } from '../../user-organization/user-organization.entity';
import { createCountries } from '../../country/country.seed';
import { OrganizationTeam } from '../../organization-team/organization-team.entity';
import { OrganizationTeamEmployee } from '../../organization-team-employee/organization-team-employee.entity';
import { Country } from '../../country';
import { createDefaultTeams } from '../../organization-team/organization-team.seed';
import { RolePermissions } from '../../role-permissions/role-permissions.entity';
import { createRolePermissions } from '../../role-permissions/role-permissions.seed';
import {
	createDefaultTenants,
	createRandomTenants
} from '../../tenant/tenant.seed';
import { EmailTemplate } from '../../email-template';
import { createDefaultEmailTemplates } from '../../email-template/email-template.seed';
import {
	seedDefaultEmploymentTypes,
	seedRandomEmploymentTypes
} from '../../organization/employment-types.seed';
import { OrganizationEmploymentType } from '../../organization-employment-type/organization-employment-type.entity';
import { createEmployeeLevels } from '../../organization_employeeLevel/organization-employee-level.seed';
import { EmployeeLevel } from '../../organization_employeeLevel/organization-employee-level.entity';
import { createDefaultTimeOffPolicy } from '../../time-off-policy/time-off-policy.seed';
import { createDefaultApprovalPolicyForOrg } from '../../approval-policy/approval-policy.seed';
import { createExpenseCategories } from '../../expense-categories/expense-categories.seed';
import {
	createOrganizationVendors,
	createRandomOrganizationVendors
} from '../../organization-vendors/organization-vendors.seed';
import { Invoice } from '../../invoice/invoice.entity';
import { InvoiceItem } from '../../invoice-item/invoice-item.entity';
import { TimeOffPolicy } from '../../time-off-policy/time-off-policy.entity';
import { Proposal } from '../../proposal/proposal.entity';
import { Invite } from '../../invite/invite.entity';
import { EmployeeRecurringExpense } from '../../employee-recurring-expense/employee-recurring-expense.entity';
import { ExpenseCategory } from '../../expense-categories/expense-category.entity';
import { EquipmentSharing } from '../../equipment-sharing/equipment-sharing.entity';
import { OrganizationContact } from '../../organization-contact/organization-contact.entity';
import { OrganizationVendor } from '../../organization-vendors/organization-vendors.entity';
import { OrganizationDepartment } from '../../organization-department/organization-department.entity';
import { OrganizationProjects } from '../../organization-projects/organization-projects.entity';
import { Task } from '../../tasks/task.entity';
import { Screenshot } from '../../timesheet/screenshot.entity';
import { Activity } from '../../timesheet/activity.entity';
import { TimeSlot } from '../../timesheet/time-slot.entity';
import { Timesheet } from '../../timesheet/timesheet.entity';
import { OrganizationRecurringExpense } from '../../organization-recurring-expense/organization-recurring-expense.entity';
import { OrganizationPositions } from '../../organization-positions/organization-positions.entity';
import { OrganizationAwards } from '../../organization-awards/organization-awards.entity';
import { OrganizationLanguages } from '../../organization-languages/organization-languages.entity';
import { Email } from '../../email/email.entity';
import { Candidate } from '../../candidate/candidate.entity';
import {
	createDefaultCandidates,
	createRandomCandidates
} from '../../candidate/candidate.seed';
import { CandidateSource } from '../../candidate-source/candidate-source.entity';
import { Tag } from './../../tags/tag.entity';
import { Skill } from './../../skills/skill.entity';
import { Language } from './../../language/language.entity';
import { Tenant } from './../../tenant/tenant.entity';
import { ProductCategory } from '../../product-category/product-category.entity';
import { createDefaultProductCategories } from '../../product-category/product-category.seed';
import { ProductType } from '../../product-type/product-type.entity';
import { CandidateEducation } from '../../candidate-education/candidate-education.entity';
import { createDefaultProductTypes } from '../../product-type/product-type.seed';
import { Product } from '../../product/product.entity';
import { ProductVariant } from '../../product-variant/product-variant.entity';
import { ProductVariantSettings } from '../../product-settings/product-settings.entity';
import { ProductVariantPrice } from '../../product-variant-price/product-variant-price.entity';
import { CandidateSkill } from '../../candidate-skill/candidate-skill.entity';
import {
	createCandidateSources,
	createRandomCandidateSources
} from '../../candidate-source/candidate-source.seed';
import { createDefaultIntegrationTypes } from '../../integration/integration-type.seed';
import { createDefaultIntegrations } from '../../integration/integration.seed';
import { EmployeeAppointment } from '../../employee-appointment/employee-appointment.entity';
import { AppointmentEmployees } from '../../appointment-employees/appointment-employees.entity';
import { ProductOption } from '../../product-option/product-option.entity';
import { HelpCenter } from '../../help-center/help-center.entity';
import { createHelpCenter } from '../../help-center/help-center.seed';
import { createDefaultProducts } from '../../product/product.seed';
import { CandidateDocument } from '../../candidate-documents/candidate-documents.entity';
import { CandidateFeedback } from '../../candidate-feedbacks/candidate-feedbacks.entity';
import {
	createCandidateDocuments,
	createRandomCandidateDocuments
} from '../../candidate-documents/candidate-documents.seed';
import {
	createCandidateFeedbacks,
	createRandomCandidateFeedbacks
} from '../../candidate-feedbacks/candidate-feedbacks.seed';
import { Equipment } from '../../equipment/equipment.entity';
import { Contact } from '../../contact/contact.entity';
<<<<<<< HEAD
import { createRandomTimesheet } from '../../timesheet/timesheet/timesheet.seed';
import { createRandomTask } from '../../tasks/task.seed';
import { createRandomOrganizationProjects } from '../../organization-projects/organization-projects.seed';
=======
import { RequestApprovalTeam } from '../../request-approval-team/request-approval-team.entity';
import { RequestApproval } from '../../request-approval/request-approval.entity';
import { ApprovalPolicy } from '../../approval-policy/approval-policy.entity';
import { RequestApprovalEmployee } from '../../request-approval-employee/request-approval-employee.entity';
import { ProductTypeTranslation } from '../../product-type/product-type-translation.entity';
import { ProductCategoryTranslation } from '../../product-category/product-category-translation.entity';
import { Payment } from '../../payment/payment.entity';
import { EventType } from '../../event-types/event-type.entity';
import { CandidateInterviewers } from '../../candidate-interviewers/candidate-interviewers.entity';
import { CandidateInterview } from '../../candidate-interview/candidate-interview.entity';
import { CandidateTechnologies } from '../../candidate-technologies/candidate-technologies.entity';
import { CandidatePersonalQualities } from '../../candidate-personal-qualities/candidate-personal-qualities.entity';
import { CandidateCriterionsRating } from '../../candidate-criterions-rating/candidate-criterion-rating.entity';
import { TimeSlotMinute } from '../../timesheet/time-slot-minute.entity';
import { TimeLog } from '../../timesheet/time-log.entity';
import { HelpCenterArticle } from '../../help-center-article/help-center-article.entity';
import { IntegrationType } from '../../integration/integration-type.entity';
import { Integration } from '../../integration/integration.entity';
>>>>>>> 6cbeca3a

const allEntities = [
	TimeOffPolicy,
	Proposal,
	Invite,
	EmployeeRecurringExpense,
	OrganizationRecurringExpense,
	ExpenseCategory,
	EquipmentSharing,
	User,
	Employee,
	Candidate,
	Role,
	Organization,
	Income,
	Invoice,
	InvoiceItem,
	Expense,
	EmployeeSetting,
	OrganizationTeam,
	OrganizationTeamEmployee,
	OrganizationContact,
	OrganizationVendor,
	OrganizationDepartment,
	OrganizationPositions,
	OrganizationProjects,
	OrganizationAwards,
	OrganizationLanguages,
	Task,
	Screenshot,
	Activity,
	TimeSlot,
	Timesheet,
	UserOrganization,
	Country,
	RolePermissions,
	Tenant,
	Email,
	EmailTemplate,
	Tag,
	Skill,
	Language,
	OrganizationEmploymentType,
	Equipment,
	EmployeeLevel,
	ProductCategory,
	AppointmentEmployees,
	EmployeeAppointment,
	ProductType,
	CandidateSource,
	CandidateEducation,
	CandidateSkill,
	CandidateExperience,
	CandidateDocument,
	CandidateFeedback,
	HelpCenter,
	Product,
	ProductVariant,
	ProductVariantSettings,
	ProductVariantPrice,
	ProductOption,
	Contact,
	RequestApprovalTeam,
	RequestApproval,
	ApprovalPolicy,
	RequestApprovalEmployee,
	ProductTypeTranslation,
	ProductCategoryTranslation,
	Payment,
	EventType,
	CandidateInterviewers,
	CandidateInterview,
	CandidateTechnologies,
	CandidatePersonalQualities,
	CandidateCriterionsRating,
	TimeSlotMinute,
	TimeLog,
	HelpCenterArticle,
	IntegrationType,
	Integration
];

@Injectable()
export class SeedDataService {
	connection: Connection;
	log = console.log;
	organizations: Organization[];
	constructor() {}

	async createConnection() {
		try {
			this.connection = getConnection();
		} catch (error) {
			this.log('DATABASE CONNECTION DOES NOT EXIST');
		}

		if (!this.connection || !this.connection.isConnected) {
			try {
				this.log(chalk.green('🏃‍CONNECTING TO DATABASE...'));

				this.connection = await createConnection({
					...env.database,
					entities: allEntities
				} as ConnectionOptions);
			} catch (error) {
				this.handleError(error, 'Unable to connect to database');
			}
		}
	}

	/**
	 * Seed data
	 */
	async run() {
		try {
			// Connect to database
			await this.createConnection();

			// Reset database to start with new, fresh data
			await this.resetDatabase();

			// Seed data with mock / fake data
			await this.seedData();

			console.log('Database Seed completed');
		} catch (error) {
			this.handleError(error);
		}
	}

	/**
	 * Populate database with mock data
	 */
	async seedData() {
		try {
			this.log(
				chalk.green(
					`🌱 SEEDING ${
						env.production ? 'PRODUCTION' : ''
					} DATABASE...`
				)
			);

			//Seed data which only needs connection
			const categories = await createExpenseCategories(this.connection);

			await createCountries(this.connection);

			await createDefaultEmailTemplates(this.connection);

			await this.seedDefaultData(categories);

			await this.seedRandomData(categories);

			this.log(
				chalk.green(
					`✅ SEEDED ${env.production ? 'PRODUCTION' : ''} DATABASE`
				)
			);
		} catch (error) {
			this.handleError(error);
		}
	}

	/**
	 * Populate default data from env files
	 */
	async seedDefaultData(categories: ExpenseCategory[]) {
		//Platform level data
		const tenant = await createDefaultTenants(this.connection);

		const roles: Role[] = await createRoles(this.connection, [tenant]);

		await createRolePermissions(this.connection, roles, [tenant]);

		//Tenant level inserts which only need connection, tenant, roles
		const defaultOrganizations = await createDefaultOrganizations(
			this.connection,
			tenant
		);

		this.organizations = defaultOrganizations;

		const superAdminUsers = await createDefaultSuperAdminUsers(
			this.connection,
			roles,
			tenant
		);

		//Organization level inserts which need connection, tenant, role, organizations

		await createEmployeeLevels(this.connection, defaultOrganizations);

		await createDefaultProductCategories(
			this.connection,
			defaultOrganizations
		);

		await createDefaultProductTypes(this.connection, defaultOrganizations);

		await createDefaultProducts(this.connection);

		const organizationVendors = await createOrganizationVendors(
			this.connection,
			defaultOrganizations
		);

		const {
			adminUsers,
			defaultEmployeeUsers,
			defaultCandidateUsers
		} = await createDefaultUsers(this.connection, roles, tenant);

		await createDefaultUsersOrganizations(this.connection, {
			organizations: defaultOrganizations,
			users: [...defaultEmployeeUsers, ...adminUsers, ...superAdminUsers]
		});

		await createHelpCenter(this.connection, {
			tenant,
			org: defaultOrganizations[0]
		});

		//User level data that needs connection, tenant, organization, role, users
		const defaultEmployees = await createDefaultEmployees(this.connection, {
			tenant,
			org: defaultOrganizations[0],
			users: defaultEmployeeUsers
		});

		const defaultCandidates = await createDefaultCandidates(
			this.connection,
			{
				tenant,
				org: defaultOrganizations[0],
				users: [...defaultCandidateUsers]
			}
		);

		await createCandidateSources(this.connection, defaultCandidates);

		//Employee level data that need connection, tenant, organization, role, users, employee
		await createDefaultTeams(
			this.connection,
			defaultOrganizations[0],
			defaultEmployees
		);
		await createCandidateDocuments(this.connection, defaultCandidates);
		await createCandidateFeedbacks(this.connection, defaultCandidates);
		await createDefaultIncomes(this.connection, {
			org: defaultOrganizations[0],
			employees: defaultEmployees
		});

		await createDefaultExpenses(this.connection, {
			org: defaultOrganizations[0],
			employees: defaultEmployees,
			categories,
			organizationVendors
		});

		await seedDefaultEmploymentTypes(
			this.connection,
			defaultEmployees,
			defaultOrganizations[0]
		);

		await createDefaultTimeOffPolicy(this.connection, {
			org: defaultOrganizations[0],
			employees: defaultEmployees
		});

		await createDefaultApprovalPolicyForOrg(this.connection, {
			orgs: defaultOrganizations
		});

		const integrationTypes = await createDefaultIntegrationTypes(
			this.connection
		);
		await createDefaultIntegrations(this.connection, integrationTypes);
	}

	/**
	 * Populate database with random generated data
	 */
	async seedRandomData(categories: ExpenseCategory[]) {
		if (!env.randomSeedConfig) {
			this.log(
				chalk.red(
					`randomSeedConfig NOT FOUND IN ENV. Random data would not be seeded`
				)
			);
			return;
		}

		//Platform level data which only need database connection
		const tenants = await createRandomTenants(
			this.connection,
			env.randomSeedConfig.tenants || 1
		);

		// Independent roles and role permissions for each tenant
		const roles: Role[] = await createRoles(this.connection, tenants);

		await createRolePermissions(this.connection, roles, tenants);

		//Tenant level inserts which only need connection, tenant, role
		const tenantOrganizationsMap = await createRandomOrganizations(
			this.connection,
			tenants,
			env.randomSeedConfig.organizationsPerTenant || 1
		);

		const tenantSuperAdminsMap = await createRandomSuperAdminUsers(
			this.connection,
			roles,
			tenants,
			1
		);

		const tenantUsersMap = await createRandomUsers(
			this.connection,
			roles,
			tenants,
			env.randomSeedConfig.organizationsPerTenant || 1,
			env.randomSeedConfig.employeesPerOrganization || 1,
			env.randomSeedConfig.candidatesPerOrganization || 1
		);

		//Organization level inserts which need connection, tenant, organizations, users
		await createRandomUsersOrganizations(
			this.connection,
			tenants,
			tenantOrganizationsMap,
			tenantSuperAdminsMap,
			tenantUsersMap,
			env.randomSeedConfig.employeesPerOrganization || 1
		);

		const tenantEmployeeMap = await createRandomEmployees(
			this.connection,
			tenants,
			tenantOrganizationsMap,
			tenantUsersMap,
			env.randomSeedConfig.employeesPerOrganization || 1
		);

		const tenantCandidatesMap = await createRandomCandidates(
			this.connection,
			tenants,
			tenantOrganizationsMap,
			tenantUsersMap,
			env.randomSeedConfig.candidatesPerOrganization || 1
		);
		await createRandomCandidateSources(
			this.connection,
			tenants,
			tenantCandidatesMap
		);
		await createRandomIncomes(this.connection, tenants, tenantEmployeeMap);
		await createRandomCandidateDocuments(
			this.connection,
			tenants,
			tenantCandidatesMap
		);
		await createRandomCandidateFeedbacks(
			this.connection,
			tenants,
			tenantCandidatesMap
		);
		const organizationVendorsMap = await createRandomOrganizationVendors(
			this.connection,
			tenants,
			tenantOrganizationsMap
		);

		await createRandomExpenses(
			this.connection,
			tenants,
			tenantEmployeeMap,
			organizationVendorsMap,
			categories
		);

		await seedRandomEmploymentTypes(
			this.connection,
			tenants,
			tenantOrganizationsMap
		);

		await createSkills(this.connection);
		await createLanguages(this.connection);

		await createRandomOrganizationProjects(
			this.connection,
			this.organizations
		);
		await createRandomTask(this.connection);
		await createRandomTimesheet(this.connection);
	}

	/**
	 * Retrieve entities metadata
	 */
	async getEntities() {
		const entities = [];
		try {
			this.connection.entityMetadatas.forEach((entity) =>
				entities.push({
					name: entity.name,
					tableName: entity.tableName
				})
			);
			return entities;
		} catch (error) {
			this.handleError(error, 'Unable to retrieve database metadata');
		}
	}

	/**
	 * Cleans all the entities
	 * Removes all data from database
	 */
	async cleanAll(entities) {
		try {
			for (const entity of entities) {
<<<<<<< HEAD
				const repository = await getRepository(entity.name);
				await repository.query(
					`TRUNCATE  "${entity.tableName}" RESTART IDENTITY CASCADE;`
				);
=======
				const repository = getRepository(entity.name);
				await repository.query(`DELETE FROM "${entity.tableName}";`);
>>>>>>> 6cbeca3a
			}
		} catch (error) {
			this.handleError(error, 'Unable to clean database');
		}
	}

	/**
	 * Reset the database, truncate all tables (remove all data)
	 */
	async resetDatabase() {
		const entities = await this.getEntities();
		await this.cleanAll(entities);
		//await loadAll(entities);
		this.log(chalk.green(`✅ RESET DATABASE SUCCESSFUL`));
	}

	private handleError(error: Error, message?: string): void {
		this.log(
			chalk.bgRed(
				`🛑 ERROR: ${!!message ? message : 'Unable to seed database'}`
			)
		);
		throw error;
	}
}<|MERGE_RESOLUTION|>--- conflicted
+++ resolved
@@ -143,11 +143,11 @@
 } from '../../candidate-feedbacks/candidate-feedbacks.seed';
 import { Equipment } from '../../equipment/equipment.entity';
 import { Contact } from '../../contact/contact.entity';
-<<<<<<< HEAD
+
 import { createRandomTimesheet } from '../../timesheet/timesheet/timesheet.seed';
 import { createRandomTask } from '../../tasks/task.seed';
 import { createRandomOrganizationProjects } from '../../organization-projects/organization-projects.seed';
-=======
+
 import { RequestApprovalTeam } from '../../request-approval-team/request-approval-team.entity';
 import { RequestApproval } from '../../request-approval/request-approval.entity';
 import { ApprovalPolicy } from '../../approval-policy/approval-policy.entity';
@@ -166,7 +166,6 @@
 import { HelpCenterArticle } from '../../help-center-article/help-center-article.entity';
 import { IntegrationType } from '../../integration/integration-type.entity';
 import { Integration } from '../../integration/integration.entity';
->>>>>>> 6cbeca3a
 
 const allEntities = [
 	TimeOffPolicy,
@@ -593,15 +592,10 @@
 	async cleanAll(entities) {
 		try {
 			for (const entity of entities) {
-<<<<<<< HEAD
-				const repository = await getRepository(entity.name);
+				const repository = getRepository(entity.name);
 				await repository.query(
 					`TRUNCATE  "${entity.tableName}" RESTART IDENTITY CASCADE;`
 				);
-=======
-				const repository = getRepository(entity.name);
-				await repository.query(`DELETE FROM "${entity.tableName}";`);
->>>>>>> 6cbeca3a
 			}
 		} catch (error) {
 			this.handleError(error, 'Unable to clean database');
