// Code from https://github.com/xmlking/ngx-starter-kit.
// MIT License, see https://github.com/xmlking/ngx-starter-kit/blob/develop/LICENSE
// Copyright (c) 2018 Sumanth Chinthagunta

import { BadRequestException, NotFoundException } from '@nestjs/common';
import {
	DeepPartial,
	DeleteResult,
	FindConditions,
	FindManyOptions,
	FindOneOptions,
	Repository,
	UpdateResult
} from 'typeorm';
import { QueryDeepPartialEntity } from 'typeorm/query-builder/QueryPartialEntity';
import { mergeMap } from 'rxjs/operators';
import { of, throwError } from 'rxjs';
import { Base } from '../entities/base';
import { ICrudService } from './icrud.service';
import { IPagination } from './pagination';
<<<<<<< HEAD
=======
import * as bcrypt from 'bcrypt';
>>>>>>> 8ff0a54a
import { environment as env, environment } from '@env-api/environment';
import * as bcrypt from 'bcrypt';

export abstract class CrudService<T extends Base> implements ICrudService<T> {
	saltRounds: number;

	protected constructor(protected readonly repository: Repository<T>) {
		this.saltRounds = env.USER_PASSWORD_BCRYPT_SALT_ROUNDS;
	}

	public async count(filter?: FindManyOptions<T>): Promise<number> {
		return await this.repository.count(filter);
	}

	public async findAll(filter?: FindManyOptions<T>): Promise<IPagination<T>> {
		const total = await this.repository.count(filter);
		const items = await this.repository.find(filter);
		return { items, total };
	}

	public async findOne(
		id: string | number | FindOneOptions<T> | FindConditions<T>,
		options?: FindOneOptions<T>
	): Promise<T> {
		const record = await this.repository.findOne(id as any, options);
		if (!record) {
			throw new NotFoundException(`The requested record was not found`);
		}
		return record;
	}

	public async create(entity: DeepPartial<T>, ...options: any[]): Promise<T> {
		const obj = this.repository.create(entity);
		try {
			// https://github.com/Microsoft/TypeScript/issues/21592
			return await this.repository.save(obj as any);
		} catch (err /*: WriteError*/) {
			throw new BadRequestException(err);
		}
	}

	async getPasswordHash(password: string): Promise<string> {
		return bcrypt.hash(password, this.saltRounds);
	}

	public async update(
		id: string | number | FindConditions<T>,
		partialEntity: QueryDeepPartialEntity<T>,
		...options: any[]
	): Promise<UpdateResult | T> {
		try {
			// method getPasswordHash is copied from AuthService
			// try if can import somehow the service and use its method

			if (partialEntity['hash']) {
				const hashPassword = await this.getPasswordHash(
					partialEntity['hash']
				);
				partialEntity['hash'] = hashPassword;
			}

			return await this.repository.update(id, partialEntity);
		} catch (err /*: WriteError*/) {
			throw new BadRequestException(err);
		}
	}

	public async delete(
		criteria: string | number | FindConditions<T>,
		...options: any[]
	): Promise<DeleteResult> {
		try {
			return this.repository.delete(criteria);
		} catch (err) {
			throw new NotFoundException(`The record was not found`, err);
		}
	}

	/**
	 * e.g., findOneById(id).pipe(map(entity => entity.id), entityNotFound())
	 */
	private entityNotFound() {
		return (stream$) =>
			stream$.pipe(
				mergeMap((signal) => {
					if (!signal) {
						return throwError(
							new NotFoundException(
								`The requested record was not found`
							)
						);
					}
					return of(signal);
				})
			);
	}
}<|MERGE_RESOLUTION|>--- conflicted
+++ resolved
@@ -18,10 +18,7 @@
 import { Base } from '../entities/base';
 import { ICrudService } from './icrud.service';
 import { IPagination } from './pagination';
-<<<<<<< HEAD
-=======
-import * as bcrypt from 'bcrypt';
->>>>>>> 8ff0a54a
+
 import { environment as env, environment } from '@env-api/environment';
 import * as bcrypt from 'bcrypt';
 
