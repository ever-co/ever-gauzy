import { environment as env, environment } from '@env-api/environment';
import {
	UserRegistrationInput as IUserRegistrationInput,
	LanguagesEnum,
} from '@gauzy/models';
import { Injectable, InternalServerErrorException } from '@nestjs/common';
import * as bcrypt from 'bcryptjs';
import { JsonWebTokenError, sign, verify } from 'jsonwebtoken';
import { get, post, Response } from 'request';
import { EmailService } from '../email/email.service';
import { User } from '../user/user.entity';
import { UserService } from '../user/user.service';
import { UserOrganizationService } from '../user-organization/user-organization.services';

export enum Provider {
	GOOGLE = 'google',
	FACEBOOK = 'facebook',
}

@Injectable()
export class AuthService {
	saltRounds: number;

	constructor(
		private readonly userService: UserService,
		private emailService: EmailService,
		private userOrganizationService: UserOrganizationService
	) {
		this.saltRounds = env.USER_PASSWORD_BCRYPT_SALT_ROUNDS;
	}

	async getPasswordHash(password: string): Promise<string> {
		return bcrypt.hash(password, this.saltRounds);
	}

	async login(
		findObj: any,
		password: string
	): Promise<{ user: User; token: string } | null> {
		const user = await this.userService.findOne(findObj, {
			relations: ['role', 'employee'],
		});

		if (!user || !(await bcrypt.compare(password, user.hash))) {
			return null;
		}

		const token = sign(
			{
				id: user.id,
				employeeId: user.employee ? user.employee.id : null,
				role: user.role ? user.role.name : '',
			},
			env.JWT_SECRET,
			{}
		); // Never expires

		delete user.hash;

		return {
			user,
			token,
		};
	}

	async requestPassword(
		findObj: any,
		languageCode: LanguagesEnum,
		originUrl?: string
	): Promise<{ id: string; token: string } | null> {
		const user = await this.userService.findOne(findObj, {
<<<<<<< HEAD
			relations: ['role'],
=======
			relations: ['role', 'employee']
>>>>>>> 56cf8016
		});

		let token: string;

		if (user && user.id) {
			const newToken = await this.createToken(user);
			token = newToken.token;

			if (token) {
				const url = `${env.host}:4200/#/auth/reset-password?token=${token}&id=${user.id}`;

				this.emailService.requestPassword(
					user,
					url,
					languageCode,
					originUrl
				);

				return {
					id: user.id,
					token,
				};
			}
		} else {
			throw new Error('Email not found');
		}
	}

	async resetPassword(findObject) {
		if (findObject.password.length < 6) {
			throw new Error('Password should be at least 6 characters long');
		}

		if (findObject.password !== findObject.confirmPassword) {
			throw new Error('Passwords must match.');
		}

		if (!findObject.user.id) {
			throw new Error('User not found');
		}

		if (!findObject.user.token) {
			throw new Error('Authorization token is invalid or missing');
		}

		const hash = await this.getPasswordHash(findObject.password);
		return this.userService.changePassword(findObject.user.id, hash);
	}
	/**
	 * Shared method involved in
	 * 1. Sign up
	 * 2. Addition of new user to organization
	 * 3. User invite accept scenario
	 */
	async register(
		input: IUserRegistrationInput,
		languageCode: LanguagesEnum
	): Promise<User> {
		let tenant = input.user.tenant;

		if (input.createdById) {
			const creatingUser = await this.userService.findOne(
				input.createdById,
				{
					relations: ['tenant'],
				}
			);
			tenant = creatingUser.tenant;
		}

		const user = this.userService.create({
			...input.user,
			tenant,
			...(input.password
				? {
						hash: await this.getPasswordHash(input.password),
				  }
				: {}),
		});

		if (input.organizationId) {
			await this.userOrganizationService.addUserToOrganization(
				await user,
				input.organizationId
			);
		}

		this.emailService.welcomeUser(
			input.user,
			languageCode,
			input.originalUrl,
			input.organizationId
		);

		return user;
	}

	async getAuthenticatedUser(
		id: string,
		thirdPartyId?: string
	): Promise<User> {
		return thirdPartyId
			? this.userService.getIfExistsThirdParty(thirdPartyId)
			: this.userService.getIfExists(id);
	}

	async isAuthenticated(token: string): Promise<boolean> {
		try {
			const { id, thirdPartyId } = verify(token, env.JWT_SECRET) as {
				id: string;
				thirdPartyId: string;
			};

			let result: Promise<boolean>;

			if (thirdPartyId) {
				result = this.userService.checkIfExistsThirdParty(thirdPartyId);
			} else {
				result = this.userService.checkIfExists(id);
			}

			return result;
		} catch (err) {
			if (err instanceof JsonWebTokenError) {
				return false;
			} else {
				throw err;
			}
		}
	}

	async hasRole(token: string, roles: string[] = []): Promise<boolean> {
		try {
			const { role } = verify(token, env.JWT_SECRET) as {
				id: string;
				role: string;
			};
			return role ? roles.includes(role) : false;
		} catch (err) {
			if (err instanceof JsonWebTokenError) {
				return false;
			} else {
				throw err;
			}
		}
	}

	async validateOAuthLoginEmail(
		emails: Array<{ value: string; verified: boolean }>
	): Promise<{
		success: boolean;
		authData: { jwt: string; userId: string };
	}> {
		let response = {
			success: false,
			authData: { jwt: null, userId: null },
		};

		try {
			for (const { value } of emails) {
				const userExist = await this.userService.checkIfExistsEmail(
					value
				);
				if (userExist) {
					const user = await this.userService.getUserByEmail(value);
					const userId = user.id;
					const userRole = user.role ? user.role.name : '';
					const payload = { id: userId, role: userRole };
					const jwt: string = sign(payload, env.JWT_SECRET, {});
					response = { success: true, authData: { jwt, userId } };
				}
			}
			return response;
		} catch (err) {
			throw new InternalServerErrorException(
				'validateOAuthLoginEmail',
				err.message
			);
		}
	}

	async createToken(user: { id?: string }): Promise<{ token: string }> {
		const token: string = sign({ id: user.id }, env.JWT_SECRET, {});
		return { token };
	}

	async requestFacebookRedirectUri(): Promise<{ redirectUri: string }> {
		const {
			clientId,
			oauthRedirectUri,
			state,
			loginDialogUri,
		} = env.facebookConfig;

		const queryParams: string[] = [
			`client_id=${clientId}`,
			`redirect_uri=${oauthRedirectUri}`,
			`state=${state}`,
		];

		const redirectUri = `${loginDialogUri}?${queryParams.join('&')}`;

		return { redirectUri };
	}

	async facebookSignIn(code: string, responseRedirectUse: any): Promise<any> {
		const {
			clientId,
			oauthRedirectUri,
			clientSecret,
			accessTokenUri,
		} = env.facebookConfig;

		const queryParams: string[] = [
			`client_id=${clientId}`,
			`redirect_uri=${oauthRedirectUri}`,
			`client_secret=${clientSecret}`,
			`code=${code}`,
		];

		const uri = `${accessTokenUri}?${queryParams.join('&')}`;
		get(uri, (error: Error, res: Response, body: any) => {
			if (error) {
				console.error(error);
				throw error;
			} else if (body.error) {
				console.error(body.error);
				throw body.error;
			}

			const { access_token } = JSON.parse(body);
			const { host, port } = environment;

			post(
				{
					url: `${host}:${port}/api/auth/facebook/token`,
					headers: {
						'Content-Type': 'application/x-www-form-urlencoded',
					},
					form: { access_token },
				},
				async (error: Error, res: Response, body: any) => {
					if (error) {
						console.error(error);
						throw error;
					} else if (body.error) {
						console.error(body.error);
						throw body.error;
					}

					const redirectSuccessUrl = body.replace(
						'Found. Redirecting to ',
						''
					);
					return responseRedirectUse.redirect(redirectSuccessUrl);
				}
			);
		});
	}
}<|MERGE_RESOLUTION|>--- conflicted
+++ resolved
@@ -69,11 +69,7 @@
 		originUrl?: string
 	): Promise<{ id: string; token: string } | null> {
 		const user = await this.userService.findOne(findObj, {
-<<<<<<< HEAD
-			relations: ['role'],
-=======
 			relations: ['role', 'employee']
->>>>>>> 56cf8016
 		});
 
 		let token: string;
