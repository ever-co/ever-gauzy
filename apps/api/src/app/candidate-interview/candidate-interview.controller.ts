--- conflicted
+++ resolved
@@ -1,6 +1,3 @@
-<<<<<<< HEAD
-import { Controller, HttpStatus, Get, Query, UseGuards } from '@nestjs/common';
-=======
 import {
 	Controller,
 	HttpStatus,
@@ -10,7 +7,6 @@
 	Post,
 	UseGuards
 } from '@nestjs/common';
->>>>>>> eebe61cc
 import { ApiTags, ApiOperation, ApiResponse } from '@nestjs/swagger';
 import { CrudController } from '../core/crud/crud.controller';
 import { AuthGuard } from '@nestjs/passport';
