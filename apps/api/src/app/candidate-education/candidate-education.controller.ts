--- conflicted
+++ resolved
@@ -1,18 +1,5 @@
 import { CandidateEducationService } from './candidate-education.service';
-<<<<<<< HEAD
-import {
-	Controller,
-	UseGuards,
-	Get,
-	Query,
-	HttpStatus,
-	HttpCode,
-	Delete,
-	Param
-} from '@nestjs/common';
-=======
 import { Controller, HttpStatus, Get, Query } from '@nestjs/common';
->>>>>>> c71179a4
 import { ApiTags, ApiOperation, ApiResponse } from '@nestjs/swagger';
 import { CrudController } from '../core/crud/crud.controller';
 import { CandidateEducation } from './candidate-education.entity';
@@ -28,10 +15,7 @@
 	) {
 		super(candidateEducationService);
 	}
-<<<<<<< HEAD
 	// GET
-=======
->>>>>>> c71179a4
 	@ApiOperation({
 		summary: 'Find all candidate education.'
 	})
@@ -51,27 +35,4 @@
 		const { findInput } = JSON.parse(data);
 		return this.candidateEducationService.findAll({ where: findInput });
 	}
-<<<<<<< HEAD
-
-	// DELETE
-	@ApiOperation({ summary: 'Delete record' })
-	@ApiResponse({
-		status: HttpStatus.NO_CONTENT,
-		description: 'The record has been successfully deleted'
-	})
-	@ApiResponse({
-		status: HttpStatus.NOT_FOUND,
-		description: 'Record not found'
-	})
-	@ApiResponse({
-		status: HttpStatus.BAD_REQUEST,
-		description: "This Education can't be deleted"
-	})
-	@HttpCode(HttpStatus.ACCEPTED)
-	@Delete(':id')
-	async delete(@Param('id') id: string): Promise<any> {
-		return this.candidateEducationService.deleteEducation(id);
-	}
-=======
->>>>>>> c71179a4
 }