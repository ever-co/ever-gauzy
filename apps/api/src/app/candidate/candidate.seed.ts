import { Connection } from 'typeorm';
<<<<<<< HEAD
import { User } from '../user';
import { Candidate } from './candidate.entity';
import { Organization } from '../organization/organization.entity';
import { Tenant } from 'libs/models/src/lib/tenant.model';
import { CandidateSource } from '../candidate_source';

export const createCandidates = async (
	connection: Connection,
	defaultData?: {
		tenant: Tenant[];
		org: Organization;
		users: User[];
	},
	randomData?: {
		source: CandidateSource[];
=======
import { User } from '../user/user.entity';
import { Candidate } from './candidate.entity';
import { Organization } from '../organization/organization.entity';
import { ITenant } from '@gauzy/models';

export const createCandidates = async (
	connection: Connection,
	defaultData: {
		tenant: ITenant[];
		org: Organization;
		users: User[];
	},
	randomData: {
>>>>>>> b9c9c965
		org: Organization;
		orgs: Organization[];
		users: User[];
	}
): Promise<{
	randomCandidates: Candidate[];
	defaultCandidates: Candidate[];
}> => {
	const defaultCandidates: Candidate[] = await createDefaultCandidates(
		connection,
		defaultData
	);
	const randomCandidates: Candidate[] = await createRandomCandidates(
		connection,
		randomData
	);

	return { randomCandidates, defaultCandidates };
};
const createDefaultCandidates = async (
	connection: Connection,
	defaultData: {
		tenant: ITenant[];
		org: Organization;
		users: User[];
	}
): Promise<Candidate[]> => {
	let candidate: Candidate;
	const candidates: Candidate[] = [];
	const defaultUsers = defaultData.users;
	const defaultOrg = defaultData.org;
	const defaultTenants = defaultData.tenant;

	let counter = 0;
	for (const user of defaultUsers) {
		candidate = new Candidate();
		candidate.organization = defaultOrg;
		candidate.user = user;
		candidate.tenant = defaultTenants[counter];

		await insertCandidate(connection, candidate);
		candidates.push(candidate);
		counter++;
	}
	return candidates;
};

const createRandomCandidates = async (
	connection: Connection,
	randomData: {
<<<<<<< HEAD
		source: CandidateSource[];
=======
>>>>>>> b9c9c965
		org: Organization;
		orgs: Organization[];
		users: User[];
	}
): Promise<Candidate[]> => {
	const quantity = 100;
	let candidate: Candidate;
	const candidates: Candidate[] = [];
	const randomUsers = randomData.users;
	const randomOrgs = randomData.orgs;
	const organization = randomData.org;
<<<<<<< HEAD
	const candidate_source = randomData.source;
	// const averageUsersCount = Math.ceil(randomUsers.length / randomOrgs.length);

	const insertCandidatesInToOrganization = async (
		quantity: number,
		organization: Organization
	) => {
		for (let index = 0; index < quantity; index++) {
			candidate = new Candidate();
			candidate.organization = organization;
			candidate.source = candidate_source[0].id;
			candidate.user = randomUsers.pop();
			if (candidate.user) {
				await insertCandidate(connection, candidate);
				candidates.push(candidate);
=======
	const averageUsersCount = Math.ceil(randomUsers.length / randomOrgs.length);

	for (let i = 0; i < randomOrgs.length; i++) {
		if (randomUsers.length) {
			for (let index = 0; index < averageUsersCount; index++) {
				candidate = new Candidate();
				candidate.organization = organization;
				candidate.user = randomUsers.pop();
				if (candidate.user) {
					await insertCandidate(connection, candidate);
					candidates.push(candidate);
				}
>>>>>>> b9c9c965
			}
		}
	};
	await insertCandidatesInToOrganization(quantity, organization);
	for (const org of randomOrgs) {
		if (randomUsers.length) {
			await insertCandidatesInToOrganization(quantity, org);
		}
	}

	return candidates;
};

const insertCandidate = async (
	connection: Connection,
	candidate: Candidate
): Promise<void> => {
	await connection
		.createQueryBuilder()
		.insert()
		.into(Candidate)
		.values(candidate)
		.execute();
};<|MERGE_RESOLUTION|>--- conflicted
+++ resolved
@@ -1,10 +1,9 @@
 import { Connection } from 'typeorm';
-<<<<<<< HEAD
 import { User } from '../user';
 import { Candidate } from './candidate.entity';
 import { Organization } from '../organization/organization.entity';
-import { Tenant } from 'libs/models/src/lib/tenant.model';
 import { CandidateSource } from '../candidate_source';
+import { Tenant } from '../tenant/tenant.entity';
 
 export const createCandidates = async (
 	connection: Connection,
@@ -15,21 +14,6 @@
 	},
 	randomData?: {
 		source: CandidateSource[];
-=======
-import { User } from '../user/user.entity';
-import { Candidate } from './candidate.entity';
-import { Organization } from '../organization/organization.entity';
-import { ITenant } from '@gauzy/models';
-
-export const createCandidates = async (
-	connection: Connection,
-	defaultData: {
-		tenant: ITenant[];
-		org: Organization;
-		users: User[];
-	},
-	randomData: {
->>>>>>> b9c9c965
 		org: Organization;
 		orgs: Organization[];
 		users: User[];
@@ -52,7 +36,7 @@
 const createDefaultCandidates = async (
 	connection: Connection,
 	defaultData: {
-		tenant: ITenant[];
+		tenant: Tenant[];
 		org: Organization;
 		users: User[];
 	}
@@ -80,10 +64,7 @@
 const createRandomCandidates = async (
 	connection: Connection,
 	randomData: {
-<<<<<<< HEAD
 		source: CandidateSource[];
-=======
->>>>>>> b9c9c965
 		org: Organization;
 		orgs: Organization[];
 		users: User[];
@@ -95,7 +76,6 @@
 	const randomUsers = randomData.users;
 	const randomOrgs = randomData.orgs;
 	const organization = randomData.org;
-<<<<<<< HEAD
 	const candidate_source = randomData.source;
 	// const averageUsersCount = Math.ceil(randomUsers.length / randomOrgs.length);
 
@@ -111,20 +91,6 @@
 			if (candidate.user) {
 				await insertCandidate(connection, candidate);
 				candidates.push(candidate);
-=======
-	const averageUsersCount = Math.ceil(randomUsers.length / randomOrgs.length);
-
-	for (let i = 0; i < randomOrgs.length; i++) {
-		if (randomUsers.length) {
-			for (let index = 0; index < averageUsersCount; index++) {
-				candidate = new Candidate();
-				candidate.organization = organization;
-				candidate.user = randomUsers.pop();
-				if (candidate.user) {
-					await insertCandidate(connection, candidate);
-					candidates.push(candidate);
-				}
->>>>>>> b9c9c965
 			}
 		}
 	};
