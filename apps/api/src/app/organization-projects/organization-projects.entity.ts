import {
	Column,
	Entity,
	Index,
	JoinColumn,
	ManyToOne,
	ManyToMany,
	JoinTable,
	OneToMany
} from 'typeorm';
import { ApiProperty, ApiPropertyOptional } from '@nestjs/swagger';
import {
	IsNotEmpty,
	IsString,
	IsOptional,
	IsDate,
	IsEnum,
	IsBoolean
} from 'class-validator';
import {
	OrganizationProjects as IOrganizationProjects,
	CurrenciesEnum
} from '@gauzy/models';
import { OrganizationContact } from '../organization-contact/organization-contact.entity';
import { Employee } from '../employee/employee.entity';
import { InvoiceItem } from '../invoice-item/invoice-item.entity';
import { Tag } from '../tags/tag.entity';
<<<<<<< HEAD
import { TenantBase } from '../core/entities/tenant-base';
import { Organization } from '../organization/organization.entity';
=======
import { Task } from '../tasks/task.entity';
>>>>>>> a8939162

@Entity('organization_project')
export class OrganizationProjects extends TenantBase
	implements IOrganizationProjects {
	@ApiProperty()
	@ManyToMany((type) => Tag, (tag) => tag.organizationProject)
	@JoinTable({
		name: 'tag_organization_project'
	})
	tags: Tag[];

	@ApiProperty({ type: String })
	@IsString()
	@IsNotEmpty()
	@Index()
	@Column()
	name: string;

	@ApiProperty({ type: String })
	@IsString()
	@IsNotEmpty()
	@Column()
	organizationId: string;

	@ApiPropertyOptional({ type: OrganizationContact })
	@ManyToOne(
		(type) => OrganizationContact,
		(organizationContact) => organizationContact.projects,
		{
			nullable: true,
			onDelete: 'CASCADE'
		}
	)
	@JoinColumn()
	organizationContact?: OrganizationContact;

	@ApiProperty({ type: Task })
	@OneToMany((type) => Task, (task) => task.project)
	@JoinColumn()
	tasks?: Task[];

	@ApiPropertyOptional({ type: Date })
	@IsDate()
	@IsOptional()
	@Column({ nullable: true })
	startDate?: Date;

	@ApiPropertyOptional({ type: Date })
	@IsDate()
	@IsOptional()
	@Column({ nullable: true })
	endDate?: Date;

	@ApiProperty({ type: String })
	@IsString()
	@IsNotEmpty()
	@Column({ nullable: true })
	billing: string;

	@ApiProperty({ type: String, enum: CurrenciesEnum })
	@IsEnum(CurrenciesEnum)
	@IsNotEmpty()
	@Index()
	@Column({ nullable: true })
	currency: string;

	@ApiProperty({ type: Boolean })
	@IsBoolean()
	@Column({ nullable: true })
	public: boolean;

	@ManyToMany((type) => Employee, { cascade: ['update'] })
	@JoinTable({
		name: 'organization_project_employee'
	})
	members?: Employee[];

	@ApiPropertyOptional({ type: InvoiceItem, isArray: true })
	@OneToMany((type) => InvoiceItem, (invoiceItem) => invoiceItem.project, {
		onDelete: 'SET NULL'
	})
	@JoinColumn()
	invoiceItems?: InvoiceItem[];

<<<<<<< HEAD
	@ManyToOne((type) => Organization, (organization) => organization.id)
	organization: Organization;
=======
	@ApiProperty({ type: String })
	@IsString()
	@IsNotEmpty()
	@Column({ nullable: true })
	owner: string;
>>>>>>> a8939162
}<|MERGE_RESOLUTION|>--- conflicted
+++ resolved
@@ -25,12 +25,9 @@
 import { Employee } from '../employee/employee.entity';
 import { InvoiceItem } from '../invoice-item/invoice-item.entity';
 import { Tag } from '../tags/tag.entity';
-<<<<<<< HEAD
 import { TenantBase } from '../core/entities/tenant-base';
 import { Organization } from '../organization/organization.entity';
-=======
 import { Task } from '../tasks/task.entity';
->>>>>>> a8939162
 
 @Entity('organization_project')
 export class OrganizationProjects extends TenantBase
@@ -115,14 +112,12 @@
 	@JoinColumn()
 	invoiceItems?: InvoiceItem[];
 
-<<<<<<< HEAD
 	@ManyToOne((type) => Organization, (organization) => organization.id)
-	organization: Organization;
-=======
+	organization?: Organization;
+
 	@ApiProperty({ type: String })
 	@IsString()
 	@IsNotEmpty()
 	@Column({ nullable: true })
 	owner: string;
->>>>>>> a8939162
 }