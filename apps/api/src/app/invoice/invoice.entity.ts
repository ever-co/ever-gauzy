--- conflicted
+++ resolved
@@ -1,9 +1,6 @@
 import { Invoice as IInvoice, CurrenciesEnum } from '@gauzy/models';
 import { Base } from '../core/entities/base';
 import { ApiProperty, ApiPropertyOptional } from '@nestjs/swagger';
-<<<<<<< HEAD
-import { IsString, IsNumber, IsEnum, IsBoolean, IsDate } from 'class-validator';
-=======
 import {
 	IsString,
 	IsNumber,
@@ -12,7 +9,6 @@
 	IsDate,
 	IsOptional
 } from 'class-validator';
->>>>>>> 5261f1c4
 import { Entity, Column, JoinColumn, OneToMany, ManyToOne } from 'typeorm';
 import { Organization } from '../organization/organization.entity';
 import { OrganizationClients } from '../organization-clients/organization-clients.entity';
