--- conflicted
+++ resolved
@@ -28,23 +28,17 @@
 	WeekDaysEnum,
 	BonusTypeEnum
 } from '@gauzy/models';
-<<<<<<< HEAD
 import { Tag } from '../tags';
+import { LocationBase } from '../core/entities/location-base';
 
 @Entity('organization')
-export class Organization extends Base implements IOrganization {
+export class Organization extends LocationBase implements IOrganization {
 	@ManyToMany((type) => Tag)
 	@JoinTable({
 		name: 'tags_organizations'
 	})
 	tags: Tag[];
 
-=======
-import { LocationBase } from '../core/entities/location-base';
-
-@Entity('organization')
-export class Organization extends LocationBase implements IOrganization {
->>>>>>> 70447a02
 	@ApiProperty({ type: Tenant })
 	@ManyToOne((type) => Tenant, { nullable: true, onDelete: 'CASCADE' })
 	@JoinColumn()
