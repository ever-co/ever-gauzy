import { Column, Entity, Index, JoinColumn, JoinTable, ManyToMany, ManyToOne, OneToMany, RelationId } from 'typeorm';
import { ApiProperty, ApiPropertyOptional } from '@nestjs/swagger';
import { IsBoolean, IsDate, IsEnum, IsNotEmpty, IsNumber, IsOptional, IsString, Max, Min } from 'class-validator';
import {
  BonusTypeEnum,
  CurrenciesEnum,
  DefaultValueDateTypeEnum,
  Organization as IOrganization,
  WeekDaysEnum,
} from '@gauzy/models';
import { Tag } from '../tags/tag.entity';
import { Skill } from '../skills/skill.entity';
import { Invoice } from '../invoice/invoice.entity';
import { Payment } from '../payment/payment.entity';
import { Contact } from '../contact/contact.entity';
import { TenantBase } from '../core/entities/tenant-base';

<<<<<<< HEAD
@Entity('organization')
export class Organization extends TenantBase implements IOrganization {
	@ApiProperty()
	@ManyToMany((type) => Tag)
	@JoinTable({
		name: 'tag_organizations'
	})
	tags: Tag[];

	@ApiProperty({ type: Contact })
	@ManyToOne((type) => Contact, { nullable: true, cascade: true })
	@JoinColumn()
	contact: Contact;

	@ApiProperty({ type: String, readOnly: true })
	@RelationId((organization: Organization) => organization.contact)
	readonly contactId?: string;

	@ApiPropertyOptional({ type: Invoice, isArray: true })
	@OneToMany((type) => Invoice, (invoices) => invoices.fromOrganization)
	@JoinColumn()
	invoices?: Invoice[];

	@ApiProperty({ type: String })
	@IsString()
	@IsNotEmpty()
	@Index()
	@Column()
	name: string;

	@ApiProperty({ type: String, minLength: 3, maxLength: 100 })
	@IsString()
	@Index({ unique: true })
	@IsOptional()
	@Column({ nullable: true })
	profile_link: string;

	@ApiProperty({ type: String, maxLength: 300 })
	@IsString()
	@Index()
	@IsOptional()
	@Column({ nullable: true })
	banner: string;

	@ApiProperty({ type: Number, maxLength: 4 })
	@IsString()
	@Index()
	@Column({ nullable: true })
	totalEmployees: number;

	@ApiProperty({ type: String, maxLength: 600 })
	@IsString()
	@Index()
	@IsOptional()
	@Column({ nullable: true })
	short_description: string;

	@ApiProperty({ type: String })
	@IsString()
	@Index()
	@IsOptional()
	@Column({ nullable: true })
	client_focus: string;

	@ApiProperty({ type: String })
	@IsString()
	@Index()
	@IsOptional()
	@Column({ nullable: true })
	overview: string;

	@ApiPropertyOptional({ type: String, maxLength: 500 })
	@IsOptional()
	@Column({ length: 500, nullable: true })
	imageUrl?: string;

	@ApiProperty({ type: String, enum: CurrenciesEnum })
	@IsEnum(CurrenciesEnum)
	@IsNotEmpty()
	@Index()
	@Column()
	currency: string;

	@ApiPropertyOptional({ type: Date })
	@IsDate()
	@IsOptional()
	@Column({ nullable: true })
	valueDate?: Date;

	@ApiProperty({ type: String, enum: DefaultValueDateTypeEnum })
	@IsEnum(DefaultValueDateTypeEnum)
	@IsNotEmpty()
	@Index()
	@Column()
	defaultValueDateType: string;

	@ApiProperty({ type: Boolean, default: true })
	@Column({ default: true })
	isActive: boolean;

	@ApiProperty({ type: String })
	@Column()
	@IsOptional()
	@Column({ nullable: true })
	defaultAlignmentType?: string;

	@ApiProperty({ type: String })
	@Column()
	@IsOptional()
	@Column({ nullable: true })
	timeZone?: string;

	@ApiProperty({ type: String })
	@Column()
	@IsOptional()
	@Column({ nullable: true })
	brandColor?: string;

	@ApiProperty({ type: String })
	@Column()
	@IsOptional()
	@Column({ nullable: true })
	dateFormat?: string;

	@ApiProperty({ type: String })
	@Column()
	@IsOptional()
	@Column({ nullable: true })
	officialName?: string;

	@ApiProperty({ type: String, enum: WeekDaysEnum })
	@Column()
	@IsOptional()
	@Column({ nullable: true })
	startWeekOn?: string;

	@ApiProperty({ type: String, maxLength: 256 })
	@Column()
	@IsOptional()
	@Column({ nullable: true })
	taxId?: string;

	@ApiProperty({ type: String })
	@Column()
	@IsOptional()
	@Column({ nullable: true })
	numberFormat?: string;

	@ApiProperty({ type: String, enum: BonusTypeEnum })
	@IsEnum(BonusTypeEnum)
	@Column({ nullable: true })
	bonusType?: string;

	@ApiProperty({ type: Number })
	@IsNumber()
	@Min(0)
	@Max(100)
	@Column({ nullable: true })
	bonusPercentage?: number;

	@ApiProperty({ type: Boolean })
	@IsBoolean()
	@Column({ nullable: true })
	invitesAllowed?: boolean;

	@ApiProperty({ type: Boolean })
	@IsBoolean()
	@Column({ nullable: true })
	show_income?: boolean;

	@ApiProperty({ type: Boolean })
	@IsBoolean()
	@Column({ nullable: true })
	show_profits?: boolean;

	@ApiProperty({ type: Boolean })
	@IsBoolean()
	@Column({ nullable: true })
	show_bonuses_paid?: boolean;

	@ApiProperty({ type: Boolean })
	@IsBoolean()
	@Column({ nullable: true })
	show_total_hours?: boolean;

	@ApiProperty({ type: Boolean })
	@IsBoolean()
	@Column({ nullable: true })
	show_minimum_project_size?: boolean;

	@ApiProperty({ type: Boolean })
	@IsBoolean()
	@Column({ nullable: true })
	show_projects_count?: boolean;

	@ApiProperty({ type: Boolean })
	@IsBoolean()
	@Column({ nullable: true })
	show_clients_count?: boolean;

	@ApiProperty({ type: Number })
	@IsNumber()
	@Column({ nullable: true })
	inviteExpiryPeriod?: number;

	@ApiProperty({ type: Date })
	@Column({ nullable: true })
	@IsOptional()
	@IsDate()
	fiscalStartDate?: Date;

	@ApiProperty({ type: Date })
	@Column({ nullable: true })
	@IsOptional()
	@IsDate()
	fiscalEndDate?: Date;

	@ApiProperty({ type: Date })
	@Column({ nullable: true })
	@IsOptional()
	@IsDate()
	registrationDate?: Date;

	@ApiProperty({ type: Boolean })
	@IsBoolean()
	@Column({ nullable: true })
	futureDateAllowed?: boolean;

	@ApiProperty({ type: Boolean })
	@IsBoolean()
	@Column({ default: true })
	allowManualTime?: boolean;

	@ApiProperty({ type: Boolean })
	@IsBoolean()
	@Column({ default: true })
	allowModifyTime?: boolean;

	@ApiProperty({ type: Boolean })
	@IsBoolean()
	@Column({ default: true })
	allowDeleteTime?: boolean;

	@ApiProperty({ type: Boolean })
	@IsBoolean()
	@Column({ default: true })
	requireReason?: boolean;

	@ApiProperty({ type: Boolean })
	@IsBoolean()
	@Column({ default: true })
	requireDescription?: boolean;

	@ApiProperty({ type: Boolean })
	@IsBoolean()
	@Column({ default: true })
	requireProject?: boolean;

	@ApiProperty({ type: Boolean })
	@IsBoolean()
	@Column({ default: true })
	requireTask?: boolean;

	@ApiProperty({ type: Boolean })
	@IsBoolean()
	@Column({ default: true })
	requireClient?: boolean;

	@ApiProperty({ enum: [12, 24] })
	@IsBoolean()
	@Column({ default: 12 })
	timeFormat?: 12 | 24;

	@ApiProperty({ type: Skill })
	@ManyToMany((type) => Skill, (skill) => skill.organization)
	@JoinTable({
		name: 'skill_organization'
	})
	skills: Skill[];

	@ApiPropertyOptional({ type: String })
	@IsOptional()
	@Column({ nullable: true })
	organizationId?: string;

	@ApiPropertyOptional({ type: Payment, isArray: true })
	@OneToMany((type) => Payment, (payment) => payment.organization, {
		onDelete: 'SET NULL'
	})
	@JoinColumn()
	payments?: Payment[];

	@ApiPropertyOptional({ type: Boolean })
	@IsBoolean()
	@Column({ nullable: true })
	separateInvoiceItemTaxAndDiscount?: boolean;
=======
@Entity( 'organization' )
export class Organization extends TenantBase implements IOrganization
{
  @ApiProperty()
  @ManyToMany( ( type ) => Tag )
  @JoinTable( {
    name: 'tag_organizations',
  } )
  tags: Tag[];

  @ApiProperty( { type: Contact } )
  @ManyToOne( ( type ) => Contact, { nullable: true, cascade: true } )
  @JoinColumn()
  contact: Contact;

  @ApiProperty( { type: String, readOnly: true } )
  @RelationId( ( organization: Organization ) => organization.contact )
  readonly contactId?: string;

  @ApiPropertyOptional( { type: Invoice, isArray: true } )
  @OneToMany( ( type ) => Invoice, ( invoices ) => invoices.fromOrganization )
  @JoinColumn()
  invoices?: Invoice[];

  @ApiProperty( { type: String } )
  @IsString()
  @IsNotEmpty()
  @Index()
  @Column()
  name: string;

  @ApiProperty( { type: String, minLength: 3, maxLength: 100 } )
  @IsString()
  @Index( { unique: true } )
  @IsOptional()
  @Column( { nullable: true } )
  profile_link: string;

  @ApiProperty( { type: String, maxLength: 300 } )
  @IsString()
  @Index()
  @IsOptional()
  @Column( { nullable: true } )
  banner: string;

  @ApiProperty( { type: Number, maxLength: 4 } )
  @IsString()
  @Index()
  @Column( { nullable: true } )
  totalEmployees: number;

  @ApiProperty( { type: String, maxLength: 600 } )
  @IsString()
  @Index()
  @IsOptional()
  @Column( { nullable: true } )
  short_description: string;

  @ApiProperty( { type: String } )
  @IsString()
  @Index()
  @IsOptional()
  @Column( { nullable: true } )
  client_focus: string;

  @ApiProperty( { type: String } )
  @IsString()
  @Index()
  @IsOptional()
  @Column( { nullable: true } )
  overview: string;

  @ApiPropertyOptional( { type: String, maxLength: 500 } )
  @IsOptional()
  @Column( { length: 500, nullable: true } )
  imageUrl?: string;

  @ApiProperty( { type: String, enum: CurrenciesEnum } )
  @IsEnum( CurrenciesEnum )
  @IsNotEmpty()
  @Index()
  @Column()
  currency: string;

  @ApiPropertyOptional( { type: Date } )
  @IsDate()
  @IsOptional()
  @Column( { nullable: true } )
  valueDate?: Date;

  @ApiProperty( { type: String, enum: DefaultValueDateTypeEnum } )
  @IsEnum( DefaultValueDateTypeEnum )
  @IsNotEmpty()
  @Index()
  @Column()
  defaultValueDateType: string;

  @ApiProperty( { type: Boolean, default: true } )
  @Column( { default: true } )
  isActive: boolean;

  @ApiProperty( { type: String } )
  @Column()
  @IsOptional()
  @Column( { nullable: true } )
  defaultAlignmentType?: string;

  @ApiProperty( { type: String } )
  @Column()
  @IsOptional()
  @Column( { nullable: true } )
  timeZone?: string;

  @ApiProperty( { type: String } )
  @Column()
  @IsOptional()
  @Column( { nullable: true } )
  brandColor?: string;

  @ApiProperty( { type: String } )
  @Column()
  @IsOptional()
  @Column( { nullable: true } )
  dateFormat?: string;

  @ApiProperty( { type: String } )
  @Column()
  @IsOptional()
  @Column( { nullable: true } )
  officialName?: string;

  @ApiProperty( { type: String, enum: WeekDaysEnum } )
  @Column()
  @IsOptional()
  @Column( { nullable: true } )
  startWeekOn?: string;

  @ApiProperty( { type: String, maxLength: 256 } )
  @Column()
  @IsOptional()
  @Column( { nullable: true } )
  taxId?: string;

  @ApiProperty( { type: String } )
  @Column()
  @IsOptional()
  @Column( { nullable: true } )
  numberFormat?: string;

  @ApiProperty( { type: String, enum: BonusTypeEnum } )
  @IsEnum( BonusTypeEnum )
  @Column( { nullable: true } )
  bonusType?: string;

  @ApiProperty( { type: Number } )
  @IsNumber()
  @Min( 0 )
  @Max( 100 )
  @Column( { nullable: true } )
  bonusPercentage?: number;

  @ApiProperty( { type: Boolean } )
  @IsBoolean()
  @Column( { nullable: true } )
  invitesAllowed?: boolean;

  @ApiProperty( { type: Boolean } )
  @IsBoolean()
  @Column( { nullable: true } )
  show_income?: boolean;

  @ApiProperty( { type: Boolean } )
  @IsBoolean()
  @Column( { nullable: true } )
  show_profits?: boolean;

  @ApiProperty( { type: Boolean } )
  @IsBoolean()
  @Column( { nullable: true } )
  show_bonuses_paid?: boolean;

  @ApiProperty( { type: Boolean } )
  @IsBoolean()
  @Column( { nullable: true } )
  show_total_hours?: boolean;

  @ApiProperty( { type: Boolean } )
  @IsBoolean()
  @Column( { nullable: true } )
  show_minimum_project_size?: boolean;

  @ApiProperty( { type: Boolean } )
  @IsBoolean()
  @Column( { nullable: true } )
  show_projects_count?: boolean;

  @ApiProperty( { type: Boolean } )
  @IsBoolean()
  @Column( { nullable: true } )
  show_clients_count?: boolean;

  @ApiProperty( { type: Number } )
  @IsNumber()
  @Column( { nullable: true } )
  inviteExpiryPeriod?: number;

  @ApiProperty( { type: Date } )
  @Column( { nullable: true } )
  @IsOptional()
  @IsDate()
  fiscalStartDate?: Date;

  @ApiProperty( { type: Date } )
  @Column( { nullable: true } )
  @IsOptional()
  @IsDate()
  fiscalEndDate?: Date;

  @ApiProperty( { type: Date } )
  @Column( { nullable: true } )
  @IsOptional()
  @IsDate()
  registrationDate?: Date;

  @ApiProperty( { type: Boolean } )
  @IsBoolean()
  @Column( { nullable: true } )
  futureDateAllowed?: boolean;

  @ApiProperty( { type: Boolean } )
  @IsBoolean()
  @Column( { default: true } )
  allowManualTime?: boolean;

  @ApiProperty( { type: Boolean } )
  @IsBoolean()
  @Column( { default: true } )
  allowModifyTime?: boolean;

  @ApiProperty( { type: Boolean } )
  @IsBoolean()
  @Column( { default: true } )
  allowDeleteTime?: boolean;

  @ApiProperty( { type: Boolean } )
  @IsBoolean()
  @Column( { default: true } )
  requireReason?: boolean;

  @ApiProperty( { type: Boolean } )
  @IsBoolean()
  @Column( { default: true } )
  requireDescription?: boolean;

  @ApiProperty( { type: Boolean } )
  @IsBoolean()
  @Column( { default: true } )
  requireProject?: boolean;

  @ApiProperty( { type: Boolean } )
  @IsBoolean()
  @Column( { default: true } )
  requireTask?: boolean;

  @ApiProperty( { type: Boolean } )
  @IsBoolean()
  @Column( { default: true } )
  requireClient?: boolean;

  @ApiProperty( { enum: [ 12, 24 ] } )
  @IsBoolean()
  @Column( { default: 12 } )
  timeFormat?: 12 | 24;

  @ApiProperty( { type: Skill } )
  @ManyToMany( ( type ) => Skill, ( skill ) => skill.organization )
  @JoinTable( {
    name: 'skill_organization',
  } )
  skills: Skill[];

  @ApiPropertyOptional( { type: String } )
  @IsOptional()
  @Column( { nullable: true } )
  organizationId?: string;

  @ApiPropertyOptional( { type: Payment, isArray: true } )
  @OneToMany( ( type ) => Payment, ( payment ) => payment.organization, {
    onDelete: 'SET NULL',
  } )
  @JoinColumn()
  payments?: Payment[];
>>>>>>> b41f0e51
}<|MERGE_RESOLUTION|>--- conflicted
+++ resolved
@@ -15,7 +15,6 @@
 import { Contact } from '../contact/contact.entity';
 import { TenantBase } from '../core/entities/tenant-base';
 
-<<<<<<< HEAD
 @Entity('organization')
 export class Organization extends TenantBase implements IOrganization {
 	@ApiProperty()
@@ -312,298 +311,4 @@
 	@IsBoolean()
 	@Column({ nullable: true })
 	separateInvoiceItemTaxAndDiscount?: boolean;
-=======
-@Entity( 'organization' )
-export class Organization extends TenantBase implements IOrganization
-{
-  @ApiProperty()
-  @ManyToMany( ( type ) => Tag )
-  @JoinTable( {
-    name: 'tag_organizations',
-  } )
-  tags: Tag[];
-
-  @ApiProperty( { type: Contact } )
-  @ManyToOne( ( type ) => Contact, { nullable: true, cascade: true } )
-  @JoinColumn()
-  contact: Contact;
-
-  @ApiProperty( { type: String, readOnly: true } )
-  @RelationId( ( organization: Organization ) => organization.contact )
-  readonly contactId?: string;
-
-  @ApiPropertyOptional( { type: Invoice, isArray: true } )
-  @OneToMany( ( type ) => Invoice, ( invoices ) => invoices.fromOrganization )
-  @JoinColumn()
-  invoices?: Invoice[];
-
-  @ApiProperty( { type: String } )
-  @IsString()
-  @IsNotEmpty()
-  @Index()
-  @Column()
-  name: string;
-
-  @ApiProperty( { type: String, minLength: 3, maxLength: 100 } )
-  @IsString()
-  @Index( { unique: true } )
-  @IsOptional()
-  @Column( { nullable: true } )
-  profile_link: string;
-
-  @ApiProperty( { type: String, maxLength: 300 } )
-  @IsString()
-  @Index()
-  @IsOptional()
-  @Column( { nullable: true } )
-  banner: string;
-
-  @ApiProperty( { type: Number, maxLength: 4 } )
-  @IsString()
-  @Index()
-  @Column( { nullable: true } )
-  totalEmployees: number;
-
-  @ApiProperty( { type: String, maxLength: 600 } )
-  @IsString()
-  @Index()
-  @IsOptional()
-  @Column( { nullable: true } )
-  short_description: string;
-
-  @ApiProperty( { type: String } )
-  @IsString()
-  @Index()
-  @IsOptional()
-  @Column( { nullable: true } )
-  client_focus: string;
-
-  @ApiProperty( { type: String } )
-  @IsString()
-  @Index()
-  @IsOptional()
-  @Column( { nullable: true } )
-  overview: string;
-
-  @ApiPropertyOptional( { type: String, maxLength: 500 } )
-  @IsOptional()
-  @Column( { length: 500, nullable: true } )
-  imageUrl?: string;
-
-  @ApiProperty( { type: String, enum: CurrenciesEnum } )
-  @IsEnum( CurrenciesEnum )
-  @IsNotEmpty()
-  @Index()
-  @Column()
-  currency: string;
-
-  @ApiPropertyOptional( { type: Date } )
-  @IsDate()
-  @IsOptional()
-  @Column( { nullable: true } )
-  valueDate?: Date;
-
-  @ApiProperty( { type: String, enum: DefaultValueDateTypeEnum } )
-  @IsEnum( DefaultValueDateTypeEnum )
-  @IsNotEmpty()
-  @Index()
-  @Column()
-  defaultValueDateType: string;
-
-  @ApiProperty( { type: Boolean, default: true } )
-  @Column( { default: true } )
-  isActive: boolean;
-
-  @ApiProperty( { type: String } )
-  @Column()
-  @IsOptional()
-  @Column( { nullable: true } )
-  defaultAlignmentType?: string;
-
-  @ApiProperty( { type: String } )
-  @Column()
-  @IsOptional()
-  @Column( { nullable: true } )
-  timeZone?: string;
-
-  @ApiProperty( { type: String } )
-  @Column()
-  @IsOptional()
-  @Column( { nullable: true } )
-  brandColor?: string;
-
-  @ApiProperty( { type: String } )
-  @Column()
-  @IsOptional()
-  @Column( { nullable: true } )
-  dateFormat?: string;
-
-  @ApiProperty( { type: String } )
-  @Column()
-  @IsOptional()
-  @Column( { nullable: true } )
-  officialName?: string;
-
-  @ApiProperty( { type: String, enum: WeekDaysEnum } )
-  @Column()
-  @IsOptional()
-  @Column( { nullable: true } )
-  startWeekOn?: string;
-
-  @ApiProperty( { type: String, maxLength: 256 } )
-  @Column()
-  @IsOptional()
-  @Column( { nullable: true } )
-  taxId?: string;
-
-  @ApiProperty( { type: String } )
-  @Column()
-  @IsOptional()
-  @Column( { nullable: true } )
-  numberFormat?: string;
-
-  @ApiProperty( { type: String, enum: BonusTypeEnum } )
-  @IsEnum( BonusTypeEnum )
-  @Column( { nullable: true } )
-  bonusType?: string;
-
-  @ApiProperty( { type: Number } )
-  @IsNumber()
-  @Min( 0 )
-  @Max( 100 )
-  @Column( { nullable: true } )
-  bonusPercentage?: number;
-
-  @ApiProperty( { type: Boolean } )
-  @IsBoolean()
-  @Column( { nullable: true } )
-  invitesAllowed?: boolean;
-
-  @ApiProperty( { type: Boolean } )
-  @IsBoolean()
-  @Column( { nullable: true } )
-  show_income?: boolean;
-
-  @ApiProperty( { type: Boolean } )
-  @IsBoolean()
-  @Column( { nullable: true } )
-  show_profits?: boolean;
-
-  @ApiProperty( { type: Boolean } )
-  @IsBoolean()
-  @Column( { nullable: true } )
-  show_bonuses_paid?: boolean;
-
-  @ApiProperty( { type: Boolean } )
-  @IsBoolean()
-  @Column( { nullable: true } )
-  show_total_hours?: boolean;
-
-  @ApiProperty( { type: Boolean } )
-  @IsBoolean()
-  @Column( { nullable: true } )
-  show_minimum_project_size?: boolean;
-
-  @ApiProperty( { type: Boolean } )
-  @IsBoolean()
-  @Column( { nullable: true } )
-  show_projects_count?: boolean;
-
-  @ApiProperty( { type: Boolean } )
-  @IsBoolean()
-  @Column( { nullable: true } )
-  show_clients_count?: boolean;
-
-  @ApiProperty( { type: Number } )
-  @IsNumber()
-  @Column( { nullable: true } )
-  inviteExpiryPeriod?: number;
-
-  @ApiProperty( { type: Date } )
-  @Column( { nullable: true } )
-  @IsOptional()
-  @IsDate()
-  fiscalStartDate?: Date;
-
-  @ApiProperty( { type: Date } )
-  @Column( { nullable: true } )
-  @IsOptional()
-  @IsDate()
-  fiscalEndDate?: Date;
-
-  @ApiProperty( { type: Date } )
-  @Column( { nullable: true } )
-  @IsOptional()
-  @IsDate()
-  registrationDate?: Date;
-
-  @ApiProperty( { type: Boolean } )
-  @IsBoolean()
-  @Column( { nullable: true } )
-  futureDateAllowed?: boolean;
-
-  @ApiProperty( { type: Boolean } )
-  @IsBoolean()
-  @Column( { default: true } )
-  allowManualTime?: boolean;
-
-  @ApiProperty( { type: Boolean } )
-  @IsBoolean()
-  @Column( { default: true } )
-  allowModifyTime?: boolean;
-
-  @ApiProperty( { type: Boolean } )
-  @IsBoolean()
-  @Column( { default: true } )
-  allowDeleteTime?: boolean;
-
-  @ApiProperty( { type: Boolean } )
-  @IsBoolean()
-  @Column( { default: true } )
-  requireReason?: boolean;
-
-  @ApiProperty( { type: Boolean } )
-  @IsBoolean()
-  @Column( { default: true } )
-  requireDescription?: boolean;
-
-  @ApiProperty( { type: Boolean } )
-  @IsBoolean()
-  @Column( { default: true } )
-  requireProject?: boolean;
-
-  @ApiProperty( { type: Boolean } )
-  @IsBoolean()
-  @Column( { default: true } )
-  requireTask?: boolean;
-
-  @ApiProperty( { type: Boolean } )
-  @IsBoolean()
-  @Column( { default: true } )
-  requireClient?: boolean;
-
-  @ApiProperty( { enum: [ 12, 24 ] } )
-  @IsBoolean()
-  @Column( { default: 12 } )
-  timeFormat?: 12 | 24;
-
-  @ApiProperty( { type: Skill } )
-  @ManyToMany( ( type ) => Skill, ( skill ) => skill.organization )
-  @JoinTable( {
-    name: 'skill_organization',
-  } )
-  skills: Skill[];
-
-  @ApiPropertyOptional( { type: String } )
-  @IsOptional()
-  @Column( { nullable: true } )
-  organizationId?: string;
-
-  @ApiPropertyOptional( { type: Payment, isArray: true } )
-  @OneToMany( ( type ) => Payment, ( payment ) => payment.organization, {
-    onDelete: 'SET NULL',
-  } )
-  @JoinColumn()
-  payments?: Payment[];
->>>>>>> b41f0e51
 }