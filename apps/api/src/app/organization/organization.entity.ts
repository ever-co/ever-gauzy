--- conflicted
+++ resolved
@@ -362,7 +362,6 @@
 	@JoinColumn()
 	organizationSprints?: OrganizationSprint[];
 
-<<<<<<< HEAD
 	@ApiPropertyOptional({ type: InvoiceEstimateHistory, isArray: true })
 	@OneToMany(
 		(type) => InvoiceEstimateHistory,
@@ -373,7 +372,7 @@
 	)
 	@JoinColumn()
 	invoiceEstimateHistories?: InvoiceEstimateHistory[];
-=======
+
 	@ApiProperty({ type: String })
 	@Column()
 	@IsOptional()
@@ -391,5 +390,4 @@
 	@IsOptional()
 	@Column({ default: 'LEFT' })
 	currencyPosition?: string;
->>>>>>> 5aedeb89
 }