--- conflicted
+++ resolved
@@ -1,20 +1,15 @@
 import { Injectable, BadRequestException } from '@nestjs/common';
 import { TimeLog } from '../time-log.entity';
 import { InjectRepository } from '@nestjs/typeorm';
-import { Repository, MoreThan, Between, Brackets } from 'typeorm';
+import { Repository, MoreThan, Between } from 'typeorm';
 import { RequestContext } from '../../core/context';
-<<<<<<< HEAD
-import { Employee } from '../../employee';
+import { Employee } from '../../employee/employee.entity';
 import {
 	TimeLogType,
 	TimerStatus,
 	IManualTimeInput,
 	IGetTimeLogInput
 } from '@gauzy/models';
-=======
-import { Employee } from '../../employee/employee.entity';
-import { TimeLogType, TimerStatus, IManualTimeInput } from '@gauzy/models';
->>>>>>> e14c14be
 import * as moment from 'moment';
 import { Timesheet } from '../timesheet.entity';
 
