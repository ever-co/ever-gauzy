import { Module } from '@nestjs/common';
import { Timesheet } from './timesheet.entity';
import { TimeSlot } from './time-slot.entity';
import { Activity } from './activity.entity';
import { Screenshot } from './screenshot.entity';
import { TimeLog } from './time-log.entity';
import { TypeOrmModule } from '@nestjs/typeorm';
import { TimerController } from './timer/timer.controller';
import { TimerService } from './timer/timer.service';
import { Employee } from '../employee/employee.entity';
<<<<<<< HEAD
import { TimesheetService } from './timesheet.service';
import { TimeLogService } from './time-log/time-log.service';
import { TimeLogController } from './time-log/time-log.controller';
=======
import { TimeSheetService } from './timesheet.service';
import {
	ActivityService,
	ScreenShotService,
	TimeLogService,
	TimeSlotService
} from '.';
>>>>>>> 83ae00a9

@Module({
	controllers: [TimerController, TimeLogController],
	imports: [
		TypeOrmModule.forFeature([
			TimeSlot,
			Activity,
			Screenshot,
			TimeLog,
			Timesheet,
			Employee
		])
	],
<<<<<<< HEAD
	providers: [TimerService, TimesheetService, TimeLogService],
	exports: []
=======
	providers: [
		TimerService,
		TimeSheetService,
		ActivityService,
		ScreenShotService,
		TimeLogService,
		TimeSlotService
	],
	exports: [
		TimeSheetService,
		ActivityService,
		ScreenShotService,
		TimeLogService,
		TimeSlotService
	]
>>>>>>> 83ae00a9
})
export class TimesheetModule {}<|MERGE_RESOLUTION|>--- conflicted
+++ resolved
@@ -8,19 +8,14 @@
 import { TimerController } from './timer/timer.controller';
 import { TimerService } from './timer/timer.service';
 import { Employee } from '../employee/employee.entity';
-<<<<<<< HEAD
-import { TimesheetService } from './timesheet.service';
-import { TimeLogService } from './time-log/time-log.service';
 import { TimeLogController } from './time-log/time-log.controller';
-=======
-import { TimeSheetService } from './timesheet.service';
 import {
 	ActivityService,
 	ScreenShotService,
 	TimeLogService,
-	TimeSlotService
+	TimeSlotService,
+	TimeSheetService
 } from '.';
->>>>>>> 83ae00a9
 
 @Module({
 	controllers: [TimerController, TimeLogController],
@@ -34,10 +29,6 @@
 			Employee
 		])
 	],
-<<<<<<< HEAD
-	providers: [TimerService, TimesheetService, TimeLogService],
-	exports: []
-=======
 	providers: [
 		TimerService,
 		TimeSheetService,
@@ -53,6 +44,5 @@
 		TimeLogService,
 		TimeSlotService
 	]
->>>>>>> 83ae00a9
 })
 export class TimesheetModule {}