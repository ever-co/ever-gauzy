import { Module } from '@nestjs/common';
import { Timesheet } from './timesheet.entity';
import { TimeSlot } from './time-slot.entity';
import { Activity } from './activity.entity';
import { Screenshot } from './screenshot.entity';
import { TimeLog } from './time-log.entity';
import { TypeOrmModule } from '@nestjs/typeorm';
import { TimerController } from './timer/timer.controller';
import { TimerService } from './timer/timer.service';
import { Employee } from '../employee/employee.entity';
<<<<<<< HEAD
import { TimeLogController } from './time-log/time-log.controller';
import {
	ActivityService,
	ScreenShotService,
	TimeLogService,
	TimeSlotService,
	TimeSheetService
} from '.';
=======
import { TimeSheetService } from './timesheet.service';
import { ActivityService } from './activity.service';
import { ScreenShotService } from './screenshot.service';
import { TimeLogService } from './time_log.service';
import { TimeSlotService } from './time_slot.service';
>>>>>>> dda0cc0a

@Module({
	controllers: [TimerController, TimeLogController],
	imports: [
		TypeOrmModule.forFeature([
			TimeSlot,
			Activity,
			Screenshot,
			TimeLog,
			Timesheet,
			Employee
		])
	],
	providers: [
		TimerService,
		TimeSheetService,
		ActivityService,
		ScreenShotService,
		TimeLogService,
		TimeSlotService
	],
	exports: [
		TimeSheetService,
		ActivityService,
		ScreenShotService,
		TimeLogService,
		TimeSlotService
	]
})
export class TimesheetModule {}<|MERGE_RESOLUTION|>--- conflicted
+++ resolved
@@ -8,22 +8,12 @@
 import { TimerController } from './timer/timer.controller';
 import { TimerService } from './timer/timer.service';
 import { Employee } from '../employee/employee.entity';
-<<<<<<< HEAD
-import { TimeLogController } from './time-log/time-log.controller';
-import {
-	ActivityService,
-	ScreenShotService,
-	TimeLogService,
-	TimeSlotService,
-	TimeSheetService
-} from '.';
-=======
 import { TimeSheetService } from './timesheet.service';
 import { ActivityService } from './activity.service';
 import { ScreenShotService } from './screenshot.service';
 import { TimeLogService } from './time_log.service';
 import { TimeSlotService } from './time_slot.service';
->>>>>>> dda0cc0a
+import { TimeLogController } from './time-log/time-log.controller';
 
 @Module({
 	controllers: [TimerController, TimeLogController],
