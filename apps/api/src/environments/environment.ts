// This file can be replaced during build by using the `fileReplacements` array.
// `ng build ---prod` replaces `environment.ts` with `environment.prod.ts`.
// The list of file replacements can be found in `angular.json`.
require('dotenv').config();
import * as path from 'path';
import { IEnvironment } from './ienvironment';
import {
	CurrenciesEnum,
	DefaultValueDateTypeEnum,
	LanguagesEnum,
<<<<<<< HEAD
=======
	ProductTypesIconsEnum,
>>>>>>> 1be19a6b
} from '@gauzy/models';
import { TypeOrmModuleOptions } from '@nestjs/typeorm';

const databaseConfig: TypeOrmModuleOptions = {
	type: 'sqlite', // TODO: process process.env.DB_TYPE value (we need to create different options obj depending on it)
	// host: process.env.DB_HOST || 'localhost',
	// port: process.env.DB_PORT ? parseInt(process.env.DB_PORT, 10) : 5433,
	database: path.join(__dirname, 'gauzy.sqlite3'),
	// username: process.env.DB_USER || 'postgres',
	// password: process.env.DB_PASS || '123',
	keepConnectionAlive: true,
	logging: true,
	synchronize: true,
<<<<<<< HEAD
	// uuidExtension: 'pgcrypto'
=======
	uuidExtension: 'pgcrypto',
>>>>>>> 1be19a6b
};

console.log(`DB Config: ${JSON.stringify(databaseConfig)}`);

export const environment: IEnvironment = {
	// TODO: port & host used in FB / Google Auth, but we probably should detect that some other way instead of have it as env settings!
	port: process.env.port || 3000,
	host: process.env.host || 'http://localhost',

	production: false,
	envName: 'dev',

	env: {
		LOG_LEVEL: 'debug',
	},

	USER_PASSWORD_BCRYPT_SALT_ROUNDS: 12,
	JWT_SECRET: 'secretKey',

	database: databaseConfig,

	facebookConfig: {
		loginDialogUri: 'https://www.facebook.com/v2.12/dialog/oauth',
		accessTokenUri: 'https://graph.facebook.com/v2.12/oauth/access_token',
		clientId: process.env.FacebookClientId || 'fakeclientid',
		clientSecret: process.env.FacebookClientSecret || 'fakesecret',
		oauthRedirectUri: `${process.env.host}:${process.env.port}/api/auth/facebook/callback`,
		state: '{fbstate}',
	},

	googleConfig: {
		clientId:
			process.env.GoogleClientId ||
			'1061129983046-pt4tnjteh9h1phfqapqkkea03iq0s351.apps.googleusercontent.com',
		clientSecret:
			process.env.GoogleClientSecret || 'liU5ihpwoqnsmXJNxNjFp1yP',
	},

	defaultOrganizations: [
		{
			name: 'Ever Technologies LTD',
			currency: CurrenciesEnum.BGN,
			defaultValueDateType: DefaultValueDateTypeEnum.TODAY,
			imageUrl: 'assets/images/logos/ever-large.jpg',
		},
		{
			name: 'Ever Co. Ltd',
			currency: CurrenciesEnum.BGN,
			defaultValueDateType: DefaultValueDateTypeEnum.TODAY,
			imageUrl: 'assets/images/logos/ever-large.jpg',
		},
	],

	defaultSuperAdmins: [
		{
			email: 'admin@ever.co',
			password: 'admin',
			imageUrl: 'assets/images/avatars/ruslan.jpg',
			preferredLanguage: LanguagesEnum.ENGLISH,
		},
	],

	defaultAdmins: [
		{
			email: 'local.admin@ever.co',
			password: 'admin',
			imageUrl: 'assets/images/avatars/ruslan.jpg',
			preferredLanguage: LanguagesEnum.ENGLISH,
		},
	],

	defaultEmployees: [
		{
			email: 'alish@ever.co',
			password: '123456',
			firstName: 'Alish',
			lastName: 'Meklyov',
			imageUrl: 'assets/images/avatars/alish.jpg',
			startedWorkOn: '2018-03-20',
			endWork: null,
			employeeLevel: 'D',
			preferredLanguage: LanguagesEnum.ENGLISH,
		},
		{
			email: 'blagovest@ever.co',
			password: '123456',
			firstName: 'Blagovest',
			lastName: 'Gerov',
			imageUrl: 'assets/images/avatars/blagovest.jpg',
			startedWorkOn: '2018-03-19',
			endWork: null,
			employeeLevel: 'C',
			preferredLanguage: LanguagesEnum.ENGLISH,
		},
		{
			email: 'elvis@ever.co',
			password: '123456',
			firstName: 'Elvis',
			lastName: 'Arabadjiiski',
			imageUrl: 'assets/images/avatars/elvis.jpg',
			startedWorkOn: '2018-05-25',
			endWork: null,
			employeeLevel: 'C',
			preferredLanguage: LanguagesEnum.ENGLISH,
		},
		{
			email: 'emil@ever.co',
			password: '123456',
			firstName: 'Emil',
			lastName: 'Momchilov',
			imageUrl: 'assets/images/avatars/emil.jpg',
			startedWorkOn: '2019-01-21',
			endWork: null,
			employeeLevel: 'C',
			preferredLanguage: LanguagesEnum.ENGLISH,
		},
		{
			email: 'boyan@ever.co',
			password: '123456',
			firstName: 'Boyan',
			lastName: 'Stanchev',
			imageUrl: 'assets/images/avatars/boyan.jpg',
			startedWorkOn: '2019-01-21',
			endWork: null,
			employeeLevel: 'C',
			preferredLanguage: LanguagesEnum.ENGLISH,
		},
		{
			email: 'hristo@ever.co',
			password: '123456',
			firstName: 'Hristo',
			lastName: 'Hristov',
			imageUrl: 'assets/images/avatars/hristo.jpg',
			startedWorkOn: '2019-06-17',
			endWork: null,
			employeeLevel: 'B',
			preferredLanguage: LanguagesEnum.ENGLISH,
		},
		{
			email: 'alex@ever.co',
			password: '123456',
			firstName: 'Aleksandar',
			lastName: 'Tasev',
			imageUrl: 'assets/images/avatars/alexander.jpg',
			startedWorkOn: '2019-08-01',
			endWork: null,
			employeeLevel: 'B',
			preferredLanguage: LanguagesEnum.ENGLISH,
		},
		{
			email: 'rachit@ever.co',
			password: '123456',
			firstName: 'Rachit',
			lastName: 'Magon',
			imageUrl: 'assets/images/avatars/rachit.png',
			startedWorkOn: '2019-11-27',
			endWork: null,
			employeeLevel: null,
			preferredLanguage: LanguagesEnum.ENGLISH,
		},
		{
			email: 'atanas@ever.co',
			password: '123456',
			firstName: 'Atanas',
			lastName: 'Yonkov',
			imageUrl: 'assets/images/avatars/atanas.jpeg',
			startedWorkOn: '2020-02-01',
			endWork: null,
			employeeLevel: 'A',
			preferredLanguage: LanguagesEnum.ENGLISH,
		},
		{
			email: 'dimana@ever.co',
			password: '123456',
			firstName: 'Dimana',
			lastName: 'Tsvetkova',
			imageUrl: 'assets/images/avatars/dimana.jpeg',
			startedWorkOn: '2019-11-26',
			endWork: null,
			employeeLevel: null,
			preferredLanguage: LanguagesEnum.ENGLISH,
		},
		{
			email: 'sunko@ever.co',
			password: '123456',
			firstName: 'Alexander',
			lastName: 'Savov',
			imageUrl: 'assets/images/avatars/savov.jpg',
			startedWorkOn: '2020-02-04',
			endWork: null,
			employeeLevel: 'A',
			preferredLanguage: LanguagesEnum.ENGLISH,
		},
		{
			email: 'lubomir@ever.co',
			password: '123456',
			firstName: 'Lubomir',
			lastName: 'Petrov',
			imageUrl: 'assets/images/avatars/lubomir.jpg',
			startedWorkOn: '2020-02-06',
			endWork: null,
			employeeLevel: 'A',
			preferredLanguage: LanguagesEnum.ENGLISH,
		},
		{
			email: 'pavel@ever.co',
			password: '123456',
			firstName: 'Pavel',
			lastName: 'Denchev',
			imageUrl: 'assets/images/avatars/pavel.jpg',
			startedWorkOn: '2020-03-16',
			endWork: null,
			employeeLevel: 'A',
			preferredLanguage: LanguagesEnum.ENGLISH,
		},
		{
			email: 'yavor@ever.co',
			password: '123456',
			firstName: 'Yavor',
			lastName: 'Grancharov',
			imageUrl: 'assets/images/avatars/yavor.jpg',
			startedWorkOn: '2020-02-05',
			endWork: null,
			employeeLevel: 'A',
			preferredLanguage: LanguagesEnum.ENGLISH,
		},
		{
			email: 'tsvetelina@ever.co',
			password: '123456',
			firstName: 'Tsvetelina',
			lastName: 'Yordanova',
			imageUrl: 'assets/images/avatars/tsvetelina.jpg',
			startedWorkOn: '2020-03-02',
			endWork: null,
			employeeLevel: 'A',
			preferredLanguage: LanguagesEnum.ENGLISH,
		},
		{
			email: 'everq@ever.co',
			password: '123456',
			firstName: 'Ruslan',
			lastName: 'Konviser',
			imageUrl: 'assets/images/avatars/ruslan.jpg',
			startedWorkOn: '2018-08-01',
			endWork: null,
			employeeLevel: 'C',
			preferredLanguage: LanguagesEnum.ENGLISH,
		},
		{
			email: 'muiz@smooper.xyz',
			password: '123456',
			firstName: 'Muiz',
			lastName: 'Nadeem',
			imageUrl: 'assets/images/avatars/muiz.jpg',
			startedWorkOn: '2019-11-27',
			endWork: null,
			employeeLevel: null,
			preferredLanguage: LanguagesEnum.ENGLISH,
		},
		{
			email: 'deko898@hotmail.com',
			password: '123456',
			firstName: 'Dejan',
			lastName: 'Obradovikj',
			imageUrl: 'assets/images/avatars/dejan.jpg',
			startedWorkOn: '2020-03-07',
			endWork: null,
			employeeLevel: null,
			preferredLanguage: LanguagesEnum.ENGLISH,
		},
		{
			email: 'ckhandla94@gmail.com',
			password: '123456',
			firstName: 'Chetan',
			lastName: 'Khandla',
			imageUrl: 'assets/images/avatars/chetan.png',
			startedWorkOn: '2020-03-07',
			endWork: null,
			employeeLevel: null,
			preferredLanguage: LanguagesEnum.ENGLISH,
		},
		{
			email: 'julia@ever.co',
			password: '123456',
			firstName: 'Julia',
			lastName: 'Konviser',
			imageUrl: 'assets/images/avatars/julia.png',
			startedWorkOn: '2018-08-01',
			endWork: null,
			employeeLevel: 'C',
			preferredLanguage: LanguagesEnum.ENGLISH,
		},
		{
			email: '',
			password: '123456',
			firstName: 'Milena',
			lastName: 'Dimova',
			imageUrl: 'assets/images/avatars/milena.png',
			startedWorkOn: '2019-07-15',
			endWork: '2019-10-15',
			employeeLevel: 'A',
			preferredLanguage: LanguagesEnum.ENGLISH,
		},
	],
	defaultCandidates: [
		{
			email: 'john@ever.co',
			password: '123456',
			firstName: 'John',
			lastName: 'Smith',
			imageUrl: 'assets/images/avatars/alish.jpg',
			candidateLevel: 'D',
			preferredLanguage: LanguagesEnum.ENGLISH,
		},
		{
			email: 'jaye@ever.co',
			password: '123456',
			firstName: 'Jaye',
			lastName: 'Jeffreys',
			imageUrl: 'assets/images/avatars/alexander.jpg',
			candidateLevel: 'B',
			preferredLanguage: LanguagesEnum.ENGLISH,
		},
		{
			email: 'kasey@ever.co',
			password: '123456',
			firstName: 'Kasey',
			lastName: 'Kraker',
			imageUrl: 'assets/images/avatars/rachit.png',
			candidateLevel: null,
			preferredLanguage: LanguagesEnum.ENGLISH,
		},
		{
			email: 'norris@ever.co',
			password: '123456',
			firstName: 'Norris ',
			lastName: 'Nesbit',
			imageUrl: 'assets/images/avatars/atanas.jpeg',
			candidateLevel: 'A',
			preferredLanguage: LanguagesEnum.ENGLISH,
		},
		{
			email: 'estella@ever.co',
			password: '123456',
			firstName: 'Estella',
			lastName: 'Ennis',
			imageUrl: 'assets/images/avatars/dimana.jpeg',
			candidateLevel: null,
			preferredLanguage: LanguagesEnum.ENGLISH,
		},
		{
			email: 'greg@ever.co',
			password: '123456',
			firstName: 'Greg ',
			lastName: 'Grise',
			imageUrl: 'assets/images/avatars/savov.jpg',
			candidateLevel: 'A',
			preferredLanguage: LanguagesEnum.ENGLISH,
		},
	],
	defaultTeams: [
		{
			name: 'Employees',
			defaultMembers: [
				'admin@ever.co',
				'alish@ever.co',
				'blagovest@ever.co',
				'elvis@ever.co',
				'emil@ever.co',
				'boyan@ever.co',
				'atanas@ever.co',
				'hristo@ever.co',
				'alex@ever.co',
				'milena@ever.co',
				'sunko@ever.co',
				'lubomir@ever.co',
				'pavel@ever.co',
				'yavor@ever.co',
				'tsvetelina@ever.co',
				'everq@ever.co',
				'julia@ever.co',
			],
		},
		{
			name: 'Candidates',
			defaultMembers: ['john@ever.co'],
		},

		{
			name: 'Contractors',
			defaultMembers: [
				'rachit@ever.co',
				'dimana@ever.co',
				'deko898@hotmail.com',
				'muiz@smooper.xyz',
				'ckhandla94@gmail.com',
			],
		},
<<<<<<< HEAD
=======
	],
	defaultProductTypes: [
		{
			name: 'Physical Products',
			description:
				'Can be touched or tangible, solid, dust or liquid state in a container.',
			icon: ProductTypesIconsEnum.CHECKMARK,
		},
		{
			name: 'Digital Products',
			description:
				'Any product you sell online that doesn’t have physical form or substance',
			icon: ProductTypesIconsEnum.FLASH,
		},
		{
			name: 'Consumer Products',
			description:
				'Final goods, are products that are bought by individuals or households for personal use.',
			icon: ProductTypesIconsEnum.HEART,
		},
		{
			name: 'Raw materials',
			description:
				'Unprocessed material, or primary commodity, is a basic material that is used to produce goods',
			icon: ProductTypesIconsEnum.SHOPPING_BAG,
		},
		{
			name: 'Supplies',
			description:
				'Items purchased and typically used up during the year.',
			icon: ProductTypesIconsEnum.SHOPPING_CART,
		},
		{
			name: 'Experiences',
			description: 'Knowledge or skill in a particular job or activity',
			icon: ProductTypesIconsEnum.LAYERS,
		},
		{
			name: 'Specialty Goods',
			description: 'Have particularly unique characteristics',
			icon: ProductTypesIconsEnum.STAR,
		},
		{
			name: 'Common',
			description: null,
			icon: ProductTypesIconsEnum.HOME,
		},
		{
			name: 'Industrial goods',
			description: 'Bought and used for industrial and business use',
			icon: ProductTypesIconsEnum.RADIO_BTN_OFF,
		},
		{
			name: 'Amenities',
			description:
				'Any feature that provides comfort, convenience, or pleasure',
			icon: ProductTypesIconsEnum.STAR,
		},
		{
			name: 'Animals',
			description:
				'Animals consume organic material, breathe oxygen, are able to move',
			icon: ProductTypesIconsEnum.HEART,
		},
	],
	defaultProductCategories: [
		{
			name: 'Software',
			description:
				'a collection of data or computer instructions that tell the computer how to work',
			imageUrl: 'assets/images/products/software.png',
		},
		{
			name: 'Food',
			description:
				'Any substance consumed to provide nutritional support for an organism',
			imageUrl: 'assets/images/products/food.png',
		},
		{
			name: 'Transport',
			description:
				'The movement of people or goods from one place to another',
			imageUrl: 'assets/images/products/transport.png',
		},
		{
			name: 'Education',
			description:
				'Aquisition of knowledge, skills, values, beliefs, and habits',
			imageUrl: 'assets/images/products/education.png',
		},
		{
			name: 'Clothing',
			description: 'Items worn on the body',
			imageUrl: 'assets/images/products/clothing.png',
		},
		{
			name: 'Office',
			description:
				'A place for commercial, professional, or bureaucratic work.',
			imageUrl: 'assets/images/products/office.png',
		},
		{
			name: 'Advertisement',
			description:
				'How a company encourages people to buy their products, services or ideas',
			imageUrl: 'assets/images/products/advertisement.png',
		},
		{
			name: 'Health',
			description:
				'State of complete physical, mental, and social well-being',
			imageUrl: 'assets/images/products/health.png',
		},
		{
			name: 'Sport',
			description: 'An activity involving physical exertion and skill',
			imageUrl: 'assets/images/products/sport.png',
		},
		{
			name: 'Furniture',
			description:
				'Used to make a room or building suitable for living or working in',
			imageUrl: 'assets/images/products/furniture.png',
		},
		{
			name: 'Pets',
			description:
				"An animal kept primarily for a person's company or entertainment rather than as a working animal",
			imageUrl: 'assets/images/products/dog.png',
		},
>>>>>>> 1be19a6b
	],
	sentry: {
		dns: 'https://19293d39eaa14d03aac4d3c156c4d30e@sentry.io/4397292',
	},
	randomSeedConfig: {
		tenants: 5,
		organizationsPerTenant: 2,
		employeesPerOrganization: 5,
		candidatesPerOrganization: 2,
	},

	defaultHubstaffUserPass:
		process.env.INTEGRATED_HUBSTAFF_USER_PASS || 'hubstaff',

	upworkConfig: {
		callbackUrl:
			process.env.UWPROK_CALLBACK_URL ||
			'http://localhost:4200/#/pages/integrations/upwork',
	},
};<|MERGE_RESOLUTION|>--- conflicted
+++ resolved
@@ -8,28 +8,27 @@
 	CurrenciesEnum,
 	DefaultValueDateTypeEnum,
 	LanguagesEnum,
-<<<<<<< HEAD
-=======
 	ProductTypesIconsEnum,
->>>>>>> 1be19a6b
 } from '@gauzy/models';
 import { TypeOrmModuleOptions } from '@nestjs/typeorm';
 
 const databaseConfig: TypeOrmModuleOptions = {
-	type: 'sqlite', // TODO: process process.env.DB_TYPE value (we need to create different options obj depending on it)
+
+
+
+
+
+	type: process.env.DB_TYPE || 'sqlite', // 'postgres'
 	// host: process.env.DB_HOST || 'localhost',
 	// port: process.env.DB_PORT ? parseInt(process.env.DB_PORT, 10) : 5433,
-	database: path.join(__dirname, 'gauzy.sqlite3'),
+	database: process.env.DB_NAME || path.join(__dirname, 'gauzy.sqlite3'), // || 'postgres'
 	// username: process.env.DB_USER || 'postgres',
-	// password: process.env.DB_PASS || '123',
+	// password: process.env.DB_PASS || 'root', // '123'
 	keepConnectionAlive: true,
 	logging: true,
 	synchronize: true,
-<<<<<<< HEAD
-	// uuidExtension: 'pgcrypto'
-=======
-	uuidExtension: 'pgcrypto',
->>>>>>> 1be19a6b
+
+	// uuidExtension: 'pgcrypto',
 };
 
 console.log(`DB Config: ${JSON.stringify(databaseConfig)}`);
@@ -428,8 +427,6 @@
 				'ckhandla94@gmail.com',
 			],
 		},
-<<<<<<< HEAD
-=======
 	],
 	defaultProductTypes: [
 		{
@@ -560,7 +557,6 @@
 				"An animal kept primarily for a person's company or entertainment rather than as a working animal",
 			imageUrl: 'assets/images/products/dog.png',
 		},
->>>>>>> 1be19a6b
 	],
 	sentry: {
 		dns: 'https://19293d39eaa14d03aac4d3c156c4d30e@sentry.io/4397292',
