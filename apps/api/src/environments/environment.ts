// This file can be replaced during build by using the `fileReplacements` array.
// `ng build ---prod` replaces `environment.ts` with `environment.prod.ts`.
// The list of file replacements can be found in `angular.json`.
require('dotenv').config();
import * as path from 'path';
import { IEnvironment } from './ienvironment';
import {
	CurrenciesEnum,
	DefaultValueDateTypeEnum,
	LanguagesEnum,
<<<<<<< HEAD
	ProductTypesIconsEnum
=======
>>>>>>> ed8cf10e
} from '@gauzy/models';
import { TypeOrmModuleOptions } from '@nestjs/typeorm';

const databaseConfig: TypeOrmModuleOptions = {
	type:
		process.env.DB_TYPE && process.env.DB_TYPE === 'postgres'
			? 'postgres'
			: 'sqlite',
	// host: process.env.DB_HOST || 'localhost',
	// port: process.env.DB_PORT ? parseInt(process.env.DB_PORT, 10) : 5433,
	database:
		process.env.DB_NAME || path.join(__dirname, '../../data/gauzy.sqlite3'), // || 'postgres'
	// username: process.env.DB_USER || 'postgres',
	// password: process.env.DB_PASS || 'root', // '123'
	keepConnectionAlive: true,
	logging: true,
	synchronize: true

	// uuidExtension: 'pgcrypto',
};

console.log(`DB Config: ${JSON.stringify(databaseConfig)}`);

export const environment: IEnvironment = {
	// TODO: port & host used in FB / Google Auth, but we probably should detect that some other way instead of have it as env settings!
	port: process.env.port || 3000,
	host: process.env.host || 'http://localhost',

	production: false,
	envName: 'dev',

	env: {
		LOG_LEVEL: 'debug'
	},

	USER_PASSWORD_BCRYPT_SALT_ROUNDS: 12,
	JWT_SECRET: 'secretKey',

	database: databaseConfig,

	facebookConfig: {
		loginDialogUri: 'https://www.facebook.com/v2.12/dialog/oauth',
		accessTokenUri: 'https://graph.facebook.com/v2.12/oauth/access_token',
		clientId: process.env.FacebookClientId || 'fakeclientid',
		clientSecret: process.env.FacebookClientSecret || 'fakesecret',
		oauthRedirectUri: `${process.env.host}:${process.env.port}/api/auth/facebook/callback`,
		state: '{fbstate}'
	},

	googleConfig: {
		clientId:
			process.env.GoogleClientId ||
			'1061129983046-pt4tnjteh9h1phfqapqkkea03iq0s351.apps.googleusercontent.com',
		clientSecret:
			process.env.GoogleClientSecret || 'liU5ihpwoqnsmXJNxNjFp1yP'
	},

	defaultOrganizations: [
		{
			name: 'Ever Technologies LTD',
			currency: CurrenciesEnum.BGN,
			defaultValueDateType: DefaultValueDateTypeEnum.TODAY,
			imageUrl: 'assets/images/logos/ever-large.jpg'
		},
		{
			name: 'Ever Co. Ltd',
			currency: CurrenciesEnum.BGN,
			defaultValueDateType: DefaultValueDateTypeEnum.TODAY,
			imageUrl: 'assets/images/logos/ever-large.jpg'
		}
	],

	defaultSuperAdmins: [
		{
			email: 'admin@ever.co',
			password: 'admin',
			imageUrl: 'assets/images/avatars/ruslan.jpg',
			preferredLanguage: LanguagesEnum.ENGLISH
		}
	],

	defaultAdmins: [
		{
			email: 'local.admin@ever.co',
			password: 'admin',
			imageUrl: 'assets/images/avatars/ruslan.jpg',
			preferredLanguage: LanguagesEnum.ENGLISH
		}
	],

	defaultEmployees: [
		{
			email: 'alish@ever.co',
			password: '123456',
			firstName: 'Alish',
			lastName: 'Meklyov',
			imageUrl: 'assets/images/avatars/alish.jpg',
			startedWorkOn: '2018-03-20',
			endWork: null,
			employeeLevel: 'D',
			preferredLanguage: LanguagesEnum.ENGLISH
		},
		{
			email: 'blagovest@ever.co',
			password: '123456',
			firstName: 'Blagovest',
			lastName: 'Gerov',
			imageUrl: 'assets/images/avatars/blagovest.jpg',
			startedWorkOn: '2018-03-19',
			endWork: null,
			employeeLevel: 'C',
			preferredLanguage: LanguagesEnum.ENGLISH
		},
		{
			email: 'elvis@ever.co',
			password: '123456',
			firstName: 'Elvis',
			lastName: 'Arabadjiiski',
			imageUrl: 'assets/images/avatars/elvis.jpg',
			startedWorkOn: '2018-05-25',
			endWork: null,
			employeeLevel: 'C',
			preferredLanguage: LanguagesEnum.ENGLISH
		},
		{
			email: 'emil@ever.co',
			password: '123456',
			firstName: 'Emil',
			lastName: 'Momchilov',
			imageUrl: 'assets/images/avatars/emil.jpg',
			startedWorkOn: '2019-01-21',
			endWork: null,
			employeeLevel: 'C',
			preferredLanguage: LanguagesEnum.ENGLISH
		},
		{
			email: 'boyan@ever.co',
			password: '123456',
			firstName: 'Boyan',
			lastName: 'Stanchev',
			imageUrl: 'assets/images/avatars/boyan.jpg',
			startedWorkOn: '2019-01-21',
			endWork: null,
			employeeLevel: 'C',
			preferredLanguage: LanguagesEnum.ENGLISH
		},
		{
			email: 'hristo@ever.co',
			password: '123456',
			firstName: 'Hristo',
			lastName: 'Hristov',
			imageUrl: 'assets/images/avatars/hristo.jpg',
			startedWorkOn: '2019-06-17',
			endWork: null,
			employeeLevel: 'B',
			preferredLanguage: LanguagesEnum.ENGLISH
		},
		{
			email: 'alex@ever.co',
			password: '123456',
			firstName: 'Aleksandar',
			lastName: 'Tasev',
			imageUrl: 'assets/images/avatars/alexander.jpg',
			startedWorkOn: '2019-08-01',
			endWork: null,
			employeeLevel: 'B',
			preferredLanguage: LanguagesEnum.ENGLISH
		},
		{
			email: 'rachit@ever.co',
			password: '123456',
			firstName: 'Rachit',
			lastName: 'Magon',
			imageUrl: 'assets/images/avatars/rachit.png',
			startedWorkOn: '2019-11-27',
			endWork: null,
			employeeLevel: null,
			preferredLanguage: LanguagesEnum.ENGLISH
		},
		{
			email: 'atanas@ever.co',
			password: '123456',
			firstName: 'Atanas',
			lastName: 'Yonkov',
			imageUrl: 'assets/images/avatars/atanas.jpeg',
			startedWorkOn: '2020-02-01',
			endWork: null,
			employeeLevel: 'A',
			preferredLanguage: LanguagesEnum.ENGLISH
		},
		{
			email: 'dimana@ever.co',
			password: '123456',
			firstName: 'Dimana',
			lastName: 'Tsvetkova',
			imageUrl: 'assets/images/avatars/dimana.jpeg',
			startedWorkOn: '2019-11-26',
			endWork: null,
			employeeLevel: null,
			preferredLanguage: LanguagesEnum.ENGLISH
		},
		{
			email: 'sunko@ever.co',
			password: '123456',
			firstName: 'Alexander',
			lastName: 'Savov',
			imageUrl: 'assets/images/avatars/savov.jpg',
			startedWorkOn: '2020-02-04',
			endWork: null,
			employeeLevel: 'A',
			preferredLanguage: LanguagesEnum.ENGLISH
		},
		{
			email: 'lubomir@ever.co',
			password: '123456',
			firstName: 'Lubomir',
			lastName: 'Petrov',
			imageUrl: 'assets/images/avatars/lubomir.jpg',
			startedWorkOn: '2020-02-06',
			endWork: null,
			employeeLevel: 'A',
			preferredLanguage: LanguagesEnum.ENGLISH
		},
		{
			email: 'pavel@ever.co',
			password: '123456',
			firstName: 'Pavel',
			lastName: 'Denchev',
			imageUrl: 'assets/images/avatars/pavel.jpg',
			startedWorkOn: '2020-03-16',
			endWork: null,
			employeeLevel: 'A',
			preferredLanguage: LanguagesEnum.ENGLISH
		},
		{
			email: 'yavor@ever.co',
			password: '123456',
			firstName: 'Yavor',
			lastName: 'Grancharov',
			imageUrl: 'assets/images/avatars/yavor.jpg',
			startedWorkOn: '2020-02-05',
			endWork: null,
			employeeLevel: 'A',
			preferredLanguage: LanguagesEnum.ENGLISH
		},
		{
			email: 'tsvetelina@ever.co',
			password: '123456',
			firstName: 'Tsvetelina',
			lastName: 'Yordanova',
			imageUrl: 'assets/images/avatars/tsvetelina.jpg',
			startedWorkOn: '2020-03-02',
			endWork: null,
			employeeLevel: 'A',
			preferredLanguage: LanguagesEnum.ENGLISH
		},
		{
			email: 'everq@ever.co',
			password: '123456',
			firstName: 'Ruslan',
			lastName: 'Konviser',
			imageUrl: 'assets/images/avatars/ruslan.jpg',
			startedWorkOn: '2018-08-01',
			endWork: null,
			employeeLevel: 'C',
			preferredLanguage: LanguagesEnum.ENGLISH
		},
		{
			email: 'muiz@smooper.xyz',
			password: '123456',
			firstName: 'Muiz',
			lastName: 'Nadeem',
			imageUrl: 'assets/images/avatars/muiz.jpg',
			startedWorkOn: '2019-11-27',
			endWork: null,
			employeeLevel: null,
			preferredLanguage: LanguagesEnum.ENGLISH
		},
		{
			email: 'deko898@hotmail.com',
			password: '123456',
			firstName: 'Dejan',
			lastName: 'Obradovikj',
			imageUrl: 'assets/images/avatars/dejan.jpg',
			startedWorkOn: '2020-03-07',
			endWork: null,
			employeeLevel: null,
			preferredLanguage: LanguagesEnum.ENGLISH
		},
		{
			email: 'ckhandla94@gmail.com',
			password: '123456',
			firstName: 'Chetan',
			lastName: 'Khandla',
			imageUrl: 'assets/images/avatars/chetan.png',
			startedWorkOn: '2020-03-07',
			endWork: null,
			employeeLevel: null,
			preferredLanguage: LanguagesEnum.ENGLISH
		},
		{
			email: 'julia@ever.co',
			password: '123456',
			firstName: 'Julia',
			lastName: 'Konviser',
			imageUrl: 'assets/images/avatars/julia.png',
			startedWorkOn: '2018-08-01',
			endWork: null,
			employeeLevel: 'C',
			preferredLanguage: LanguagesEnum.ENGLISH
		},
		{
			email: '',
			password: '123456',
			firstName: 'Milena',
			lastName: 'Dimova',
			imageUrl: 'assets/images/avatars/milena.png',
			startedWorkOn: '2019-07-15',
			endWork: '2019-10-15',
			employeeLevel: 'A',
			preferredLanguage: LanguagesEnum.ENGLISH
		}
	],
	defaultCandidates: [
		{
			email: 'john@ever.co',
			password: '123456',
			firstName: 'John',
			lastName: 'Smith',
			imageUrl: 'assets/images/avatars/alish.jpg',
			candidateLevel: 'D',
			preferredLanguage: LanguagesEnum.ENGLISH
		},
		{
			email: 'jaye@ever.co',
			password: '123456',
			firstName: 'Jaye',
			lastName: 'Jeffreys',
			imageUrl: 'assets/images/avatars/alexander.jpg',
			candidateLevel: 'B',
			preferredLanguage: LanguagesEnum.ENGLISH
		},
		{
			email: 'kasey@ever.co',
			password: '123456',
			firstName: 'Kasey',
			lastName: 'Kraker',
			imageUrl: 'assets/images/avatars/rachit.png',
			candidateLevel: null,
			preferredLanguage: LanguagesEnum.ENGLISH
		},
		{
			email: 'norris@ever.co',
			password: '123456',
			firstName: 'Norris ',
			lastName: 'Nesbit',
			imageUrl: 'assets/images/avatars/atanas.jpeg',
			candidateLevel: 'A',
			preferredLanguage: LanguagesEnum.ENGLISH
		},
		{
			email: 'estella@ever.co',
			password: '123456',
			firstName: 'Estella',
			lastName: 'Ennis',
			imageUrl: 'assets/images/avatars/dimana.jpeg',
			candidateLevel: null,
			preferredLanguage: LanguagesEnum.ENGLISH
		},
		{
			email: 'greg@ever.co',
			password: '123456',
			firstName: 'Greg ',
			lastName: 'Grise',
			imageUrl: 'assets/images/avatars/savov.jpg',
			candidateLevel: 'A',
			preferredLanguage: LanguagesEnum.ENGLISH
		}
	],
	defaultTeams: [
		{
			name: 'Employees',
			defaultMembers: [
				'admin@ever.co',
				'alish@ever.co',
				'blagovest@ever.co',
				'elvis@ever.co',
				'emil@ever.co',
				'boyan@ever.co',
				'atanas@ever.co',
				'hristo@ever.co',
				'alex@ever.co',
				'milena@ever.co',
				'sunko@ever.co',
				'lubomir@ever.co',
				'pavel@ever.co',
				'yavor@ever.co',
				'tsvetelina@ever.co',
				'everq@ever.co',
				'julia@ever.co'
			]
		},
		{
			name: 'Candidates',
			defaultMembers: ['john@ever.co']
		},

		{
			name: 'Contractors',
			defaultMembers: [
				'rachit@ever.co',
				'dimana@ever.co',
				'deko898@hotmail.com',
				'muiz@smooper.xyz',
<<<<<<< HEAD
				'ckhandla94@gmail.com'
			]
		}
	],
	defaultProductTypes: [
		{
			name: 'Physical Products',
			description:
				'Can be touched or tangible, solid, dust or liquid state in a container.',
			icon: ProductTypesIconsEnum.CHECKMARK
		},
		{
			name: 'Digital Products',
			description:
				'Any product you sell online that doesn’t have physical form or substance',
			icon: ProductTypesIconsEnum.FLASH
		},
		{
			name: 'Consumer Products',
			description:
				'Final goods, are products that are bought by individuals or households for personal use.',
			icon: ProductTypesIconsEnum.HEART
		},
		{
			name: 'Raw materials',
			description:
				'Unprocessed material, or primary commodity, is a basic material that is used to produce goods',
			icon: ProductTypesIconsEnum.SHOPPING_BAG
		},
		{
			name: 'Supplies',
			description:
				'Items purchased and typically used up during the year.',
			icon: ProductTypesIconsEnum.SHOPPING_CART
		},
		{
			name: 'Experiences',
			description: 'Knowledge or skill in a particular job or activity',
			icon: ProductTypesIconsEnum.LAYERS
		},
		{
			name: 'Specialty Goods',
			description: 'Have particularly unique characteristics',
			icon: ProductTypesIconsEnum.STAR
		},
		{
			name: 'Common',
			description: null,
			icon: ProductTypesIconsEnum.HOME
		},
		{
			name: 'Industrial goods',
			description: 'Bought and used for industrial and business use',
			icon: ProductTypesIconsEnum.RADIO_BTN_OFF
		},
		{
			name: 'Amenities',
			description:
				'Any feature that provides comfort, convenience, or pleasure',
			icon: ProductTypesIconsEnum.STAR
		},
		{
			name: 'Animals',
			description:
				'Animals consume organic material, breathe oxygen, are able to move',
			icon: ProductTypesIconsEnum.HEART
		}
	],
=======
				'ckhandla94@gmail.com',
			],
		},
	],	
>>>>>>> ed8cf10e
	sentry: {
		dns: 'https://19293d39eaa14d03aac4d3c156c4d30e@sentry.io/4397292'
	},
	randomSeedConfig: {
		tenants: 5,
		organizationsPerTenant: 2,
		employeesPerOrganization: 5,
		candidatesPerOrganization: 2
	},

	defaultHubstaffUserPass:
		process.env.INTEGRATED_HUBSTAFF_USER_PASS || 'hubstaff',

	upworkConfig: {
		callbackUrl:
			process.env.UWPROK_CALLBACK_URL ||
			'http://localhost:4200/#/pages/integrations/upwork'
	}
};<|MERGE_RESOLUTION|>--- conflicted
+++ resolved
@@ -7,11 +7,7 @@
 import {
 	CurrenciesEnum,
 	DefaultValueDateTypeEnum,
-	LanguagesEnum,
-<<<<<<< HEAD
-	ProductTypesIconsEnum
-=======
->>>>>>> ed8cf10e
+	LanguagesEnum
 } from '@gauzy/models';
 import { TypeOrmModuleOptions } from '@nestjs/typeorm';
 
@@ -426,81 +422,10 @@
 				'dimana@ever.co',
 				'deko898@hotmail.com',
 				'muiz@smooper.xyz',
-<<<<<<< HEAD
 				'ckhandla94@gmail.com'
 			]
 		}
 	],
-	defaultProductTypes: [
-		{
-			name: 'Physical Products',
-			description:
-				'Can be touched or tangible, solid, dust or liquid state in a container.',
-			icon: ProductTypesIconsEnum.CHECKMARK
-		},
-		{
-			name: 'Digital Products',
-			description:
-				'Any product you sell online that doesn’t have physical form or substance',
-			icon: ProductTypesIconsEnum.FLASH
-		},
-		{
-			name: 'Consumer Products',
-			description:
-				'Final goods, are products that are bought by individuals or households for personal use.',
-			icon: ProductTypesIconsEnum.HEART
-		},
-		{
-			name: 'Raw materials',
-			description:
-				'Unprocessed material, or primary commodity, is a basic material that is used to produce goods',
-			icon: ProductTypesIconsEnum.SHOPPING_BAG
-		},
-		{
-			name: 'Supplies',
-			description:
-				'Items purchased and typically used up during the year.',
-			icon: ProductTypesIconsEnum.SHOPPING_CART
-		},
-		{
-			name: 'Experiences',
-			description: 'Knowledge or skill in a particular job or activity',
-			icon: ProductTypesIconsEnum.LAYERS
-		},
-		{
-			name: 'Specialty Goods',
-			description: 'Have particularly unique characteristics',
-			icon: ProductTypesIconsEnum.STAR
-		},
-		{
-			name: 'Common',
-			description: null,
-			icon: ProductTypesIconsEnum.HOME
-		},
-		{
-			name: 'Industrial goods',
-			description: 'Bought and used for industrial and business use',
-			icon: ProductTypesIconsEnum.RADIO_BTN_OFF
-		},
-		{
-			name: 'Amenities',
-			description:
-				'Any feature that provides comfort, convenience, or pleasure',
-			icon: ProductTypesIconsEnum.STAR
-		},
-		{
-			name: 'Animals',
-			description:
-				'Animals consume organic material, breathe oxygen, are able to move',
-			icon: ProductTypesIconsEnum.HEART
-		}
-	],
-=======
-				'ckhandla94@gmail.com',
-			],
-		},
-	],	
->>>>>>> ed8cf10e
 	sentry: {
 		dns: 'https://19293d39eaa14d03aac4d3c156c4d30e@sentry.io/4397292'
 	},
