--- conflicted
+++ resolved
@@ -321,12 +321,8 @@
 		requestApprovalPerOrganization: 20,
 		employeeTimeOffPerOrganization: 10,
 		equipmentPerTenant: 20,
-<<<<<<< HEAD
-		equipmentSharingPerTenant: 20
-=======
 		equipmentSharingPerTenant: 20,
 		proposalsSharingPerOrganizations: 30
->>>>>>> e40c1273
 	},
 
 	defaultHubstaffUserPass:
