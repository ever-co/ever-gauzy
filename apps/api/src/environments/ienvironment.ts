--- conflicted
+++ resolved
@@ -8,11 +8,8 @@
 	IDefaultOrganization,
 	IDefaultCandidate,
 	IDefaultEmployee,
-<<<<<<< HEAD
 	IDefaultProductCategory,
-=======
 	IDefaultProductType,
->>>>>>> ac06796c
 } from '@gauzy/models';
 import { IFacebookConfig } from './IFacebookConfig';
 import { IGoogleConfig } from './IGoogleConfig';
@@ -56,13 +53,11 @@
 
 	defaultOrganizations?: IDefaultOrganization[];
 
-<<<<<<< HEAD
 	defaultProductCategories?: IDefaultProductCategory[];
-=======
-	defaultProductTypes?: IDefaultProductType[];
->>>>>>> ac06796c
 
-	defaultTeams?: {
+  defaultProductTypes?: IDefaultProductType[];
+
+  defaultTeams?: {
 		name: string;
 		defaultMembers: string[];
 	}[];
