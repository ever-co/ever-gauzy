import { ITenant } from './tenant.model';
import { IOrganization } from './organization.model';

// Define a type for JSON data
export type JsonData = Record<string, any> | string;

/**
 * @description
 * An entity ID. Represents a unique identifier as a string.
 *
 * @docsCategory Type Definitions
 * @docsSubcategory Identifiers
 */
export type ID = string;

// Common properties for entities with relations
export interface IBaseRelationsEntityModel {
	relations?: string[]; // List of related entities
}

// Common properties for soft delete entities
export interface IBaseSoftDeleteEntityModel {
	deletedAt?: Date; // Indicates if the record is soft deleted
}

// Common properties for entities
export interface IBaseEntityModel extends IBaseSoftDeleteEntityModel {
	id?: ID; // Unique identifier

	readonly createdAt?: Date; // Date when the record was created
	readonly updatedAt?: Date; // Date when the record was last updated

	isActive?: boolean; // Indicates if the record is currently active
	isArchived?: boolean; // Indicates if the record is archived
	archivedAt?: Date; // Date when the record was archived
}

// Common properties for entities associated with a tenant
export interface IBasePerTenantEntityModel extends IBaseEntityModel {
	tenantId?: ID; // Identifier of the associated tenant
	tenant?: ITenant; // Reference to the associated tenant
}

// Mutation input properties for entities associated with a tenant
export interface IBasePerTenantEntityMutationInput extends IBaseEntityModel {
	tenantId?: ID; // Identifier of the associated tenantCAL
	tenant?: Partial<ITenant>; // Optional fields from ITenant
}

// Common properties for entities associated with both tenant and organization
export interface IBasePerTenantAndOrganizationEntityModel extends IBasePerTenantEntityModel {
	organizationId?: ID; // Identifier of the associated organization
	organization?: IOrganization; // Reference to the associated organization
}

// Mutation input properties for entities associated with both tenant and organization
export interface IBasePerTenantAndOrganizationEntityMutationInput extends Partial<IBasePerTenantEntityMutationInput> {
	organizationId?: ID; // Identifier of the associated organization
	organization?: Partial<IOrganization>; // Allow additional fields from IOrganization
}

// Actor type defines if it's User or system performed some action
export enum ActorTypeEnum {
	System = 0, // System performed the action
	User = 1 // User performed the action
}

export enum EntityEnum {
	Candidate = 'Candidate',
	Contact = 'Contact',
	Currency = 'Currency',
	Employee = 'Employee',
	Expense = 'Expense',
	DailyPlan = 'DailyPlan',
	Invoice = 'Invoice',
	Income = 'Income',
	Language = 'Language',
	Organization = 'Organization',
	OrganizationContact = 'OrganizationContact',
	OrganizationDepartment = 'OrganizationDepartment',
	OrganizationDocument = 'OrganizationDocument',
	OrganizationProject = 'OrganizationProject',
	OrganizationTeam = 'OrganizationTeam',
	OrganizationProjectModule = 'OrganizationProjectModule',
	OrganizationSprint = 'OrganizationSprint',
<<<<<<< HEAD
	ResourceLink = 'ResourceLink',
=======
	OrganizationVendor = 'OrganizationVendor',
>>>>>>> cdd314b7
	Task = 'Task',
	TaskView = 'TaskView',
	User = 'User'
}<|MERGE_RESOLUTION|>--- conflicted
+++ resolved
@@ -83,11 +83,8 @@
 	OrganizationTeam = 'OrganizationTeam',
 	OrganizationProjectModule = 'OrganizationProjectModule',
 	OrganizationSprint = 'OrganizationSprint',
-<<<<<<< HEAD
 	ResourceLink = 'ResourceLink',
-=======
 	OrganizationVendor = 'OrganizationVendor',
->>>>>>> cdd314b7
 	Task = 'Task',
 	TaskView = 'TaskView',
 	User = 'User'
