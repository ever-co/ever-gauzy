/**
 * Public API Surface of @gauzy/contracts
 */
export * from './lib/accounting-template.model';
/** App Setting Model */
export * from './lib/activity-log.model';
export * from './lib/activity-watch.model';
export * from './lib/api-call-log.model';
export * from './lib/app.model';
export * from './lib/appointment-employees.model';
export * from './lib/approval-policy.model';
export * from './lib/availability-slots.model';
export * from './lib/auth.model';
export * from './lib/candidate-criterions-rating.model';
export * from './lib/candidate-document.model';
export * from './lib/candidate-education.model';
export * from './lib/candidate-experience.model';
export * from './lib/candidate-feedback.model';
export * from './lib/candidate-interview.model';
export * from './lib/candidate-interviewers.model';
export * from './lib/candidate-personal-qualities.model';
export * from './lib/candidate-skill.model';
export * from './lib/candidate-source.model';
export * from './lib/candidate-technologies.model';
export * from './lib/candidate.model';
export * from './lib/changelog.model';
export * from './lib/chart.model';
export * from './lib/comment.model';
export * from './lib/common.model';
export * from './lib/contact.model';
export * from './lib/core.model';
export * from './lib/country.model';
export * from './lib/currency.model';
export * from './lib/custom-smtp.model';
export * from './lib/daily-plan.model';
export * from './lib/date-picker.model';
export * from './lib/dashboard.model';
export * from './lib/dashboard-widget.model';
export * from './lib/deal.model';
export * from './lib/email-reset.model';
export * from './lib/email-template.model';
export * from './lib/email.model';
export * from './lib/employee-appointment.model';
export * from './lib/employee-availability.model';
export * from './lib/employee-award.model';
export * from './lib/employee-job.model';
export * from './lib/employee-phone.model';
export * from './lib/employee-proposal-template.model';
export * from './lib/employee-recurring-expense.model';
export * from './lib/employee-settings.model';
export * from './lib/employee-statistics.model';
export * from './lib/employee.model';
export * from './lib/entity-with-members.model';
export * from './lib/equipment-sharing-policy.model';
export * from './lib/equipment-sharing.model';
export * from './lib/equipment.model';
export * from './lib/estimate-email.model';
export * from './lib/event-type.model';
export * from './lib/expense-category.model';
export * from './lib/expense.model';
export * from './lib/favorite.model';
export * from './lib/feature.model';
export * from './lib/file-provider';
export * from './lib/geo-location.model';
export * from './lib/github.model';
export * from './lib/goal-settings.model';
export * from './lib/goals.model';
export * from './lib/help-center-article.model';
export * from './lib/help-center.model';
export * from './lib/http-status.enum';
export * from './lib/hubstaff.model';
export * from './lib/image-asset.model';
export * from './lib/import-export.model';
export * from './lib/income.model';
export * from './lib/integration-setting.model';
export * from './lib/integration.model';
export * from './lib/invite.model';
export * from './lib/invoice-estimate-history.model';
export * from './lib/invoice-item.model';
export * from './lib/invoice.model';
export * from './lib/issue-type.model';
export * from './lib/job-matching.model';
export * from './lib/job-search-category.model';
export * from './lib/job-search-occupation.model';
export * from './lib/language.model';
export * from './lib/mention.model';
export * from './lib/organization-award.model';
export * from './lib/organization-contact.model';
export * from './lib/organization-department.model';
export * from './lib/organization-document.model';
export * from './lib/organization-employment-type.model';
export * from './lib/organization-expense-category.model';
export * from './lib/organization-language.model';
export * from './lib/organization-positions.model';
export * from './lib/organization-project-module.model';
export * from './lib/organization-projects.model';
export * from './lib/organization-recurring-expense.model';
export * from './lib/organization-sprint.model';
export * from './lib/organization-task-setting.model';
export * from './lib/organization-team-employee-model';
export * from './lib/organization-team-join-request.model';
export * from './lib/organization-team.model';
export * from './lib/organization-vendors.model';
export * from './lib/organization.model';
export * from './lib/password-reset.model';
export * from './lib/payment.model';
export * from './lib/pipeline-stage.model';
export * from './lib/pipeline.model';
export * from './lib/product.model';
export * from './lib/project.model';
export * from './lib/proposal.model';
export * from './lib/reaction.model';
export * from './lib/recurring-expense.model';
export * from './lib/report.model';
export * from './lib/request-approval-employee.model';
export * from './lib/request-approval-team.model';
export * from './lib/request-approval.model';
export * from './lib/resource-link.model';
export * from './lib/role-permission.model';
export * from './lib/role.model';
export * from './lib/screening-task.model';
export * from './lib/screenshot.model';
export * from './lib/seed.model';
export * from './lib/shared-types';
export * from './lib/skill-entity.model';
export * from './lib/sms.model';
export * from './lib/social-account.model';
export * from './lib/entity-subscription.model';
export * from './lib/tag.model';
export * from './lib/task-estimation.model';
export * from './lib/task-linked-issue.model';
export * from './lib/task-priority.model';
export * from './lib/task-related-issue-type.model';
export * from './lib/task-size.model';
export * from './lib/task-status.model';
export * from './lib/task-version.model';
export * from './lib/task-view.model';
export * from './lib/task.model';
export * from './lib/tenant-api-key.model';
export * from './lib/tenant.model';
export * from './lib/time-off.model';
export * from './lib/timesheet-statistics.model';
export * from './lib/timesheet.model';
export * from './lib/translation.model';
export * from './lib/tree-node.model';
export * from './lib/upwork.model';
export * from './lib/employee-notification.model';
export * from './lib/employee-notification-setting.model';
export * from './lib/user-organization.model';
export * from './lib/user.model';
export * from './lib/wakatime.model';
export * from './lib/plugin.model';
<<<<<<< HEAD
export * from './lib/zapier.model';
export * from './lib/make-com.model';
=======
>>>>>>> fe621923

export {
	ActorTypeEnum,
	BaseEntityEnum,
	IBaseEntityModel as BaseEntityModel,
	IBasePerTenantAndOrganizationEntityModel,
	IBasePerTenantEntityModel,
	IBaseRelationsEntityModel,
	IBaseSoftDeleteEntityModel,
	ID,
	JsonData,
	IBasePerEntityType
} from './lib/base-entity.model';

export * from './lib/proxy.model';<|MERGE_RESOLUTION|>--- conflicted
+++ resolved
@@ -150,11 +150,7 @@
 export * from './lib/user.model';
 export * from './lib/wakatime.model';
 export * from './lib/plugin.model';
-<<<<<<< HEAD
-export * from './lib/zapier.model';
 export * from './lib/make-com.model';
-=======
->>>>>>> fe621923
 
 export {
 	ActorTypeEnum,
