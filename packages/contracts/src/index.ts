--- conflicted
+++ resolved
@@ -156,11 +156,8 @@
 export * from './lib/plugin.model';
 export * from './lib/camshot.model';
 export * from './lib/clone.model';
-<<<<<<< HEAD
+export * from './lib/soundshot.model';
 export * from './lib/zapier.model';
-=======
-export * from './lib/soundshot.model';
->>>>>>> d1c5150e
 
 export {
 	ActorTypeEnum,
