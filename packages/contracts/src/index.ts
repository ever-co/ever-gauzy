--- conflicted
+++ resolved
@@ -154,12 +154,9 @@
 export * from './lib/user.model';
 export * from './lib/wakatime.model';
 export * from './lib/plugin.model';
-<<<<<<< HEAD
-export * from './lib/zapier.model';
-=======
 export * from './lib/camshot.model';
 export * from './lib/clone.model';
->>>>>>> 33810da0
+export * from './lib/zapier.model';
 
 export {
 	ActorTypeEnum,
