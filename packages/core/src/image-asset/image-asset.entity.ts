<<<<<<< HEAD
import { IEquipment, IImageAsset, IProduct } from '@gauzy/contracts';
=======
import { IEquipment, IImageAsset, IWarehouse } from '@gauzy/contracts';
>>>>>>> 23f925df
import { ApiProperty } from '@nestjs/swagger';
import { IsNumber, IsString } from 'class-validator';
import { Column, Entity, ManyToMany, OneToMany } from 'typeorm';
import {
	Product,
	TenantOrganizationBaseEntity,
	Equipment,
	Warehouse
} from '../core/entities/internal';

@Entity('image_asset')
export class ImageAsset
	extends TenantOrganizationBaseEntity
	implements IImageAsset {
	@ApiProperty({ type: () => String })
	@IsString()
	@Column({ nullable: true })
	name: string;

	@ApiProperty({ type: () => String })
	@IsString()
	@Column()
	url: string;

	@ApiProperty({ type: () => Number })
	@IsNumber()
	@Column({ default: 0 })
	width: number;

	@ApiProperty({ type: () => Number })
	@IsNumber()
	@Column({ default: 0 })
	height: number;

	@ApiProperty({ type: () => Boolean })
	@Column({ default: false })
	isFeatured: boolean;
	
	/*
    |--------------------------------------------------------------------------
    | @OneToMany 
    |--------------------------------------------------------------------------
    */

<<<<<<< HEAD
=======
	/*
    |--------------------------------------------------------------------------
    | @OneToMany 
    |--------------------------------------------------------------------------
    */

>>>>>>> 23f925df
	/**
	 * Product
	 */
	@ApiProperty({ type: () => Product, isArray: true })
<<<<<<< HEAD
	@OneToMany(() => Product, (product) => product.featuredImage)
	productFeaturedImage?: IProduct[];
=======
	@OneToMany(() => Product, (product) => product.featuredImage, {
		onDelete: 'SET NULL'
	})
	productFeaturedImage?: Product[];
>>>>>>> 23f925df

	/**
	 * Equipment
	 */
	@ApiProperty({ type: () => Equipment, isArray: true })
<<<<<<< HEAD
	@OneToMany(() => Equipment, (equipment) => equipment.image)
	equipmentImage?: IEquipment[];

	/*
    |--------------------------------------------------------------------------
    | @ManyToMany 
    |--------------------------------------------------------------------------
    */
	@ApiProperty({ type: () => Equipment, isArray: true })
=======
	@OneToMany(() => Equipment, (equipment) => equipment.image, {
		onDelete: 'SET NULL'
	})
	equipmentImage?: IEquipment[];

	/**
	 * Warehouse
	 */
	@ApiProperty({ type: () => Warehouse, isArray: true })
	@OneToMany(() => Warehouse, (warehouse) => warehouse.logo, {
		onDelete: 'SET NULL'
	})
	warehouses?: IWarehouse[];

	/*
    |--------------------------------------------------------------------------
    | @ManyToMany 
    |--------------------------------------------------------------------------
    */

	/**
	 * Product
	 */
	@ApiProperty({ type: () => Product, isArray: true })
>>>>>>> 23f925df
	@ManyToMany(() => Product, (product) => product.gallery)
	productGallery?: IProduct[];
}<|MERGE_RESOLUTION|>--- conflicted
+++ resolved
@@ -1,8 +1,4 @@
-<<<<<<< HEAD
-import { IEquipment, IImageAsset, IProduct } from '@gauzy/contracts';
-=======
 import { IEquipment, IImageAsset, IWarehouse } from '@gauzy/contracts';
->>>>>>> 23f925df
 import { ApiProperty } from '@nestjs/swagger';
 import { IsNumber, IsString } from 'class-validator';
 import { Column, Entity, ManyToMany, OneToMany } from 'typeorm';
@@ -47,44 +43,19 @@
     |--------------------------------------------------------------------------
     */
 
-<<<<<<< HEAD
-=======
-	/*
-    |--------------------------------------------------------------------------
-    | @OneToMany 
-    |--------------------------------------------------------------------------
-    */
-
->>>>>>> 23f925df
 	/**
 	 * Product
-	 */
+	 */	
 	@ApiProperty({ type: () => Product, isArray: true })
-<<<<<<< HEAD
-	@OneToMany(() => Product, (product) => product.featuredImage)
-	productFeaturedImage?: IProduct[];
-=======
 	@OneToMany(() => Product, (product) => product.featuredImage, {
 		onDelete: 'SET NULL'
 	})
 	productFeaturedImage?: Product[];
->>>>>>> 23f925df
 
 	/**
 	 * Equipment
 	 */
 	@ApiProperty({ type: () => Equipment, isArray: true })
-<<<<<<< HEAD
-	@OneToMany(() => Equipment, (equipment) => equipment.image)
-	equipmentImage?: IEquipment[];
-
-	/*
-    |--------------------------------------------------------------------------
-    | @ManyToMany 
-    |--------------------------------------------------------------------------
-    */
-	@ApiProperty({ type: () => Equipment, isArray: true })
-=======
 	@OneToMany(() => Equipment, (equipment) => equipment.image, {
 		onDelete: 'SET NULL'
 	})
@@ -109,7 +80,6 @@
 	 * Product
 	 */
 	@ApiProperty({ type: () => Product, isArray: true })
->>>>>>> 23f925df
 	@ManyToMany(() => Product, (product) => product.gallery)
-	productGallery?: IProduct[];
+	productGallery?: Product[];
 }