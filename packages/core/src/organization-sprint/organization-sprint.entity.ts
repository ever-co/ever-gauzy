import { JoinColumn } from 'typeorm';
<<<<<<< HEAD
import { IOrganizationProjectModule, IOrganizationSprint, ITaskView, SprintStartDayEnum } from '@gauzy/contracts';
=======
>>>>>>> 64761fde
import { ApiProperty, ApiPropertyOptional } from '@nestjs/swagger';
import { IsDate, IsEnum, IsNotEmpty, IsNumber, IsOptional, IsString } from 'class-validator';
import { isMySQL, isPostgres } from '@gauzy/config';
import {
	ID,
	IOrganizationProjectModule,
	IOrganizationSprint,
	IOrganizationSprintEmployee,
	IOrganizationSprintTask,
	IOrganizationSprintTaskHistory,
	JsonData,
	OrganizationSprintStatusEnum,
	SprintStartDayEnum
} from '@gauzy/contracts';
import {
	OrganizationProject,
	OrganizationProjectModule,
	OrganizationSprintEmployee,
	OrganizationSprintTask,
	OrganizationSprintTaskHistory,
	Task,
	TaskView,
	TenantOrganizationBaseEntity
} from '../core/entities/internal';
import {
	ColumnIndex,
	MultiORMColumn,
	MultiORMEntity,
	MultiORMManyToMany,
	MultiORMManyToOne,
	MultiORMOneToMany
} from './../core/decorators/entity';
import { MikroOrmOrganizationSprintRepository } from './repository/mikro-orm-organization-sprint.repository';

@MultiORMEntity('organization_sprint', { mikroOrmRepository: () => MikroOrmOrganizationSprintRepository })
export class OrganizationSprint extends TenantOrganizationBaseEntity implements IOrganizationSprint {
	@ApiProperty({ type: () => String })
	@IsString()
	@IsNotEmpty()
	@MultiORMColumn()
	name: string;

	@ApiProperty({ type: () => String })
	@IsString()
	@IsOptional()
	@MultiORMColumn({ nullable: true })
	goal?: string;

	@ApiProperty({ type: () => Number })
	@IsNumber()
	@MultiORMColumn({ default: 7 })
	length: number;

	@ApiPropertyOptional({ type: () => Date })
	@IsDate()
	@IsOptional()
	@MultiORMColumn({ nullable: true })
	startDate?: Date;

	@ApiPropertyOptional({ type: () => Date })
	@IsDate()
	@IsOptional()
	@MultiORMColumn({ nullable: true })
	endDate?: Date;

	@ApiPropertyOptional({ type: () => String, enum: OrganizationSprintStatusEnum })
	@IsNotEmpty()
	@IsEnum(OrganizationSprintStatusEnum)
	@ColumnIndex()
	@MultiORMColumn({ nullable: true })
	status?: OrganizationSprintStatusEnum;

	@ApiPropertyOptional({ type: () => Number, enum: SprintStartDayEnum })
	@IsOptional()
	@IsEnum(SprintStartDayEnum)
	@MultiORMColumn({ nullable: true })
	dayStart?: number;

	@ApiPropertyOptional({ type: () => Object })
	@IsOptional()
	@MultiORMColumn({ type: isPostgres() ? 'jsonb' : isMySQL() ? 'json' : 'text', nullable: true })
	sprintProgress?: JsonData;

	/*
	|--------------------------------------------------------------------------
	| @ManyToOne
	|--------------------------------------------------------------------------
	*/

	/**
	 * OrganizationProject Relationship
	 */
	@ApiProperty({ type: () => OrganizationProject })
	@MultiORMManyToOne(() => OrganizationProject, (it) => it.organizationSprints, {
		/** Indicates if the relation column value can be nullable or not. */
		nullable: true,

		/** Defines the database cascade action on delete. */
		onDelete: 'CASCADE'
	})
	@JoinColumn()
	project: OrganizationProject;

	@ApiProperty({ type: () => String })
	@IsString()
	@IsNotEmpty()
	@MultiORMColumn({ relationId: true })
	projectId: ID;

	/*
	|--------------------------------------------------------------------------
	| @OneToMany
	|--------------------------------------------------------------------------
	*/

	/**
<<<<<<< HEAD
	 * Tasks
=======
	 * OrganizationTeamEmployee
	 */
	@MultiORMOneToMany(() => OrganizationSprintEmployee, (it) => it.organizationSprint, {
		/** If set to true then it means that related object can be allowed to be inserted or updated in the database. */
		cascade: true
	})
	members?: IOrganizationSprintEmployee[];

	/**
	 * Sprint Tasks (Many-To-Many sprint tasks)
	 */
	@MultiORMOneToMany(() => OrganizationSprintTask, (it) => it.organizationSprint, {
		/** If set to true then it means that related object can be allowed to be inserted or updated in the database. */
		cascade: true
	})
	taskSprints?: IOrganizationSprintTask[];

	/**
	 * Tasks (Task active sprint)
>>>>>>> 64761fde
	 */
	@ApiProperty({ type: () => Task })
	@MultiORMOneToMany(() => Task, (task) => task.organizationSprint)
	@JoinColumn()
	tasks?: Task[];

	/**
<<<<<<< HEAD
	 * Sprint views
	 */
	@MultiORMOneToMany(() => TaskView, (sprint) => sprint.organizationSprint)
	views?: ITaskView[];
=======
	 * From OrganizationSprint histories
	 */
	@MultiORMOneToMany(() => OrganizationSprintTaskHistory, (it) => it.fromSprint, {
		/** If set to true then it means that related object can be allowed to be inserted or updated in the database. */
		cascade: true
	})
	fromSprintTaskHistories?: IOrganizationSprintTaskHistory[];

	/**
	 * From OrganizationSprint histories
	 */
	@MultiORMOneToMany(() => OrganizationSprintTaskHistory, (it) => it.toSprint, {
		/** If set to true then it means that related object can be allowed to be inserted or updated in the database. */
		cascade: true
	})
	toSprintTaskHistories?: IOrganizationSprintTaskHistory[];
>>>>>>> 64761fde

	/*
	|--------------------------------------------------------------------------
	| @ManyToMany
	|--------------------------------------------------------------------------
	*/

	/**
	 * Organization Project Module
	 */
	@MultiORMManyToMany(() => OrganizationProjectModule, (it) => it.organizationSprints, {
		/** Defines the database action to perform on update. */
		onUpdate: 'CASCADE',
		/** Defines the database cascade action on delete. */
		onDelete: 'CASCADE'
	})
	modules?: IOrganizationProjectModule[];
}<|MERGE_RESOLUTION|>--- conflicted
+++ resolved
@@ -1,8 +1,4 @@
 import { JoinColumn } from 'typeorm';
-<<<<<<< HEAD
-import { IOrganizationProjectModule, IOrganizationSprint, ITaskView, SprintStartDayEnum } from '@gauzy/contracts';
-=======
->>>>>>> 64761fde
 import { ApiProperty, ApiPropertyOptional } from '@nestjs/swagger';
 import { IsDate, IsEnum, IsNotEmpty, IsNumber, IsOptional, IsString } from 'class-validator';
 import { isMySQL, isPostgres } from '@gauzy/config';
@@ -14,6 +10,7 @@
 	IOrganizationSprintTask,
 	IOrganizationSprintTaskHistory,
 	JsonData,
+	ITaskView,
 	OrganizationSprintStatusEnum,
 	SprintStartDayEnum
 } from '@gauzy/contracts';
@@ -119,9 +116,6 @@
 	*/
 
 	/**
-<<<<<<< HEAD
-	 * Tasks
-=======
 	 * OrganizationTeamEmployee
 	 */
 	@MultiORMOneToMany(() => OrganizationSprintEmployee, (it) => it.organizationSprint, {
@@ -141,7 +135,6 @@
 
 	/**
 	 * Tasks (Task active sprint)
->>>>>>> 64761fde
 	 */
 	@ApiProperty({ type: () => Task })
 	@MultiORMOneToMany(() => Task, (task) => task.organizationSprint)
@@ -149,12 +142,12 @@
 	tasks?: Task[];
 
 	/**
-<<<<<<< HEAD
 	 * Sprint views
 	 */
 	@MultiORMOneToMany(() => TaskView, (sprint) => sprint.organizationSprint)
 	views?: ITaskView[];
-=======
+
+	/**
 	 * From OrganizationSprint histories
 	 */
 	@MultiORMOneToMany(() => OrganizationSprintTaskHistory, (it) => it.fromSprint, {
@@ -171,7 +164,6 @@
 		cascade: true
 	})
 	toSprintTaskHistories?: IOrganizationSprintTaskHistory[];
->>>>>>> 64761fde
 
 	/*
 	|--------------------------------------------------------------------------
