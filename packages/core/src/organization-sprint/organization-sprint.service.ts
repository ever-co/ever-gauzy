import { HttpException, HttpStatus, Injectable } from '@nestjs/common';
import { EventBus } from '@nestjs/cqrs';
import {
	ActionTypeEnum,
	EntityEnum,
	ActorTypeEnum,
<<<<<<< HEAD
	FavoriteEntityEnum,
=======
	IActivityLogUpdatedValues,
>>>>>>> cdd314b7
	ID,
	IEmployee,
	IOrganizationSprint,
	IOrganizationSprintCreateInput,
	IOrganizationSprintUpdateInput,
	RolesEnum
} from '@gauzy/contracts';
import { isNotEmpty } from '@gauzy/common';
import { TenantAwareCrudService } from './../core/crud';
import { RequestContext } from '../core/context';
import { OrganizationSprintEmployee } from '../core/entities/internal';
import { FavoriteService } from '../core/decorators';
// import { prepareSQLQuery as p } from './../database/database.helper';
import { ActivityLogEvent } from '../activity-log/events';
import { activityLogUpdatedFieldsAndValues, generateActivityLogDescription } from '../activity-log/activity-log.helper';
import { RoleService } from '../role/role.service';
import { EmployeeService } from '../employee/employee.service';
import { OrganizationSprint } from './organization-sprint.entity';
import { TypeOrmEmployeeRepository } from '../employee/repository';
import {
	MikroOrmOrganizationSprintEmployeeRepository,
	MikroOrmOrganizationSprintRepository,
	TypeOrmOrganizationSprintEmployeeRepository,
	TypeOrmOrganizationSprintRepository
} from './repository';

@FavoriteService(EntityEnum.OrganizationSprint)
@Injectable()
export class OrganizationSprintService extends TenantAwareCrudService<OrganizationSprint> {
	constructor(
		readonly typeOrmOrganizationSprintRepository: TypeOrmOrganizationSprintRepository,
		readonly mikroOrmOrganizationSprintRepository: MikroOrmOrganizationSprintRepository,
		readonly typeOrmOrganizationSprintEmployeeRepository: TypeOrmOrganizationSprintEmployeeRepository,
		readonly mikroOrmOrganizationSprintEmployeeRepository: MikroOrmOrganizationSprintEmployeeRepository,
		readonly typeOrmEmployeeRepository: TypeOrmEmployeeRepository,
		private readonly _roleService: RoleService,
		private readonly _employeeService: EmployeeService,
		private readonly _eventBus: EventBus
	) {
		super(typeOrmOrganizationSprintRepository, mikroOrmOrganizationSprintRepository);
	}

	/**
	 * Creates an organization sprint based on the provided input.
	 * @param input - Input data for creating the organization sprint.
	 * @returns A Promise resolving to the created organization sprint.
	 * @throws BadRequestException if there is an error in the creation process.
	 */
	async create(input: IOrganizationSprintCreateInput): Promise<IOrganizationSprint> {
		const tenantId = RequestContext.currentTenantId() || input.tenantId;
		const employeeId = RequestContext.currentEmployeeId();
		const currentRoleId = RequestContext.currentRoleId();

		// Destructure the input data
		const { memberIds = [], managerIds = [], organizationId, ...entity } = input;

		try {
			// If the current employee creates the sprint, default add him as a manager
			try {
				// Check if the current role is EMPLOYEE
				await this._roleService.findOneByIdString(currentRoleId, { where: { name: RolesEnum.EMPLOYEE } });

				// Add the current employee to the managerIds if they have the EMPLOYEE role and are not already included.
				if (!managerIds.includes(employeeId)) {
					// If not included, add the employeeId to the managerIds array.
					managerIds.push(employeeId);
				}
			} catch (error) {}

			// Combine memberIds and managerIds into a single array.
			const employeeIds = [...memberIds, ...managerIds].filter(Boolean);

			// Retrieve a collection of employees based on specified criteria.
			const employees = await this._employeeService.findActiveEmployeesByEmployeeIds(
				employeeIds,
				organizationId,
				tenantId
			);

			// Find the manager role
			const managerRole = await this._roleService.findOneByWhereOptions({
				name: RolesEnum.MANAGER
			});

			// Create a Set for faster membership checks
			const managerIdsSet = new Set(managerIds);

			// Use destructuring to directly extract 'id' from 'employee'
			const members = employees.map(({ id: employeeId }) => {
				// If the employee is manager, assign the existing manager with the latest assignedAt date.
				const isManager = managerIdsSet.has(employeeId);
				const assignedAt = new Date();

				return new OrganizationSprintEmployee({
					employeeId,
					organizationId,
					tenantId,
					isManager,
					assignedAt,
					role: isManager ? managerRole : null
				});
			});

			// Create the organization sprint with the prepared members.
			const sprint = await super.create({
				...entity,
				members,
				organizationId,
				tenantId
			});

			// Generate the activity log description.
			const description = generateActivityLogDescription(
				ActionTypeEnum.Created,
				EntityEnum.OrganizationSprint,
				sprint.name
			);

			// Emit an event to log the activity
			this._eventBus.publish(
				new ActivityLogEvent({
					entity: EntityEnum.OrganizationSprint,
					entityId: sprint.id,
					action: ActionTypeEnum.Created,
					actorType: ActorTypeEnum.User,
					description,
					data: sprint,
					organizationId,
					tenantId
				})
			);

			return sprint;
		} catch (error) {
			// Handle errors and return an appropriate error response
			throw new HttpException(`Failed to create organization sprint: ${error.message}`, HttpStatus.BAD_REQUEST);
		}
	}

	/**
	 * Update an organization sprint.
	 *
	 * @param id - The ID of the organization sprint to be updated.
	 * @param input - The updated information for the organization sprint.
	 * @returns A Promise resolving to the updated organization sprint.
	 * @throws ForbiddenException if the user lacks permission or if certain conditions are not met.
	 * @throws BadRequestException if there's an error during the update process.
	 */
	async update(id: ID, input: IOrganizationSprintUpdateInput): Promise<IOrganizationSprint> {
		const tenantId = RequestContext.currentTenantId() || input.tenantId;

		// Destructure the input data
		const { memberIds = [], managerIds = [], organizationId, projectId } = input;

		try {
			// Search for existing Organization Sprint
			let organizationSprint = await super.findOneByIdString(id, {
				where: { organizationId, tenantId, projectId },
				relations: {
					members: true,
					modules: true
				}
			});

			// Retrieve members and managers IDs
			if (isNotEmpty(memberIds) || isNotEmpty(managerIds)) {
				// Combine memberIds and managerIds into a single array
				const employeeIds = [...memberIds, ...managerIds].filter(Boolean);

				// Retrieve a collection of employees based on specified criteria.
				const sprintMembers = await this._employeeService.findActiveEmployeesByEmployeeIds(
					employeeIds,
					organizationId,
					tenantId
				);

				// Update nested entity (Organization Sprint Members)
				await this.updateOrganizationSprintMembers(id, organizationId, sprintMembers, managerIds, memberIds);

				// Update the organization sprint with the prepared members
				const { id: organizationSprintId } = organizationSprint;
				const updatedSprint = await super.create({
					...input,
					organizationId,
					tenantId,
					id: organizationSprintId
				});

				const description = generateActivityLogDescription(
					ActionTypeEnum.Updated,
					EntityEnum.OrganizationSprint,
					updatedSprint.name
				);

				// Compare values before and after update then add updates to fields
				const { updatedFields, previousValues, updatedValues } = activityLogUpdatedFieldsAndValues(
					updatedSprint,
					input
				);

				// Emit event to log activity
				this._eventBus.publish(
					new ActivityLogEvent({
						entity: EntityEnum.OrganizationSprint,
						entityId: updatedSprint.id,
						action: ActionTypeEnum.Updated,
						actorType: ActorTypeEnum.User,
						description,
						updatedFields,
						updatedValues,
						previousValues,
						data: updatedSprint,
						organizationId,
						tenantId
					})
				);

				// return updated sprint
				return updatedSprint;
			}
		} catch (error) {
			// Handle errors and return an appropriate error response
			throw new HttpException(`Failed to update organization sprint: ${error.message}`, HttpStatus.BAD_REQUEST);
		}
	}

	/**
	 * Delete sprint members by IDs.
	 *
	 * @param memberIds - Array of member IDs to delete
	 * @returns A promise that resolves when all deletions are complete
	 */
	async deleteMemberByIds(memberIds: ID[]): Promise<void> {
		// Map member IDs to deletion promises
		const deletePromises = memberIds.map((memberId) =>
			this.typeOrmOrganizationSprintEmployeeRepository.delete(memberId)
		);

		// Wait for all deletions to complete
		await Promise.all(deletePromises);
	}

	/**
	 * Updates an organization sprint by managing its members and their roles.
	 *
	 * @param organizationSprintId - ID of the organization sprint
	 * @param organizationId - ID of the organization
	 * @param employees - Array of employees to be assigned to the sprint
	 * @param managerIds - Array of employee IDs to be assigned as managers
	 * @param memberIds - Array of employee IDs to be assigned as members
	 * @returns Promise<void>
	 */
	async updateOrganizationSprintMembers(
		organizationSprintId: ID,
		organizationId: ID,
		employees: IEmployee[],
		managerIds: ID[],
		memberIds: ID[]
	): Promise<void> {
		const tenantId = RequestContext.currentTenantId();
		const membersToUpdate = new Set([...managerIds, ...memberIds].filter(Boolean));

		// Find the manager role.
		const managerRole = await this._roleService.findOneByWhereOptions({
			name: RolesEnum.MANAGER
		});

		// Fetch existing sprint members with their roles.
		const sprintMembers = await this.typeOrmOrganizationSprintEmployeeRepository.find({
			where: { tenantId, organizationId, organizationSprintId }
		});

		// Create a map of existing members for quick lookup
		const existingMemberMap = new Map(sprintMembers.map((member) => [member.employeeId, member]));

		// Separate members into removed, updated and new members
		const removedMembers = sprintMembers.filter((member) => !membersToUpdate.has(member.employeeId));
		const updatedMembers = sprintMembers.filter((member) => membersToUpdate.has(member.employeeId));
		const newMembers = employees.filter((employee) => !existingMemberMap.has(employee.id));

		// 1. Remove members who are no longer assigned to the sprint
		if (removedMembers.length) {
			await this.deleteMemberByIds(removedMembers.map((member) => member.id));
		}

		// 2. Update roles for existing members where necessary.
		await Promise.all(
			updatedMembers.map(async (member) => {
				const isManager = managerIds.includes(member.employeeId);
				const newRole = isManager ? managerRole : null;

				// Only update if the role has changed
				if (newRole && newRole.id !== member.roleId) {
					await this.typeOrmOrganizationSprintEmployeeRepository.update(member.id, { role: newRole });
				}
			})
		);

		// 3. Add new members to the sprint
		if (newMembers.length) {
			const newSprintMembers = newMembers.map(
				(employee) =>
					new OrganizationSprintEmployee({
						organizationSprintId,
						employeeId: employee.id,
						tenantId,
						organizationId,
						isManager: managerIds.includes(employee.id),
						roleId: managerIds.includes(employee.id) ? managerRole.id : null
					})
			);

			await this.typeOrmOrganizationSprintEmployeeRepository.save(newSprintMembers);
		}
	}
}<|MERGE_RESOLUTION|>--- conflicted
+++ resolved
@@ -4,11 +4,6 @@
 	ActionTypeEnum,
 	EntityEnum,
 	ActorTypeEnum,
-<<<<<<< HEAD
-	FavoriteEntityEnum,
-=======
-	IActivityLogUpdatedValues,
->>>>>>> cdd314b7
 	ID,
 	IEmployee,
 	IOrganizationSprint,
