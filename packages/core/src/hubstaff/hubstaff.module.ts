--- conflicted
+++ resolved
@@ -1,11 +1,7 @@
-<<<<<<< HEAD
-import { Module, HttpModule } from '@nestjs/common';
+import { Module } from '@nestjs/common';
+import { HttpModule } from '@nestjs/axios';
 import { CqrsModule } from '@nestjs/cqrs';
 import { RouterModule } from 'nest-router';
-=======
-import { Module } from '@nestjs/common';
-import { HttpModule } from '@nestjs/axios';
->>>>>>> 377e8f25
 import { HubstaffService } from './hubstaff.service';
 import { HubstaffController } from './hubstaff.controller';
 import { UserModule } from '../user/user.module';
