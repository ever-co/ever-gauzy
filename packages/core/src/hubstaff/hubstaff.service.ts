import {
	Injectable,
	BadRequestException,
	HttpStatus,
	UnauthorizedException
} from '@nestjs/common';
<<<<<<< HEAD
import { CommandBus } from '@nestjs/cqrs';
import { DeepPartial } from 'typeorm';
=======
import { HttpService } from '@nestjs/axios';
import { AxiosResponse } from 'axios';
>>>>>>> 377e8f25
import { map, catchError, switchMap } from 'rxjs/operators';
import * as moment from 'moment';
import { environment as env } from '@gauzy/config';
import {
	ICreateIntegrationDto,
	IIntegrationTenant,
	IntegrationEnum,
	IntegrationEntity,
	IIntegrationMap,
	IIntegrationSetting,
	RolesEnum,
	TimeLogType,
	ContactType,
	CurrenciesEnum,
	ProjectBillingEnum,
	TimeLogSourceEnum,
	IHubstaffOrganization,
	IHubstaffProject,
	IIntegrationEntitySetting
} from '@gauzy/contracts';
import {
	DEFAULT_ENTITY_SETTINGS,
	PROJECT_TIED_ENTITIES
} from '@gauzy/integration-hubstaff';
<<<<<<< HEAD
import { IntegrationTenantService } from '../integration-tenant/integration-tenant.service';
import { IntegrationSettingService } from '../integration-setting/integration-setting.service';
import { IntegrationMapService } from '../integration-map/integration-map.service';
=======
import { environment as env } from '@gauzy/config';
import { lastValueFrom } from 'rxjs';
>>>>>>> 377e8f25
import {
	OrganizationCreateCommand,
	OrganizationUpdateCommand
} from '../organization/commands';
import { OrganizationContactCreateCommand } from '../organization-contact/commands';
import { TaskCreateCommand } from '../tasks/commands';
import { EmployeeCreateCommand, EmployeeGetCommand } from '../employee/commands';
import { RoleService } from '../role/role.service';
import { OrganizationService } from '../organization/organization.service';
import { UserService } from '../user/user.service';
import {
	TimesheetGetCommand,
	TimesheetCreateCommand,
} from './../time-tracking/timesheet/commands';
import { ScreenshotCreateCommand } from './../time-tracking/screenshot/commands';
import { TimeSlotCreateCommand } from './../time-tracking/time-slot/commands/time-slot-create.command';
import { ActivityCreateCommand } from './../time-tracking/activity/commands';
import { TimeLogCreateCommand } from '../time-tracking/time-log/commands';
import {
	OrganizationProjectCreateCommand,
	OrganizationProjectUpdateCommand
} from '../organization-project/commands';
import { TaskUpdateCommand } from '../tasks/commands';
import { getDummyImage } from '../core/utils';
import { RequestContext } from '../core/context';
<<<<<<< HEAD

=======
import { OrganizationProjectCreateCommand } from '../organization-projects/commands/organization-project.create.command';
import { OrganizationProjectUpdateCommand } from '../organization-projects/commands/organization-project.update.command';
import { TaskUpdateCommand } from '../tasks/commands/task-update.command';
>>>>>>> 377e8f25

@Injectable()
export class HubstaffService {
	constructor(
		private readonly _httpService: HttpService,
		private readonly _integrationService: IntegrationTenantService,
		private readonly _integrationSettingService: IntegrationSettingService,
		private readonly _integrationMapService: IntegrationMapService,
		private readonly _roleService: RoleService,
		private readonly _organizationService: OrganizationService,
		private readonly _userService: UserService,
		private readonly commandBus: CommandBus
	) {}

	async fetchIntegration(url, token): Promise<any> {
		const headers = {
			Authorization: `Bearer ${token}`
		};
		try {
			return this._httpService.get(url, { headers }).pipe(
				map(
					(response: AxiosResponse<any>) => response.data
				)
			).subscribe();
		} catch (error) {
			if (error.response.status === HttpStatus.UNAUTHORIZED) {
				throw new UnauthorizedException();
			}
			throw new BadRequestException(error);
		}
	}

	async refreshToken(integrationId) {
		const {
			items: settings
		} = await this._integrationSettingService.findAll({
			where: {
				integration: { id: integrationId }
			}
		});
		const headers = {
			'Content-Type': 'application/x-www-form-urlencoded'
		};

		const urlParams = new URLSearchParams();

		const { client_id, client_secret, refresh_token } = settings.reduce(
			(prev, current) => {
				return {
					...prev,
					client_id:
						current.settingsName === 'client_id'
							? current.settingsValue
							: prev.client_id,
					client_secret:
						current.settingsName === 'client_secret'
							? current.settingsValue
							: prev.client_secret,
					refresh_token:
						current.settingsName === 'refresh_token'
							? current.settingsValue
							: prev.refresh_token
				};
			},
			{
				client_id: '',
				client_secret: '',
				refresh_token: ''
			}
		);
		urlParams.append('grant_type', 'refresh_token');
		urlParams.append('refresh_token', refresh_token);
		urlParams.append('client_id', client_id);
		urlParams.append('client_secret', client_secret);

		try {
			const tokens$ = this._httpService.post('https://account.hubstaff.com/access_tokens', urlParams, {
				headers
			})
			.pipe(
				map(
					(response: AxiosResponse<any>) => response.data
				)
			);
			const tokens = await lastValueFrom(tokens$);
			const settingsDto = settings.map((setting) => {
				if (setting.settingsName === 'access_token') {
					setting.settingsValue = tokens.access_token;
				}

				if (setting.settingsName === 'refresh_token') {
					setting.settingsValue = tokens.refresh_token;
				}

				return setting;
			}) as DeepPartial<IIntegrationSetting>;

			await this._integrationSettingService.create(settingsDto);
			return tokens;
		} catch (error) {
			throw new BadRequestException(error);
		}
	}

	async getHubstaffToken(integrationId): Promise<IIntegrationSetting> {
		const {
			record: integrationSetting
		} = await this._integrationSettingService.findOneOrFailByOptions({
			where: {
				integration: { id: integrationId },
				settingsName: 'access_token'
			}
		});
		return integrationSetting;
	}

	async addIntegration(
		body: ICreateIntegrationDto
	): Promise<IIntegrationTenant> {
		const tenantId = RequestContext.currentTenantId();
		const { client_id, client_secret, code, redirect_uri, organizationId } = body;

		const urlParams = new URLSearchParams();
		urlParams.append('client_id', client_id);
		urlParams.append('code', code);
		urlParams.append('grant_type', 'authorization_code');
		urlParams.append('redirect_uri', redirect_uri);
		urlParams.append('client_secret', client_secret);

		const tiedEntities = [];
		for await (const entity of PROJECT_TIED_ENTITIES) {
			tiedEntities.push(
				Object.assign(entity, { organizationId, tenantId })
			);
		}

		const entitySettings = DEFAULT_ENTITY_SETTINGS.map(
			(settingEntity) => {
				return Object.assign(settingEntity, {
					organizationId,
					tenantId
				});
			}
		).map((settingEntity) =>
			settingEntity.entity === IntegrationEntity.PROJECT
				? {
						...settingEntity,
						tiedEntities: tiedEntities
				  }
				: settingEntity
		) as IIntegrationEntitySetting[];

<<<<<<< HEAD
		return this._httpService
			.post('https://account.hubstaff.com/access_tokens', urlParams, {
				headers: {
					'Content-Type': 'application/x-www-form-urlencoded'
				}
			})
=======
		const entitySettings = await this._integrationEntitySettingService.create(
			settingsForEntities
		);
		const tokens$ = this._httpService.post('https://account.hubstaff.com/access_tokens', urlParams, { headers })
>>>>>>> 377e8f25
			.pipe(
				switchMap(({ data }) =>
					this._integrationService.addIntegration({
						organizationId,
						tenantId,
						name: IntegrationEnum.HUBSTAFF,
						entitySettings: entitySettings,
						settings: [
							{
								settingsName: 'client_id',
								settingsValue: client_id
							},
							{
								settingsName: 'client_secret',
								settingsValue: client_secret
							},
							{
								settingsName: 'access_token',
								settingsValue: data.access_token
							},
							{
								settingsName: 'refresh_token',
								settingsValue: data.refresh_token
							}
						].map((setting) => {
							return { organizationId, ...setting };
						})
					})
				),
				catchError((err) => {
					throw new BadRequestException(err);
				})
			);
		return await lastValueFrom(tokens$);
	}

	/*
	 * Fetch all organizations
	 */
	async fetchOrganizations({
		integrationId,
		token
	}): Promise<IHubstaffOrganization[]> {
		const { organizations } = await this.fetchIntegration(
			'https://api.hubstaff.com/v2/organizations',
			token
		);
		return organizations;
	}

	/*
	 * Fetch all organization projects
	 */
	async fetchOrganizationProjects({
		organizationId,
		token
	}): Promise<IHubstaffProject[]> {
		const { projects } = await this.fetchIntegration(
			`https://api.hubstaff.com/v2/organizations/${organizationId}/projects?status=all`,
			token
		);
		return projects;
	}

	async syncProjects({
		integrationId,
		organizationId,
		projects
	}): Promise<IIntegrationMap[]> {
		const tenantId = RequestContext.currentTenantId();
		const integrationMaps = await projects.map(
			async ({ name, sourceId, billable, description }) => {
				const payload = {
					name,
					organizationId,
					public: true,
					billing: ProjectBillingEnum.RATE,
					currency: env.defaultCurrency as CurrenciesEnum,
					billable,
					description
				};
				const {
					record
				} = await this._integrationMapService.findOneOrFailByOptions({
					where: {
						sourceId,
						entity: IntegrationEntity.PROJECT,
						organizationId,
						tenantId
					}
				});
				//if project already integrated then only update model/entity
				if (record) {
					await this.commandBus.execute(
						new OrganizationProjectUpdateCommand(
							Object.assign(payload, { id: record.gauzyId })
						)
					);
					return record;
				}
				const gauzyProject = await this.commandBus.execute(
					new OrganizationProjectCreateCommand(payload)
				);
				return await this._integrationMapService.create({
					gauzyId: gauzyProject.id,
					integrationId,
					sourceId,
					entity: IntegrationEntity.PROJECT,
					organizationId
				});
			}
		);

		return await Promise.all(integrationMaps);
	}

	async syncOrganizations({
		integrationId,
		organizations
	}): Promise<IIntegrationMap[]> {
		const { tenantId } = RequestContext.currentUser();
		const integrationMaps = await organizations.map(
			async (organization) => {
				const { sourceId } = organization;
				const {
					record
				} = await this._integrationMapService.findOneOrFailByOptions({
					where: {
						sourceId,
						entity: IntegrationEntity.ORGANIZATION,
						tenantId
					}
				});
				//if organization already integrated then only update model/entity
				if (record) {
					//unset sourceId before update organization
					delete organization['sourceId'];
					const { gauzyId } = record;
					await this.commandBus.execute(
						new OrganizationUpdateCommand(
							Object.assign(organization, {
								id: gauzyId,
								imageUrl:
									organization.imageUrl ||
									getDummyImage(
										330,
										300,
										organization.name
											.charAt(0)
											.toUpperCase()
									)
							})
						)
					);
					return record;
				}
				const gauzyOrganization = await this.commandBus.execute(
					new OrganizationCreateCommand({
						...organization,
						imageUrl:
							organization.imageUrl ||
							getDummyImage(
								330,
								300,
								organization.name.charAt(0).toUpperCase()
							)
					})
				);
				return await this._integrationMapService.create({
					gauzyId: gauzyOrganization.id,
					integrationId,
					sourceId,
					entity: IntegrationEntity.ORGANIZATION,
					organizationId: gauzyOrganization.id
				});
			}
		);

		return await Promise.all(integrationMaps);
	}

	async syncClients({
		integrationId,
		organizationId,
		clients
	}): Promise<IIntegrationMap[]> {
		const integrationMaps = await clients.map(
			async ({ name, id, emails }) => {
				const gauzyClient = await this.commandBus.execute(
					new OrganizationContactCreateCommand({
						name,
						organizationId,
						primaryEmail: emails[0],
						contactType: ContactType.CLIENT
					})
				);

				return await this._integrationMapService.create({
					gauzyId: gauzyClient.id,
					integrationId,
					sourceId: id,
					entity: IntegrationEntity.CLIENT,
					organizationId
				});
			}
		);

		return await Promise.all(integrationMaps);
	}

	/*
	 * Sync screenshot using timeslot
	 */
	async syncScreenshots({
		integrationId,
		projectId,
		screenshots,
		token,
		organizationId
	}): Promise<IIntegrationMap[]> {
		let integratedScreenshots = [];
		for await (const screenshot of screenshots) {
			const {
				id,
				time_slot,
				full_url,
				thumb_url,
				recorded_at,
				user_id
			} = screenshot;
			const employee = await this._getEmployeeByHubstaffUserId(
				user_id,
				token,
				integrationId,
				organizationId
			);
			const gauzyScreenshot = await this.commandBus.execute(
				new ScreenshotCreateCommand({
					file: full_url,
					thumb: thumb_url,
					recordedAt: recorded_at,
					activityTimestamp: time_slot,
					employeeId: employee.gauzyId,
					organizationId
				})
			);
			const integratedScreenshot = await this._integrationMapService.create(
				{
					gauzyId: gauzyScreenshot.id,
					integrationId,
					sourceId: id,
					entity: IntegrationEntity.SCREENSHOT,
					organizationId
				}
			);
			integratedScreenshots = integratedScreenshots.concat(
				integratedScreenshot
			);
		}
		return integratedScreenshots;
	}

	async syncTasks({
		integrationId,
		projectId,
		tasks,
		organizationId
	}): Promise<IIntegrationMap[]> {
		const { id: creatorId, tenantId } = RequestContext.currentUser();
		const integrationMaps = await tasks.map(
			async ({ summary: title, id, status, due_at }) => {
				if (!due_at) {
					due_at = new Date(
						moment().add(2, 'week').format('YYYY-MM-DD HH:mm:ss')
					);
				}
				const payload = {
					title,
					projectId,
					description: 'Hubstaff Task',
					status: status.charAt(0).toUpperCase() + status.slice(1),
					creatorId,
					dueDate: due_at,
					organizationId,
					tenantId
				};
				//if task already integrated then only update model/entity
				const {
					record
				} = await this._integrationMapService.findOneOrFailByOptions({
					where: {
						sourceId: id,
						entity: IntegrationEntity.TASK,
						organizationId,
						tenantId
					}
				});
				if (record) {
					await this.commandBus.execute(
						new TaskUpdateCommand(
							Object.assign(payload, { id: record.gauzyId })
						)
					);
					return record;
				}
				const gauzyTask = await this.commandBus.execute(
					new TaskCreateCommand(payload)
				);
				return await this._integrationMapService.create({
					gauzyId: gauzyTask.id,
					integrationId,
					sourceId: id,
					entity: IntegrationEntity.TASK,
					organizationId
				});
			}
		);

		return await Promise.all(integrationMaps);
	}

	private async _getEmployeeByHubstaffUserId(
		user_id,
		token,
		integrationId,
		organizationId
	) {
		const tenantId = RequestContext.currentTenantId();
		const { record } = await this._integrationMapService.findOneOrFailByOptions({
			where: {
				sourceId: user_id,
				entity: IntegrationEntity.EMPLOYEE,
				organizationId,
				tenantId
			}
		});

		return record
			? record
			: await this._handleEmployee({
					user_id,
					token,
					integrationId,
					organizationId
			  });
	}

	async syncTimeSlots(timeSlots, token, integrationId, organizationId) {
		let integratedTimeSlots = [];

		for await (const timeSlot of timeSlots) {
			const employee = await this._getEmployeeByHubstaffUserId(
				timeSlot.user_id,
				token,
				integrationId,
				organizationId
			);

			const gauzyTimeSlot = await this.commandBus.execute(
				new TimeSlotCreateCommand({
					employeeId: employee.gauzyId,
					startedAt: timeSlot.starts_at,
					keyboard: timeSlot.keyboard,
					mouse: timeSlot.mouse,
					overall: timeSlot.overall,
					duration: timeSlot.tracked,
					time_slot: timeSlot.time_slot,
					organizationId
				})
			);

			const integratedSlots = await this._integrationMapService.create({
				gauzyId: gauzyTimeSlot.id,
				integrationId,
				sourceId: timeSlot.id,
				entity: IntegrationEntity.TIME_SLOT,
				organizationId
			});

			integratedTimeSlots = integratedTimeSlots.concat(integratedSlots);
		}
		return integratedTimeSlots;
	}

	async syncTimeLogs(
		timeLogs,
		token,
		integrationId,
		organizationId,
		projectId,
		start,
		end
	) {
		let integratedTimeLogs = [];
		const tenantId = RequestContext.currentRequest();
		for await (const timeLog of timeLogs) {
			const employee = await this._getEmployeeByHubstaffUserId(
				timeLog.user_id,
				token,
				integrationId,
				organizationId
			);

			let timesheet = await this.commandBus.execute(
				new TimesheetGetCommand({
					where: {
						employeeId: employee.gauzyId,
						organizationId,
						tenantId
					}
				})
			);

			if (!timesheet) {
				timesheet = await this.commandBus.execute(
					new TimesheetCreateCommand({
						startedAt: start,
						stoppedAt: end,
						employeeId: employee.gauzyId,
						// to be get from formatedLogs, filtered by user and get totals
						mouse: 0,
						keyboard: 0,
						duration: 0,
						organizationId
					})
				);
			}

			const gauzyTimeLog = await this.commandBus.execute(
				new TimeLogCreateCommand({
					projectId,
					employeeId: employee.gauzyId,
					logType: timeLog.logType,
					duration: timeLog.tracked,
					startedAt: timeLog.starts_at,
					timesheetId: timesheet.id,
					source: TimeLogSourceEnum.HUBSTAFF,
					organizationId
				})
			);

			const integratedLogs = await this._integrationMapService.create({
				gauzyId: gauzyTimeLog.id,
				integrationId,
				sourceId: timeLog.id,
				entity: IntegrationEntity.TIME_LOG,
				organizationId
			});
			integratedTimeLogs = integratedTimeLogs.concat(integratedLogs);
		}

		return integratedTimeLogs;
	}

	async syncEmployee({ integrationId, user, organizationId }) {
		const tenantId = RequestContext.currentTenantId();
		const { record } = await this._userService.findOneOrFailByOptions({
			where: { email: user.email }
		});
		let employee;
		if (record) {
			employee = await this.commandBus.execute(
				new EmployeeGetCommand({ where: { userId: record.id } })
			);
		} else {
			const [role, organization] = await Promise.all([
				await this._roleService.findOneByOptions({
					where: { name: RolesEnum.EMPLOYEE }
				}),
				await this._organizationService.findOneByOptions({
					where: { id: organizationId }
				})
			]);
			const [firstName, lastName] = user.name.split(' ');
			const isActive = user.status === 'active' ? true : false;
			employee = await this.commandBus.execute(
				new EmployeeCreateCommand({
					user: {
						email: user.email,
						firstName,
						lastName,
						role,
						tags: null,
						tenantId,
						thirdPartyId: user.id
					},
					password: env.defaultHubstaffUserPass,
					organization,
					startedWorkOn: new Date(
						moment().format('YYYY-MM-DD HH:mm:ss')
					),
					isActive
				})
			);
		}
		return await this._integrationMapService.create({
			gauzyId: employee.id,
			integrationId,
			sourceId: user.id,
			entity: IntegrationEntity.EMPLOYEE,
			organizationId
		});
	}

	private async _handleEmployee({
		user_id,
		integrationId,
		token,
		organizationId
	}) {
		const { user } = await this.fetchIntegration(
			`https://api.hubstaff.com/v2/users/${user_id}`,
			token
		);

		return await this.syncEmployee({
			integrationId,
			user,
			organizationId
		});
	}

	private async _handleProjects(sourceId, integrationId, gauzyId, token) {
		try {
			const { projects } = await this.fetchIntegration(
				`https://api.hubstaff.com/v2/organizations/${sourceId}/projects?status=all`,
				token
			);
			const projectMap = projects.map(
				({ name, id, billable, description }) => ({
					name,
					sourceId: id,
					billable,
					description
				})
			);
			return await this.syncProjects({
				integrationId,
				organizationId: gauzyId,
				projects: projectMap
			});
		} catch (error) {
			throw new BadRequestException('Cannot sync Projects');
		}
	}

	private async _handleClients(sourceId, integrationId, gauzyId, token) {
		const { clients } = await this.fetchIntegration(
			`https://api.hubstaff.com/v2/organizations/${sourceId}/clients?status=active`,
			token
		);

		return await this.syncClients({
			integrationId,
			organizationId: gauzyId,
			clients
		});
	}

	private async _handleTasks(projectsMap, integrationId, token, gauzyId) {
		const tasksMap = await Promise.all(
			projectsMap.map(async (project) => {
				const { tasks } = await this.fetchIntegration(
					`https://api.hubstaff.com/v2/projects/${project.sourceId}/tasks`,
					token
				);
				return await this.syncTasks({
					integrationId,
					tasks,
					projectId: project.gauzyId,
					organizationId: gauzyId
				});
			})
		);

		return tasksMap;
	}

	/*
	 * Sync with database urls activities
	 */
	async syncUrlActivities({
		integrationId,
		projectId,
		activities,
		token,
		organizationId
	}): Promise<IIntegrationMap[]> {
		let integrationMaps = [];
		for await (const activity of activities) {
			const { id, site, tracked, user_id } = activity;
			let { date } = activity;

			const { record } = await this._integrationMapService.findOneOrFailByOptions({
				where: {
					sourceId: id,
					entity: IntegrationEntity.ACTIVITY
				}
			});
			//if activity already integrated then no need to create new one
			if (record) {
				return record;
			}

			const employee = await this._getEmployeeByHubstaffUserId(
				user_id,
				token,
				integrationId,
				organizationId
			);
			const time = moment(date).format('HH:mm:ss');
			date = moment(date).format('YYYY-MM-DD');

			const gauzyActivity = await this.commandBus.execute(
				new ActivityCreateCommand({
					title: site,
					duration: tracked,
					type: 'URL',
					date,
					time,
					projectId,
					employeeId: employee.gauzyId
				})
			);
			const integrationMap = await this._integrationMapService.create({
				gauzyId: gauzyActivity.id,
				integrationId,
				sourceId: id,
				entity: IntegrationEntity.ACTIVITY
			});
			integrationMaps = integrationMaps.concat(integrationMap);
		}

		return integrationMaps;
	}

	/*
	 * auto sync for urls activities for seperate project
	 */
	private async _handleUrlActivities(
		projectsMap,
		integrationId,
		token,
		organizationId,
		dateRange
	) {
		try {
			const start = moment(dateRange.start).format('YYYY-MM-DD');
			const end = moment(dateRange.end).format('YYYY-MM-DD');
			const pageLimit = 500;

			const urlActivitiesMapped = await Promise.all(
				projectsMap.map(async (project) => {
					const { gauzyId, sourceId } = project;
					const syncedActivities = {
						urlActivities: []
					};

					let stillRecordsAvailable = true;
					let nextPageStartId = null;

					while (stillRecordsAvailable) {
						let url = `https://api.hubstaff.com/v2/projects/${sourceId}/url_activities?page_limit=${pageLimit}&time_slot[start]=${start}&time_slot[stop]=${end}`;
						if (nextPageStartId) {
							url += `&page_start_id=${nextPageStartId}`;
						}

						const {
							urls,
							pagination = {}
						} = await this.fetchIntegration(url, token);

						if (
							pagination &&
							pagination.hasOwnProperty('next_page_start_id')
						) {
							const { next_page_start_id } = pagination;
							nextPageStartId = next_page_start_id;
							stillRecordsAvailable = true;
						} else {
							nextPageStartId = null;
							stillRecordsAvailable = false;
						}
						syncedActivities.urlActivities.push(urls);
					}

					const activities = [].concat.apply(
						[],
						syncedActivities.urlActivities
					);
					return await this.syncUrlActivities({
						integrationId,
						projectId: gauzyId,
						activities,
						token,
						organizationId
					});
				})
			);
			return urlActivitiesMapped;
		} catch (error) {
			throw new BadRequestException('Cannot sync url activities');
		}
	}

	/*
	 * Sync with database application activities
	 */
	async syncAppActivities({
		integrationId,
		projectId,
		activities,
		token,
		organizationId
	}): Promise<IIntegrationMap[]> {
		let integratedAppActivities = [];
		for await (const activity of activities) {
			const { id, name, tracked, user_id } = activity;
			let { date } = activity;

			const { record } = await this._integrationMapService.findOneOrFailByOptions({
				where: {
					sourceId: id,
					entity: IntegrationEntity.ACTIVITY,
					organizationId
				}
			});
			//if activity already integrated then no need to create new one
			if (record) {
				return record;
			}

			const employee = await this._getEmployeeByHubstaffUserId(
				user_id,
				token,
				integrationId,
				organizationId
			);
			const time = moment(date).format('HH:mm:ss');
			date = moment(date).format('YYYY-MM-DD');

			const gauzyActivity = await this.commandBus.execute(
				new ActivityCreateCommand({
					title: name,
					duration: tracked,
					type: 'APP',
					time,
					date,
					projectId,
					employeeId: employee.gauzyId,
					organizationId
				})
			);
			const integartedActivity = await this._integrationMapService.create(
				{
					gauzyId: gauzyActivity.id,
					integrationId,
					sourceId: id,
					entity: IntegrationEntity.ACTIVITY,
					organizationId
				}
			);
			integratedAppActivities = integratedAppActivities.concat(
				integartedActivity
			);
		}

		return integratedAppActivities;
	}

	/*
	 * auto sync for application activities for seperate project
	 */
	private async _handleAppActivities(
		projectsMap,
		integrationId,
		token,
		organizationId,
		dateRange
	) {
		try {
			const start = moment(dateRange.start).format('YYYY-MM-DD');
			const end = moment(dateRange.end).format('YYYY-MM-DD');
			const pageLimit = 500;

			const appActivitiesMapped = await Promise.all(
				projectsMap.map(async (project) => {
					const { gauzyId, sourceId } = project;
					const syncedActivities = {
						applicationActivities: []
					};

					let stillRecordsAvailable = true;
					let nextPageStartId = null;

					while (stillRecordsAvailable) {
						let url = `https://api.hubstaff.com/v2/projects/${sourceId}/application_activities?page_limit=${pageLimit}&time_slot[start]=${start}&time_slot[stop]=${end}`;
						if (nextPageStartId) {
							url += `&page_start_id=${nextPageStartId}`;
						}

						const {
							applications,
							pagination = {}
						} = await this.fetchIntegration(url, token);

						if (
							pagination &&
							pagination.hasOwnProperty('next_page_start_id')
						) {
							const { next_page_start_id } = pagination;
							nextPageStartId = next_page_start_id;
							stillRecordsAvailable = true;
						} else {
							nextPageStartId = null;
							stillRecordsAvailable = false;
						}
						syncedActivities.applicationActivities.push(
							applications
						);
					}

					const activities = [].concat.apply(
						[],
						syncedActivities.applicationActivities
					);
					return await this.syncAppActivities({
						integrationId,
						projectId: gauzyId,
						activities,
						token,
						organizationId
					});
				})
			);
			return appActivitiesMapped;
		} catch (error) {
			throw new BadRequestException('Cannot sync application activities');
		}
	}

	private async _handleActivities(
		projectsMap,
		integrationId,
		token,
		organizationId,
		dateRange
	) {
		const start = moment(dateRange.start).format('YYYY-MM-DD');
		const end = moment(dateRange.end).format('YYYY-MM-DD');
		const syncedActivities = {
			integratedTimeLogs: [],
			integratedTimeSlots: []
		};

		for await (const project of projectsMap) {
			const timeSlots = await this.fetchIntegration(
				`https://api.hubstaff.com/v2/projects/${project.sourceId}/activities?time_slot[start]=${start}&time_slot[stop]=${end}`,
				token
			);

			const integratedTimeLogs = await this.syncTimeLogs(
				this.formatedLogsFromSlots(timeSlots.activities),
				token,
				integrationId,
				organizationId,
				project.gauzyId,
				start,
				end
			);

			const integratedTimeSlots = await this.syncTimeSlots(
				timeSlots.activities,
				token,
				integrationId,
				organizationId
			);

			syncedActivities.integratedTimeLogs = syncedActivities.integratedTimeLogs.concat(
				integratedTimeLogs
			);
			syncedActivities.integratedTimeSlots = syncedActivities.integratedTimeSlots.concat(
				integratedTimeSlots
			);
		}

		return syncedActivities;
	}

	/**
	 * Sync activities screenshots
	 */
	private async _handleScreenshots(
		projectsMap,
		integrationId,
		token,
		organizationId,
		dateRange
	) {
		try {
			const start = moment(dateRange.start).format('YYYY-MM-DD');
			const end = moment(dateRange.end).format('YYYY-MM-DD');
			const pageLimit = 500;

			const screenshotsMapped = await Promise.all(
				projectsMap.map(async (project) => {
					const { gauzyId, sourceId } = project;
					const syncedActivities = {
						screenshots: []
					};

					let stillRecordsAvailable = true;
					let nextPageStartId = null;

					while (stillRecordsAvailable) {
						let url = `https://api.hubstaff.com/v2/projects/${sourceId}/screenshots?page_limit=${pageLimit}&time_slot[start]=${start}&time_slot[stop]=${end}`;
						if (nextPageStartId) {
							url += `&page_start_id=${nextPageStartId}`;
						}

						const {
							screenshots: fetchScreenshots,
							pagination = {}
						} = await this.fetchIntegration(url, token);

						if (
							pagination &&
							pagination.hasOwnProperty('next_page_start_id')
						) {
							const { next_page_start_id } = pagination;
							nextPageStartId = next_page_start_id;
							stillRecordsAvailable = true;
						} else {
							nextPageStartId = null;
							stillRecordsAvailable = false;
						}

						syncedActivities.screenshots.push(fetchScreenshots);
					}

					const screenshots = [].concat.apply(
						[],
						syncedActivities.screenshots
					);
					return await this.syncScreenshots({
						integrationId,
						projectId: gauzyId,
						screenshots,
						token,
						organizationId
					});
				})
			);
			return screenshotsMapped;
		} catch (error) {
			throw new BadRequestException('Cannot sync activities screenshots');
		}
	}

	async autoSync({
		integrationId,
		entitiesToSync,
		gauzyId,
		sourceId,
		token,
		dateRange
	}) {
		// entities have depended entity. eg to fetch Task we need Project id or Org id, because our Task entity is related to Project, the relation here is same, we need project id to fetch Tasks
		const integratedMaps = await Promise.all(
			entitiesToSync.map(async (setting) => {
				switch (setting.entity) {
					case IntegrationEntity.PROJECT:
						let tasks, activities, screenshots;
						const projectsMap = await this._handleProjects(
							sourceId,
							integrationId,
							gauzyId,
							token
						);
						const taskSetting = setting.tiedEntities.find(
							(res) => res.entity === IntegrationEntity.TASK
						);

						const activitySetting = setting.tiedEntities.find(
							(res) => res.entity === IntegrationEntity.ACTIVITY
						);

						const screenshotSetting = setting.tiedEntities.find(
							(res) => res.entity === IntegrationEntity.SCREENSHOT
						);

						if (
							typeof taskSetting === 'object' &&
							taskSetting.sync
						) {
							tasks = await this._handleTasks(
								projectsMap,
								integrationId,
								token,
								gauzyId
							);
						}

						if (
							typeof activitySetting === 'object' &&
							activitySetting.sync
						) {
							activities = await this._handleActivities(
								projectsMap,
								integrationId,
								token,
								gauzyId,
								dateRange
							);

							activities.application = await this._handleAppActivities(
								projectsMap,
								integrationId,
								token,
								gauzyId,
								dateRange
							);

							activities.urls = await this._handleUrlActivities(
								projectsMap,
								integrationId,
								token,
								gauzyId,
								dateRange
							);
						}

						if (
							typeof screenshotSetting === 'object' &&
							screenshotSetting.sync
						) {
							screenshots = await this._handleScreenshots(
								projectsMap,
								integrationId,
								token,
								gauzyId,
								dateRange
							);
						}
						return { tasks, projectsMap, activities, screenshots };
					case IntegrationEntity.CLIENT:
						const clients = await this._handleClients(
							sourceId,
							integrationId,
							gauzyId,
							token
						);
						return { clients };
				}
			})
		);
		return integratedMaps;
	}

	formatedLogsFromSlots(timeSlots) {
		const timeLogs = timeSlots.reduce((prev, current) => {
			const prevLog = prev[current.date];
			return {
				...prev,
				[current.date]: prevLog
					? {
							id: current.id,
							date: current.date,
							user_id: prevLog.user_id,
							project_id: prevLog.project_id,
							starts_at: moment
								.utc(prevLog.starts_at)
								.format('YYYY-MM-DD HH:mm:ss'),
							keyboard: (prevLog.keyboard += current.keyboard),
							mouse: (prevLog.mouse += current.mouse),
							overall: (prevLog.overall += current.overall),
							tracked: (prevLog.tracked += current.tracked),
							// this will take the last chunk(slot), maybe we should allow percentage for this, as one time log can have both manual and tracked
							logType:
								current.client === 'windows'
									? TimeLogType.TRACKED
									: TimeLogType.MANUAL
					  }
					: {
							id: current.id,
							date: current.date,
							user_id: current.user_id,
							project_id: current.project_id,
							starts_at: moment
								.utc(current.starts_at)
								.format('YYYY-MM-DD HH:mm:ss'),
							keyboard: current.keyboard,
							mouse: current.mouse,
							overall: current.overall,
							tracked: current.tracked,
							logType:
								current.client === 'windows'
									? TimeLogType.TRACKED
									: TimeLogType.MANUAL
					  }
			};
		}, {});
		return Object.values(timeLogs);
	}
}<|MERGE_RESOLUTION|>--- conflicted
+++ resolved
@@ -4,13 +4,10 @@
 	HttpStatus,
 	UnauthorizedException
 } from '@nestjs/common';
-<<<<<<< HEAD
+import { HttpService } from '@nestjs/axios';
+import { AxiosResponse } from 'axios';
 import { CommandBus } from '@nestjs/cqrs';
 import { DeepPartial } from 'typeorm';
-=======
-import { HttpService } from '@nestjs/axios';
-import { AxiosResponse } from 'axios';
->>>>>>> 377e8f25
 import { map, catchError, switchMap } from 'rxjs/operators';
 import * as moment from 'moment';
 import { environment as env } from '@gauzy/config';
@@ -35,14 +32,11 @@
 	DEFAULT_ENTITY_SETTINGS,
 	PROJECT_TIED_ENTITIES
 } from '@gauzy/integration-hubstaff';
-<<<<<<< HEAD
+import { environment as env } from '@gauzy/config';
+import { lastValueFrom } from 'rxjs';
 import { IntegrationTenantService } from '../integration-tenant/integration-tenant.service';
 import { IntegrationSettingService } from '../integration-setting/integration-setting.service';
 import { IntegrationMapService } from '../integration-map/integration-map.service';
-=======
-import { environment as env } from '@gauzy/config';
-import { lastValueFrom } from 'rxjs';
->>>>>>> 377e8f25
 import {
 	OrganizationCreateCommand,
 	OrganizationUpdateCommand
@@ -68,13 +62,10 @@
 import { TaskUpdateCommand } from '../tasks/commands';
 import { getDummyImage } from '../core/utils';
 import { RequestContext } from '../core/context';
-<<<<<<< HEAD
-
-=======
 import { OrganizationProjectCreateCommand } from '../organization-projects/commands/organization-project.create.command';
 import { OrganizationProjectUpdateCommand } from '../organization-projects/commands/organization-project.update.command';
 import { TaskUpdateCommand } from '../tasks/commands/task-update.command';
->>>>>>> 377e8f25
+
 
 @Injectable()
 export class HubstaffService {
@@ -227,19 +218,12 @@
 				: settingEntity
 		) as IIntegrationEntitySetting[];
 
-<<<<<<< HEAD
 		return this._httpService
 			.post('https://account.hubstaff.com/access_tokens', urlParams, {
 				headers: {
 					'Content-Type': 'application/x-www-form-urlencoded'
 				}
 			})
-=======
-		const entitySettings = await this._integrationEntitySettingService.create(
-			settingsForEntities
-		);
-		const tokens$ = this._httpService.post('https://account.hubstaff.com/access_tokens', urlParams, { headers })
->>>>>>> 377e8f25
 			.pipe(
 				switchMap(({ data }) =>
 					this._integrationService.addIntegration({
