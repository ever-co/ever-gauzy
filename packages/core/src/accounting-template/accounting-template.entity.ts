import { ApiProperty } from '@nestjs/swagger';
import { Column, Index } from 'typeorm';
import { AccountingTemplateTypeEnum, IAccountingTemplate } from '@gauzy/contracts';
import { TenantOrganizationBaseEntity } from '../core/entities/internal';
<<<<<<< HEAD
import { databaseTypes } from '@gauzy/config';
import { Entity } from '@gauzy/common'
=======
import { isMySQL } from '@gauzy/config';
>>>>>>> 15fe11b1

@Entity('accounting_template')
export class AccountingTemplate extends TenantOrganizationBaseEntity
	implements IAccountingTemplate {

	@ApiProperty({ type: () => String })
	@Index()
	@Column()
	name?: string;

	@ApiProperty({ type: () => String })
	@Index()
	@Column()
	languageCode?: string;

	@ApiProperty({ type: () => String })
	@Column({ type: 'text', nullable: true })
	mjml?: string;

	@ApiProperty({ type: () => String })
	@Column({...(isMySQL() ? { type: "longtext" } : {})})
	hbs?: string;

	@ApiProperty({ type: () => String, enum: AccountingTemplateTypeEnum })
	@Column()
	templateType?: string;
}<|MERGE_RESOLUTION|>--- conflicted
+++ resolved
@@ -2,12 +2,9 @@
 import { Column, Index } from 'typeorm';
 import { AccountingTemplateTypeEnum, IAccountingTemplate } from '@gauzy/contracts';
 import { TenantOrganizationBaseEntity } from '../core/entities/internal';
-<<<<<<< HEAD
 import { databaseTypes } from '@gauzy/config';
 import { Entity } from '@gauzy/common'
-=======
 import { isMySQL } from '@gauzy/config';
->>>>>>> 15fe11b1
 
 @Entity('accounting_template')
 export class AccountingTemplate extends TenantOrganizationBaseEntity
@@ -28,7 +25,7 @@
 	mjml?: string;
 
 	@ApiProperty({ type: () => String })
-	@Column({...(isMySQL() ? { type: "longtext" } : {})})
+	@Column({ ...(isMySQL() ? { type: "longtext" } : {}) })
 	hbs?: string;
 
 	@ApiProperty({ type: () => String, enum: AccountingTemplateTypeEnum })
