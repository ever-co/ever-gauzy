--- conflicted
+++ resolved
@@ -8,12 +8,8 @@
 import { AccountingTemplate } from './accounting-template.entity';
 import { PaginationParams, TenantAwareCrudService } from './../core/crud';
 import { RequestContext } from './../core/context';
-<<<<<<< HEAD
-import { prepareSQLQuery as p } from '@gauzy/config';
 import { EntityRepository } from '@mikro-orm/core';
-=======
 import { prepareSQLQuery as p } from './../database/database.helper';
->>>>>>> ac199778
 
 @Injectable()
 export class AccountingTemplateService extends TenantAwareCrudService<AccountingTemplate> {
