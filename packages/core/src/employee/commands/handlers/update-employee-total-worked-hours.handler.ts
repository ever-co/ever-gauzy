import { CommandHandler, ICommandHandler } from '@nestjs/cqrs';
import { InjectRepository } from '@nestjs/typeorm';
import { Repository } from 'typeorm';
import { getConfig, prepareSQLQuery as p } from '@gauzy/config';
import { UpdateEmployeeTotalWorkedHoursCommand } from '../update-employee-total-worked-hours.command';
import { EmployeeService } from '../../employee.service';
import { TimeLog } from './../../../core/entities/internal';
import { RequestContext } from './../../../core';
import { isSqliteDB } from './../../../core/utils';
const config = getConfig();

@CommandHandler(UpdateEmployeeTotalWorkedHoursCommand)
export class UpdateEmployeeTotalWorkedHoursHandler
	implements ICommandHandler<UpdateEmployeeTotalWorkedHoursCommand> {
	constructor(
		private readonly employeeService: EmployeeService,

		@InjectRepository(TimeLog)
		private readonly timeLogRepository: Repository<TimeLog>
	) { }

	public async execute(command: UpdateEmployeeTotalWorkedHoursCommand) {
		const { employeeId, hours } = command;
		const tenantId = RequestContext.currentTenantId();

		let totalWorkHours: number;
		if (hours) {
			totalWorkHours = hours;
		} else {
			const logs = await this.timeLogRepository
				.createQueryBuilder()
				.select(
<<<<<<< HEAD
					`${isSqliteDB(config.dbConnectionOptions)
						? 'SUM((julianday("stoppedAt") - julianday("startedAt")) * 86400)'
						: 'SUM(extract(epoch from ("stoppedAt" - "startedAt")))'
=======
					`${
						['sqlite', 'better-sqlite3'].includes(config.dbConnectionOptions.type)
							? 'SUM((julianday("stoppedAt") - julianday("startedAt")) * 86400)'
							: p('SUM(extract(epoch from ("stoppedAt" - "startedAt")))')
>>>>>>> 15fe11b1
					}`,
					`duration`
				)
				.where({
					employeeId,
					tenantId
				})
				.getRawOne();
			totalWorkHours = (logs.duration || 0) / 3600;
		}

		await this.employeeService.update(employeeId, {
			totalWorkHours: parseInt(totalWorkHours + '', 10)
		});
	}
}<|MERGE_RESOLUTION|>--- conflicted
+++ resolved
@@ -30,16 +30,9 @@
 			const logs = await this.timeLogRepository
 				.createQueryBuilder()
 				.select(
-<<<<<<< HEAD
 					`${isSqliteDB(config.dbConnectionOptions)
 						? 'SUM((julianday("stoppedAt") - julianday("startedAt")) * 86400)'
-						: 'SUM(extract(epoch from ("stoppedAt" - "startedAt")))'
-=======
-					`${
-						['sqlite', 'better-sqlite3'].includes(config.dbConnectionOptions.type)
-							? 'SUM((julianday("stoppedAt") - julianday("startedAt")) * 86400)'
-							: p('SUM(extract(epoch from ("stoppedAt" - "startedAt")))')
->>>>>>> 15fe11b1
+						: p('SUM(extract(epoch from ("stoppedAt" - "startedAt")))')
 					}`,
 					`duration`
 				)
