--- conflicted
+++ resolved
@@ -1,7 +1,6 @@
 import { ApiProperty, ApiPropertyOptional } from '@nestjs/swagger';
 import {
 	Column,
-	Entity,
 	JoinColumn,
 	JoinTable,
 	ManyToMany,
@@ -12,6 +11,7 @@
 	Index,
 } from 'typeorm';
 import { IsOptional, IsString } from 'class-validator';
+import { Entity } from '@gauzy/common';
 import {
 	CurrenciesEnum,
 	IEmployee,
@@ -43,22 +43,6 @@
 	IEquipmentSharing,
 	IEmployeePhone,
 } from '@gauzy/contracts';
-<<<<<<< HEAD
-import { ApiProperty, ApiPropertyOptional } from '@nestjs/swagger';
-import { ColumnNumericTransformerPipe } from './../shared/pipes';
-import {
-	Column,
-	JoinColumn,
-	JoinTable,
-	ManyToMany,
-	ManyToOne,
-	OneToOne,
-	RelationId,
-	OneToMany,
-	Index,
-} from 'typeorm';
-=======
->>>>>>> 7776f710
 import {
 	Candidate,
 	Contact,
@@ -90,12 +74,7 @@
 	TimeSlot,
 	User,
 } from '../core/entities/internal';
-<<<<<<< HEAD
-import { IsOptional, IsString } from 'class-validator';
-import { Entity } from '@gauzy/common';
-=======
 import { ColumnNumericTransformerPipe } from './../shared/pipes';
->>>>>>> 7776f710
 
 @Entity('employee')
 export class Employee extends TenantOrganizationBaseEntity implements IEmployee {
