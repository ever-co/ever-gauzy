--- conflicted
+++ resolved
@@ -560,13 +560,9 @@
 	@MultiORMOneToMany(() => EmployeePhone, (it) => it.employee)
 	phoneNumbers?: IEmployeePhone[];
 
-<<<<<<< HEAD
 	/**
 	 * Daily Plans
 	 */
-	@ApiPropertyOptional({ type: () => DailyPlan, isArray: true })
-=======
->>>>>>> 0260e9c2
 	@MultiORMOneToMany(() => DailyPlan, (dailyPlan) => dailyPlan.employee, {
 		cascade: true
 	})
