import { forwardRef, Module } from '@nestjs/common';
import { TypeOrmModule } from '@nestjs/typeorm';
import { CqrsModule } from '@nestjs/cqrs';
import { RouterModule } from '@nestjs/core';
import { MikroOrmModule } from '@mikro-orm/nestjs';
import { RolePermissionController } from './role-permission.controller';
import { RolePermission } from './role-permission.entity';
import { RolePermissionService } from './role-permission.service';
import { RoleModule } from './../role/role.module';
import { TypeOrmRolePermissionRepository } from './repository';

@Module({
	imports: [
		RouterModule.register([
			{ path: 'role-permissions', module: RolePermissionModule }
		]),
		forwardRef(() => TypeOrmModule.forFeature([RolePermission])),
		forwardRef(() => MikroOrmModule.forFeature([RolePermission])),
		forwardRef(() => RoleModule),
		CqrsModule
	],
	controllers: [RolePermissionController],
<<<<<<< HEAD
	providers: [
		RolePermissionService,
		TypeOrmRolePermissionRepository
	],
	exports: [
		TypeOrmModule,
		MikroOrmModule,
		RolePermissionService,
		TypeOrmRolePermissionRepository
	]
=======
	providers: [RolePermissionService],
	exports: [TypeOrmModule, MikroOrmModule, RolePermissionService]
>>>>>>> 40447089
})
export class RolePermissionModule { }<|MERGE_RESOLUTION|>--- conflicted
+++ resolved
@@ -20,20 +20,7 @@
 		CqrsModule
 	],
 	controllers: [RolePermissionController],
-<<<<<<< HEAD
-	providers: [
-		RolePermissionService,
-		TypeOrmRolePermissionRepository
-	],
-	exports: [
-		TypeOrmModule,
-		MikroOrmModule,
-		RolePermissionService,
-		TypeOrmRolePermissionRepository
-	]
-=======
-	providers: [RolePermissionService],
-	exports: [TypeOrmModule, MikroOrmModule, RolePermissionService]
->>>>>>> 40447089
+	providers: [RolePermissionService, TypeOrmRolePermissionRepository],
+	exports: [TypeOrmModule, MikroOrmModule, RolePermissionService, TypeOrmRolePermissionRepository]
 })
 export class RolePermissionModule { }