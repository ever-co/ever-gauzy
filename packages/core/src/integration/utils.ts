import { QueryRunner } from 'typeorm';
import { v4 as uuidv4 } from 'uuid';
import { databaseTypes, getConfig, prepareSQLQuery as p } from '@gauzy/config';
import { IIntegration, IIntegrationType, IntegrationTypeEnum } from '@gauzy/contracts';
import { copyAssets } from './../core/seeds/utils';
import { DEFAULT_INTEGRATION_TYPES } from './default-integration-type';
import * as path from 'path';

export class IntegrationsUtils {
	/**
	 *
	 * @param queryRunner
	 */
	public static async upsertIntegrationsAndIntegrationTypes(
		queryRunner: QueryRunner,
		integrations: any[]
	): Promise<any> {
		const destDir = 'integrations';
		for await (const {
			name,
			imgSrc,
			isComingSoon,
			order,
			redirectUrl,
			provider,
			integrationTypesMap
		} of integrations) {
			try {
				const filePath = copyAssets(path.join(destDir, imgSrc), getConfig(), '');

<<<<<<< HEAD
				const sqliteUpsertQuery = `
					INSERT INTO integration (
						"name", "imgSrc", "isComingSoon", "order", "redirectUrl", "provider", "id"
					)
					VALUES (
						?, ?, ?, ?, ?, ?, ?
					)
					ON CONFLICT("name")
					DO UPDATE SET "imgSrc" = EXCLUDED."imgSrc",
									"isComingSoon" = EXCLUDED."isComingSoon",
									"order" = EXCLUDED."order",
									"redirectUrl" = EXCLUDED."redirectUrl",
									"provider" = EXCLUDED."provider"
					RETURNING id;
				`;
				const postgresUpsertQuery = `
					INSERT INTO "integration" (
						"name", "imgSrc", "isComingSoon", "order", "redirectUrl", "provider"
					)
					VALUES (
						$1, $2, $3, $4, $5, $6
					)
					ON CONFLICT(name) DO UPDATE
					SET
						"imgSrc" = $2,
						"isComingSoon" = $3,
						"order" = $4,
						"redirectUrl" = $5,
						"provider" = $6
					RETURNING id;
				`;
				const mysqlUpsertQuery = p(`
					INSERT INTO "integration" (
						"name", "imgSrc", "isComingSoon", "order", "redirectUrl", "provider"
					) VALUES (
						?, ?, ?, ?, ?, ?
					) ON DUPLICATE KEY UPDATE
					"imgSrc" = VALUES("imgSrc"),
					"isComingSoon" = VALUES("isComingSoon"),
					"order" = VALUES("order"),
					"redirectUrl" = VALUES("redirectUrl"),
					"provider" = VALUES("provider");
				`);

				let upsertQuery = ``;
				let payload: any[];
=======
				let upsertQuery = ``;

				if (['sqlite', 'better-sqlite3'].includes(queryRunner.connection.options.type)) {
					const payload = [name, filePath, isComingSoon ? 1 : 0, order, redirectUrl, provider];

					// For SQLite, manually generate a UUID using uuidv4()
					const generatedId = uuidv4();
					payload.push(generatedId);
					upsertQuery = `
                        INSERT INTO integration (
                            "name", "imgSrc", "isComingSoon", "order", "redirectUrl", "provider", "id"
                        )
                        VALUES (
                            ?, ?, ?, ?, ?, ?, ?
                        )
                        ON CONFLICT("name")
                        DO UPDATE SET "imgSrc" = EXCLUDED."imgSrc",
                         			  "isComingSoon" = EXCLUDED."isComingSoon",
                            		  "order" = EXCLUDED."order",
                            		  "redirectUrl" = EXCLUDED."redirectUrl",
                            		  "provider" = EXCLUDED."provider"
                        RETURNING id;
                    `;

					const [integration] = await queryRunner.query(upsertQuery, payload);

					// Step 3: Insert entry in join table to associate Integration with IntegrationType
					await IntegrationsUtils.syncIntegrationType(
						queryRunner,
						integration,
						await this.getIntegrationTypeByName(queryRunner, integrationTypesMap)
					);
				} else {
					const payload = [name, filePath, isComingSoon, order, redirectUrl, provider];

					upsertQuery = `
                        INSERT INTO "integration" (
                            "name", "imgSrc", "isComingSoon", "order", "redirectUrl", "provider"
                        )
                        VALUES (
                            $1, $2, $3, $4, $5, $6
                        )
                        ON CONFLICT(name) DO UPDATE
                        SET
                            "imgSrc" = $2,
                            "isComingSoon" = $3,
                            "order" = $4,
                            "redirectUrl" = $5,
                            "provider" = $6
                        RETURNING id;
                    `;

					const [integration] = await queryRunner.query(upsertQuery, payload);
>>>>>>> ab5293af

				switch(queryRunner.connection.options.type) {
					case databaseTypes.sqlite:
					case databaseTypes.betterSqlite3:
						payload = [name, filepath, isComingSoon ? 1 : 0, order, redirectUrl, provider];
						// For SQLite, manually generate a UUID using uuidv4()
						const generatedId = uuidv4();
						payload.push(generatedId);
						upsertQuery = sqliteUpsertQuery;
						break;
					case databaseTypes.postgres:
						payload = [name, filepath, isComingSoon, order, redirectUrl, provider];
						upsertQuery = postgresUpsertQuery;
						break;
					case databaseTypes.mysql:
						payload = [name, filepath, isComingSoon, order, redirectUrl, provider];
						upsertQuery = mysqlUpsertQuery;
						break;
					default:
						throw Error(`cannot upsert integration and integration types due to unsupported database type: ${queryRunner.connection.options.type}`);
				}
<<<<<<< HEAD
				const [integration] = await queryRunner.query(upsertQuery, payload);
				// Step 3: Insert entry in join table to associate Integration with IntegrationType
				await IntegrationsUtils.syncIntegrationType(
					queryRunner,
					integration,
					await this.getIntegrationTypeByName(queryRunner, integrationTypesMap)
				);

				copyAssets(imgSrc, getConfig(), destDir);
=======
>>>>>>> ab5293af
			} catch (error) {
				// since we have errors let's rollback changes we made
				console.log(`Error while updating integration: (${name}) in production server`, error);
			}
		}
	}

	/**
	 *
	 * @param queryRunner
	 * @param integrationTypesMap
	 * @returns
	 */
	public static async getIntegrationTypeByName(
		queryRunner: QueryRunner,
		integrationTypeNames: any[]
	): Promise<IIntegrationType[]> {
		try {
			return await queryRunner.query(
				p(`SELECT * FROM "integration_type" WHERE "integration_type"."name" IN ('${integrationTypeNames.join(
					"','"
				)}')`)
			);
		} catch (error) {
			console.log('Error while querying integration types:', error);
			return [];
		}
	}

	/**
	 *
	 * @param queryRunner
	 * @param integrationTypeName
	 */
	public static async upsertIntegrationTypes(queryRunner: QueryRunner, integrationTypeNames: IntegrationTypeEnum[]) {
		for await (const integrationTypeName of integrationTypeNames) {
			const { name, description, icon, groupName, order } = DEFAULT_INTEGRATION_TYPES.find(
				(type) => type.name === integrationTypeName
			);
			const payload = [name, description, icon, groupName, order];
			const sqliteUpsertQuery = `
				INSERT INTO "integration_type" (
					"name", "description", "icon", "groupName", "order", "id"
				)
				VALUES (
					?, ?, ?, ?, ?, ?
				)
				ON CONFLICT("name")
				DO UPDATE SET "description" = EXCLUDED."description",
								"icon" = EXCLUDED."icon",
								"groupName" = EXCLUDED."groupName",
								"order" = EXCLUDED."order"
				RETURNING id;
			`;
			const postgresUpsertQuery = `
				INSERT INTO "integration_type" (
					"name", "description", "icon", "groupName", "order"
				)
				VALUES (
					$1, $2, $3, $4, $5
				)
				ON CONFLICT(name) DO UPDATE
				SET
					"description" = $2,
					"icon" = $3,
					"groupName" = $4,
					"order" = $5
				RETURNING id;
			`;
			const mysqlUpsertQuery = p(`
				INSERT INTO "integration_type" (
					"name", "description", "icon", "groupName", "order"
				) VALUES (
					?, ?, ?, ?, ?
				) ON DUPLICATE KEY UPDATE
					"description" = VALUES("description"),
					"icon" = VALUES("icon"),
					"groupName" = VALUES("groupName"),
					"order" = VALUES("order")
				RETURNING id;
			`);

			let upsertQuery = ``;

			switch(queryRunner.connection.options.type) {
				case databaseTypes.sqlite:
				case databaseTypes.betterSqlite3:
					// For SQLite, manually generate a UUID using uuidv4()
					const generatedId = uuidv4();
					payload.push(generatedId);
					upsertQuery = sqliteUpsertQuery;
					break;
				case databaseTypes.postgres:
					upsertQuery = postgresUpsertQuery;
					break;
				case databaseTypes.mysql:
					upsertQuery = mysqlUpsertQuery;
					break;
				default:
					throw Error(`cannot upsert integration types due to unsupported database type: ${queryRunner.connection.options.type}`);
			}
			await queryRunner.query(upsertQuery, payload);
		}
	}

	/**
	 *
	 *
	 * @param queryRunner
	 * @param integration
	 * @param integrationTypes
	 */
	public static async syncIntegrationType(
		queryRunner: QueryRunner,
		integration: IIntegration,
		integrationTypes: IIntegrationType[]
	) {
		if (integration) {
			const integrationId = integration.id;
			for await (const integrationType of integrationTypes) {
				let insertPivotQuery = ``;
				const sqliteUpsertQuery = `
					INSERT OR IGNORE INTO integration_integration_type (integrationId, integrationTypeId) VALUES (?, ?);
				`;
				const postgresUpsertQuery = `
					INSERT INTO "integration_integration_type" (
                        "integrationId",
                        "integrationTypeId"
                    )
                    SELECT
                        $1, $2
                    WHERE NOT EXISTS (
                        SELECT 1
                            FROM "integration_integration_type"
                        WHERE
                            "integrationId" = $1 AND
                            "integrationTypeId" = $2
                    )
				`;
				const mysqlUpsertQuery = p(`
					INSERT INTO integration_integration_type (integrationId, integrationTypeId)
					SELECT
						?, ?
					FROM
						DUAL
					WHERE NOT EXISTS (
						SELECT 1
						FROM integration_integration_type
						WHERE
							integrationId = ? AND
							integrationTypeId = ?
					);
				`);
				switch(queryRunner.connection.options.type) {
					case databaseTypes.sqlite:
					case databaseTypes.betterSqlite3:
						insertPivotQuery = sqliteUpsertQuery;
						break;
					case databaseTypes.postgres:
						insertPivotQuery = postgresUpsertQuery;
						break;
					case databaseTypes.mysql:
						insertPivotQuery = mysqlUpsertQuery;
						break;
					default:
						throw Error(`cannot sync integration types due to unsupported database type: ${queryRunner.connection.options.type}`);
				}
				await queryRunner.query(insertPivotQuery, [integrationId, integrationType.id]);
			}
		}
	}
}<|MERGE_RESOLUTION|>--- conflicted
+++ resolved
@@ -28,7 +28,6 @@
 			try {
 				const filePath = copyAssets(path.join(destDir, imgSrc), getConfig(), '');
 
-<<<<<<< HEAD
 				const sqliteUpsertQuery = `
 					INSERT INTO integration (
 						"name", "imgSrc", "isComingSoon", "order", "redirectUrl", "provider", "id"
@@ -75,94 +74,36 @@
 
 				let upsertQuery = ``;
 				let payload: any[];
-=======
-				let upsertQuery = ``;
-
-				if (['sqlite', 'better-sqlite3'].includes(queryRunner.connection.options.type)) {
-					const payload = [name, filePath, isComingSoon ? 1 : 0, order, redirectUrl, provider];
-
-					// For SQLite, manually generate a UUID using uuidv4()
-					const generatedId = uuidv4();
-					payload.push(generatedId);
-					upsertQuery = `
-                        INSERT INTO integration (
-                            "name", "imgSrc", "isComingSoon", "order", "redirectUrl", "provider", "id"
-                        )
-                        VALUES (
-                            ?, ?, ?, ?, ?, ?, ?
-                        )
-                        ON CONFLICT("name")
-                        DO UPDATE SET "imgSrc" = EXCLUDED."imgSrc",
-                         			  "isComingSoon" = EXCLUDED."isComingSoon",
-                            		  "order" = EXCLUDED."order",
-                            		  "redirectUrl" = EXCLUDED."redirectUrl",
-                            		  "provider" = EXCLUDED."provider"
-                        RETURNING id;
-                    `;
-
-					const [integration] = await queryRunner.query(upsertQuery, payload);
-
-					// Step 3: Insert entry in join table to associate Integration with IntegrationType
-					await IntegrationsUtils.syncIntegrationType(
-						queryRunner,
-						integration,
-						await this.getIntegrationTypeByName(queryRunner, integrationTypesMap)
-					);
-				} else {
-					const payload = [name, filePath, isComingSoon, order, redirectUrl, provider];
-
-					upsertQuery = `
-                        INSERT INTO "integration" (
-                            "name", "imgSrc", "isComingSoon", "order", "redirectUrl", "provider"
-                        )
-                        VALUES (
-                            $1, $2, $3, $4, $5, $6
-                        )
-                        ON CONFLICT(name) DO UPDATE
-                        SET
-                            "imgSrc" = $2,
-                            "isComingSoon" = $3,
-                            "order" = $4,
-                            "redirectUrl" = $5,
-                            "provider" = $6
-                        RETURNING id;
-                    `;
-
-					const [integration] = await queryRunner.query(upsertQuery, payload);
->>>>>>> ab5293af
 
 				switch(queryRunner.connection.options.type) {
 					case databaseTypes.sqlite:
 					case databaseTypes.betterSqlite3:
-						payload = [name, filepath, isComingSoon ? 1 : 0, order, redirectUrl, provider];
+						payload = [name, filePath, isComingSoon ? 1 : 0, order, redirectUrl, provider];
 						// For SQLite, manually generate a UUID using uuidv4()
 						const generatedId = uuidv4();
 						payload.push(generatedId);
 						upsertQuery = sqliteUpsertQuery;
 						break;
 					case databaseTypes.postgres:
-						payload = [name, filepath, isComingSoon, order, redirectUrl, provider];
+						payload = [name, filePath, isComingSoon, order, redirectUrl, provider];
 						upsertQuery = postgresUpsertQuery;
 						break;
 					case databaseTypes.mysql:
-						payload = [name, filepath, isComingSoon, order, redirectUrl, provider];
+						payload = [name, filePath, isComingSoon, order, redirectUrl, provider];
 						upsertQuery = mysqlUpsertQuery;
 						break;
 					default:
 						throw Error(`cannot upsert integration and integration types due to unsupported database type: ${queryRunner.connection.options.type}`);
 				}
-<<<<<<< HEAD
+
 				const [integration] = await queryRunner.query(upsertQuery, payload);
+
 				// Step 3: Insert entry in join table to associate Integration with IntegrationType
 				await IntegrationsUtils.syncIntegrationType(
 					queryRunner,
 					integration,
 					await this.getIntegrationTypeByName(queryRunner, integrationTypesMap)
 				);
-
-				copyAssets(imgSrc, getConfig(), destDir);
-=======
->>>>>>> ab5293af
 			} catch (error) {
 				// since we have errors let's rollback changes we made
 				console.log(`Error while updating integration: (${name}) in production server`, error);
