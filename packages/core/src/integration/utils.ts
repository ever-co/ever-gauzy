import { QueryRunner } from 'typeorm';
import { v4 as uuidv4 } from 'uuid';
import { databaseTypes, getConfig } from '@gauzy/config';
import { prepareSQLQuery as p } from './../database/database.helper';
import { IIntegration, IIntegrationType, IntegrationTypeEnum } from '@gauzy/contracts';
import { copyAssets } from './../core/seeds/utils';
import { DEFAULT_INTEGRATION_TYPES } from './default-integration-type';
<<<<<<< HEAD
import { isSqliteDB } from './../core/utils';
=======
import * as path from 'path';
>>>>>>> ac199778

export class IntegrationsUtils {
	/**
	 *
	 * @param queryRunner
	 */
	public static async upsertIntegrationsAndIntegrationTypes(
		queryRunner: QueryRunner,
		integrations: any[]
	): Promise<any> {
		const destDir = 'integrations';
		for await (const {
			name,
			imgSrc,
			isComingSoon,
			order,
			redirectUrl,
			provider,
			integrationTypesMap
		} of integrations) {
			try {
				const filePath = copyAssets(path.join(destDir, imgSrc), getConfig(), '');

<<<<<<< HEAD
				let upsertQuery = ``;

				if (isSqliteDB(queryRunner.connection.options)) {
					const payload = [name, filepath, isComingSoon ? 1 : 0, order, redirectUrl, provider];

					// For SQLite, manually generate a UUID using uuidv4()
					const generatedId = uuidv4();
					payload.push(generatedId);
					upsertQuery = `
                        INSERT INTO integration (
                            "name", "imgSrc", "isComingSoon", "order", "redirectUrl", "provider", "id"
                        )
                        VALUES (
                            ?, ?, ?, ?, ?, ?, ?
                        )
                        ON CONFLICT("name")
                        DO UPDATE SET "imgSrc" = EXCLUDED."imgSrc",
                         			  "isComingSoon" = EXCLUDED."isComingSoon",
                            		  "order" = EXCLUDED."order",
                            		  "redirectUrl" = EXCLUDED."redirectUrl",
                            		  "provider" = EXCLUDED."provider"
                        RETURNING id;
                    `;
=======
				const sqliteUpsertQuery = `
					INSERT INTO integration (
						"name", "imgSrc", "isComingSoon", "order", "redirectUrl", "provider", "id"
					)
					VALUES (
						?, ?, ?, ?, ?, ?, ?
					)
					ON CONFLICT("name")
					DO UPDATE SET "imgSrc" = EXCLUDED."imgSrc",
									"isComingSoon" = EXCLUDED."isComingSoon",
									"order" = EXCLUDED."order",
									"redirectUrl" = EXCLUDED."redirectUrl",
									"provider" = EXCLUDED."provider"
					RETURNING id;
				`;
				const postgresUpsertQuery = `
					INSERT INTO "integration" (
						"name", "imgSrc", "isComingSoon", "order", "redirectUrl", "provider"
					)
					VALUES (
						$1, $2, $3, $4, $5, $6
					)
					ON CONFLICT(name) DO UPDATE
					SET
						"imgSrc" = $2,
						"isComingSoon" = $3,
						"order" = $4,
						"redirectUrl" = $5,
						"provider" = $6
					RETURNING id;
				`;
				const mysqlUpsertQuery = p(`
					INSERT INTO "integration" (
						"name", "imgSrc", "isComingSoon", "order", "redirectUrl", "provider"
					) VALUES (
						?, ?, ?, ?, ?, ?
					) ON DUPLICATE KEY UPDATE
					"imgSrc" = VALUES("imgSrc"),
					"isComingSoon" = VALUES("isComingSoon"),
					"order" = VALUES("order"),
					"redirectUrl" = VALUES("redirectUrl"),
					"provider" = VALUES("provider");
				`);
>>>>>>> ac199778

				let upsertQuery = ``;
				let payload: any[];

				switch(queryRunner.connection.options.type) {
					case databaseTypes.sqlite:
					case databaseTypes.betterSqlite3:
						payload = [name, filePath, isComingSoon ? 1 : 0, order, redirectUrl, provider];
						// For SQLite, manually generate a UUID using uuidv4()
						const generatedId = uuidv4();
						payload.push(generatedId);
						upsertQuery = sqliteUpsertQuery;
						break;
					case databaseTypes.postgres:
						payload = [name, filePath, isComingSoon, order, redirectUrl, provider];
						upsertQuery = postgresUpsertQuery;
						break;
					case databaseTypes.mysql:
						payload = [name, filePath, isComingSoon, order, redirectUrl, provider];
						upsertQuery = mysqlUpsertQuery;
						break;
					default:
						throw Error(`cannot upsert integration and integration types due to unsupported database type: ${queryRunner.connection.options.type}`);
				}

				const [integration] = await queryRunner.query(upsertQuery, payload);

				// Step 3: Insert entry in join table to associate Integration with IntegrationType
				await IntegrationsUtils.syncIntegrationType(
					queryRunner,
					integration,
					await this.getIntegrationTypeByName(queryRunner, integrationTypesMap)
				);
			} catch (error) {
				// since we have errors let's rollback changes we made
				console.log(`Error while updating integration: (${name}) in production server`, error);
			}
		}
	}

	/**
	 *
	 * @param queryRunner
	 * @param integrationTypesMap
	 * @returns
	 */
	public static async getIntegrationTypeByName(
		queryRunner: QueryRunner,
		integrationTypeNames: any[]
	): Promise<IIntegrationType[]> {
		try {
			return await queryRunner.query(
				p(`SELECT * FROM "integration_type" WHERE "integration_type"."name" IN ('${integrationTypeNames.join(
					"','"
				)}')`)
			);
		} catch (error) {
			console.log('Error while querying integration types:', error);
			return [];
		}
	}

	/**
	 *
	 * @param queryRunner
	 * @param integrationTypeName
	 */
	public static async upsertIntegrationTypes(queryRunner: QueryRunner, integrationTypeNames: IntegrationTypeEnum[]) {
		for await (const integrationTypeName of integrationTypeNames) {
			const { name, description, icon, groupName, order } = DEFAULT_INTEGRATION_TYPES.find(
				(type) => type.name === integrationTypeName
			);
			const payload = [name, description, icon, groupName, order];
			const sqliteUpsertQuery = `
				INSERT INTO "integration_type" (
					"name", "description", "icon", "groupName", "order", "id"
				)
				VALUES (
					?, ?, ?, ?, ?, ?
				)
				ON CONFLICT("name")
				DO UPDATE SET "description" = EXCLUDED."description",
								"icon" = EXCLUDED."icon",
								"groupName" = EXCLUDED."groupName",
								"order" = EXCLUDED."order"
				RETURNING id;
			`;
			const postgresUpsertQuery = `
				INSERT INTO "integration_type" (
					"name", "description", "icon", "groupName", "order"
				)
				VALUES (
					$1, $2, $3, $4, $5
				)
				ON CONFLICT(name) DO UPDATE
				SET
					"description" = $2,
					"icon" = $3,
					"groupName" = $4,
					"order" = $5
				RETURNING id;
			`;
			const mysqlUpsertQuery = p(`
				INSERT INTO "integration_type" (
					"name", "description", "icon", "groupName", "order"
				) VALUES (
					?, ?, ?, ?, ?
				) ON DUPLICATE KEY UPDATE
					"description" = VALUES("description"),
					"icon" = VALUES("icon"),
					"groupName" = VALUES("groupName"),
					"order" = VALUES("order")
				RETURNING id;
			`);

			let upsertQuery = ``;
<<<<<<< HEAD
			if (isSqliteDB(queryRunner.connection.options)) {
				// For SQLite, manually generate a UUID using uuidv4()
				const generatedId = uuidv4();
				payload.push(generatedId);
				upsertQuery = `
                    INSERT INTO "integration_type" (
                        "name", "description", "icon", "groupName", "order", "id"
                    )
                    VALUES (
                        ?, ?, ?, ?, ?, ?
                    )
                    ON CONFLICT("name")
                    DO UPDATE SET "description" = EXCLUDED."description",
                       			  "icon" = EXCLUDED."icon",
                        		  "groupName" = EXCLUDED."groupName",
                       			  "order" = EXCLUDED."order"
                    RETURNING id;
                `;
			} else {
				upsertQuery = `
                    INSERT INTO "integration_type" (
                        "name", "description", "icon", "groupName", "order"
                    )
                    VALUES (
                        $1, $2, $3, $4, $5
                    )
                    ON CONFLICT(name) DO UPDATE
                    SET
                        "description" = $2,
                        "icon" = $3,
                        "groupName" = $4,
                        "order" = $5
                    RETURNING id;
                `;
=======

			switch(queryRunner.connection.options.type) {
				case databaseTypes.sqlite:
				case databaseTypes.betterSqlite3:
					// For SQLite, manually generate a UUID using uuidv4()
					const generatedId = uuidv4();
					payload.push(generatedId);
					upsertQuery = sqliteUpsertQuery;
					break;
				case databaseTypes.postgres:
					upsertQuery = postgresUpsertQuery;
					break;
				case databaseTypes.mysql:
					upsertQuery = mysqlUpsertQuery;
					break;
				default:
					throw Error(`cannot upsert integration types due to unsupported database type: ${queryRunner.connection.options.type}`);
>>>>>>> ac199778
			}
			await queryRunner.query(upsertQuery, payload);
		}
	}

	/**
	 *
	 *
	 * @param queryRunner
	 * @param integration
	 * @param integrationTypes
	 */
	public static async syncIntegrationType(
		queryRunner: QueryRunner,
		integration: IIntegration,
		integrationTypes: IIntegrationType[]
	) {
		if (integration) {
			const integrationId = integration.id;
			for await (const integrationType of integrationTypes) {
				let insertPivotQuery = ``;
				const sqliteUpsertQuery = `
					INSERT OR IGNORE INTO integration_integration_type (integrationId, integrationTypeId) VALUES (?, ?);
				`;
				const postgresUpsertQuery = `
					INSERT INTO "integration_integration_type" (
                        "integrationId",
                        "integrationTypeId"
                    )
                    SELECT
                        $1, $2
                    WHERE NOT EXISTS (
                        SELECT 1
                            FROM "integration_integration_type"
                        WHERE
                            "integrationId" = $1 AND
                            "integrationTypeId" = $2
                    )
				`;
				const mysqlUpsertQuery = p(`
					INSERT INTO integration_integration_type (integrationId, integrationTypeId)
					SELECT
						?, ?
					FROM
						DUAL
					WHERE NOT EXISTS (
						SELECT 1
						FROM integration_integration_type
						WHERE
							integrationId = ? AND
							integrationTypeId = ?
					);
				`);
				switch(queryRunner.connection.options.type) {
					case databaseTypes.sqlite:
					case databaseTypes.betterSqlite3:
						insertPivotQuery = sqliteUpsertQuery;
						break;
					case databaseTypes.postgres:
						insertPivotQuery = postgresUpsertQuery;
						break;
					case databaseTypes.mysql:
						insertPivotQuery = mysqlUpsertQuery;
						break;
					default:
						throw Error(`cannot sync integration types due to unsupported database type: ${queryRunner.connection.options.type}`);
				}
				await queryRunner.query(insertPivotQuery, [integrationId, integrationType.id]);
			}
		}
	}
}<|MERGE_RESOLUTION|>--- conflicted
+++ resolved
@@ -5,11 +5,7 @@
 import { IIntegration, IIntegrationType, IntegrationTypeEnum } from '@gauzy/contracts';
 import { copyAssets } from './../core/seeds/utils';
 import { DEFAULT_INTEGRATION_TYPES } from './default-integration-type';
-<<<<<<< HEAD
-import { isSqliteDB } from './../core/utils';
-=======
 import * as path from 'path';
->>>>>>> ac199778
 
 export class IntegrationsUtils {
 	/**
@@ -33,31 +29,6 @@
 			try {
 				const filePath = copyAssets(path.join(destDir, imgSrc), getConfig(), '');
 
-<<<<<<< HEAD
-				let upsertQuery = ``;
-
-				if (isSqliteDB(queryRunner.connection.options)) {
-					const payload = [name, filepath, isComingSoon ? 1 : 0, order, redirectUrl, provider];
-
-					// For SQLite, manually generate a UUID using uuidv4()
-					const generatedId = uuidv4();
-					payload.push(generatedId);
-					upsertQuery = `
-                        INSERT INTO integration (
-                            "name", "imgSrc", "isComingSoon", "order", "redirectUrl", "provider", "id"
-                        )
-                        VALUES (
-                            ?, ?, ?, ?, ?, ?, ?
-                        )
-                        ON CONFLICT("name")
-                        DO UPDATE SET "imgSrc" = EXCLUDED."imgSrc",
-                         			  "isComingSoon" = EXCLUDED."isComingSoon",
-                            		  "order" = EXCLUDED."order",
-                            		  "redirectUrl" = EXCLUDED."redirectUrl",
-                            		  "provider" = EXCLUDED."provider"
-                        RETURNING id;
-                    `;
-=======
 				const sqliteUpsertQuery = `
 					INSERT INTO integration (
 						"name", "imgSrc", "isComingSoon", "order", "redirectUrl", "provider", "id"
@@ -101,12 +72,11 @@
 					"redirectUrl" = VALUES("redirectUrl"),
 					"provider" = VALUES("provider");
 				`);
->>>>>>> ac199778
 
 				let upsertQuery = ``;
 				let payload: any[];
 
-				switch(queryRunner.connection.options.type) {
+				switch (queryRunner.connection.options.type) {
 					case databaseTypes.sqlite:
 					case databaseTypes.betterSqlite3:
 						payload = [name, filePath, isComingSoon ? 1 : 0, order, redirectUrl, provider];
@@ -218,44 +188,8 @@
 			`);
 
 			let upsertQuery = ``;
-<<<<<<< HEAD
-			if (isSqliteDB(queryRunner.connection.options)) {
-				// For SQLite, manually generate a UUID using uuidv4()
-				const generatedId = uuidv4();
-				payload.push(generatedId);
-				upsertQuery = `
-                    INSERT INTO "integration_type" (
-                        "name", "description", "icon", "groupName", "order", "id"
-                    )
-                    VALUES (
-                        ?, ?, ?, ?, ?, ?
-                    )
-                    ON CONFLICT("name")
-                    DO UPDATE SET "description" = EXCLUDED."description",
-                       			  "icon" = EXCLUDED."icon",
-                        		  "groupName" = EXCLUDED."groupName",
-                       			  "order" = EXCLUDED."order"
-                    RETURNING id;
-                `;
-			} else {
-				upsertQuery = `
-                    INSERT INTO "integration_type" (
-                        "name", "description", "icon", "groupName", "order"
-                    )
-                    VALUES (
-                        $1, $2, $3, $4, $5
-                    )
-                    ON CONFLICT(name) DO UPDATE
-                    SET
-                        "description" = $2,
-                        "icon" = $3,
-                        "groupName" = $4,
-                        "order" = $5
-                    RETURNING id;
-                `;
-=======
-
-			switch(queryRunner.connection.options.type) {
+
+			switch (queryRunner.connection.options.type) {
 				case databaseTypes.sqlite:
 				case databaseTypes.betterSqlite3:
 					// For SQLite, manually generate a UUID using uuidv4()
@@ -271,7 +205,6 @@
 					break;
 				default:
 					throw Error(`cannot upsert integration types due to unsupported database type: ${queryRunner.connection.options.type}`);
->>>>>>> ac199778
 			}
 			await queryRunner.query(upsertQuery, payload);
 		}
@@ -325,7 +258,7 @@
 							integrationTypeId = ?
 					);
 				`);
-				switch(queryRunner.connection.options.type) {
+				switch (queryRunner.connection.options.type) {
 					case databaseTypes.sqlite:
 					case databaseTypes.betterSqlite3:
 						insertPivotQuery = sqliteUpsertQuery;
