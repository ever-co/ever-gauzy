--- conflicted
+++ resolved
@@ -4,10 +4,6 @@
 import * as path from 'path';
 import * as fs from 'fs';
 import * as os from 'os';
-<<<<<<< HEAD
-import { IDBConnectionOptions } from '@gauzy/common';
-=======
->>>>>>> 7776f710
 import { getConfig, databaseTypes } from '@gauzy/config';
 import { moment } from './../core/moment-extend';
 import { ALPHA_NUMERIC_CODE_LENGTH } from './../constants';
