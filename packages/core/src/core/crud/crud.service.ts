// Code from https://github.com/xmlking/ngx-starter-kit.
// MIT License, see https://github.com/xmlking/ngx-starter-kit/blob/develop/LICENSE
// Copyright (c) 2018 Sumanth Chinthagunta

import { BadRequestException, NotFoundException } from '@nestjs/common';
import {
	DeepPartial,
	DeleteResult,
	FindConditions,
	FindManyOptions,
	FindOneOptions,
	Repository,
	SelectQueryBuilder,
	UpdateResult
} from 'typeorm';
import { QueryDeepPartialEntity } from 'typeorm/query-builder/QueryPartialEntity';
<<<<<<< HEAD
import { mergeMap } from 'rxjs/operators';
import { of, throwError } from 'rxjs';
import * as moment from 'moment';
=======
>>>>>>> 377e8f25
import { environment as env } from '@gauzy/config';
import * as bcrypt from 'bcrypt';
import { BaseEntity } from '../entities/internal';
import { ICrudService } from './icrud.service';
import { IPagination } from '@gauzy/contracts';
import { ITryRequest } from './try-request';
import { filterQuery } from './query-builder';
<<<<<<< HEAD
import { RequestContext } from 'core/context';
=======
import { mergeMap } from 'rxjs/operators';
import { of as observableOf, throwError } from 'rxjs';
>>>>>>> 377e8f25

export abstract class CrudService<T extends BaseEntity>
	implements ICrudService<T> {
	saltRounds: number;

	protected constructor(protected readonly repository: Repository<T>) {
		this.saltRounds = env.USER_PASSWORD_BCRYPT_SALT_ROUNDS;
	}

	public async count(filter?: FindManyOptions<T>): Promise<number> {
		return await this.repository.count(filter);
	}

	public async findAll(filter?: FindManyOptions<T>): Promise<IPagination<T>> {
		const total = await this.repository.count(filter);
		const items = await this.repository.find(filter);
		return { items, total };
	}

	public async paginate(filter?: any): Promise<IPagination<T>> {
		try {
			let options: FindManyOptions = {};
			options.skip = filter && filter.skip ? (filter.take * (filter.skip - 1)) : 0;
			options.take = filter && filter.take ? (filter.take) : 10;
			if (filter) {
				if (filter.orderBy && filter.order) {
					options.order = {
						[filter.orderBy]: filter.order
					}
				} else if (filter.orderBy) {
					options.order = filter.orderBy;
				}
				if (filter.relations) {
					options.relations = filter.relations;
				}
				if (filter.join) {
					options.join = filter.join;
				}
			}
			options.where = (qb: SelectQueryBuilder<T>) => {
				if (filter && (filter.filters || filter.where)) {
					if (filter.where) {
						const wheres: any = {}
						for (const field in filter.where) {
							if (Object.prototype.hasOwnProperty.call(filter.where, field)) {
								wheres[field] = filter.where[field];
							}
						}
						filterQuery(qb, wheres);
					}
				}
				const tenantId = RequestContext.currentTenantId();
				qb.andWhere(`"${qb.alias}"."tenantId" = :tenantId`, { tenantId });
				console.log(qb.getQueryAndParameters(), moment().format('DD.MM.YYYY HH:mm:ss'));
			}
			console.log(filter, moment().format('DD.MM.YYYY HH:mm:ss'));
			const [items, total] = await this.repository.findAndCount(options);
			return { items, total };
		} catch (error) {
			throw new BadRequestException(error);
		}
	}

	public async findOneOrFailByIdString(
		id: string,
		options?: FindOneOptions<T>
	): Promise<ITryRequest> {
		try {
			const record = await this.repository.findOneOrFail(
				id,
				options
			);
			return {
				success: true,
				record
			};
		} catch (error) {
			return {
				success: false,
				error
			};
		}
	}
	
	public async findOneOrFailByIdNumber(
		id: number,
		options?: FindOneOptions<T>
	): Promise<ITryRequest> {
		try {
			const record = await this.repository.findOneOrFail(
				id,
				options
			);
			return {
				success: true,
				record
			};
		} catch (error) {
			return {
				success: false,
				error
			};
		}
	}

	public async findOneOrFailByDate(
		id: Date,
		options?: FindOneOptions<T>
	): Promise<ITryRequest> {
		try {
			const record = await this.repository.findOneOrFail(
				id,
				options
			);
			return {
				success: true,
				record
			};
		} catch (error) {
			return {
				success: false,
				error
			};
		}
	}

	public async findOneOrFailByOptions(
		options: FindOneOptions<T>		
	): Promise<ITryRequest> {
		try {
			const record = await this.repository.findOneOrFail(
				options				
			);
			return {
				success: true,
				record
			};
		} catch (error) {
			return {
				success: false,
				error
			};
		}
	}

	public async findOneOrFailByConditions(
		conditions: FindConditions<T>,
		options?: FindOneOptions<T>
	): Promise<ITryRequest> {
		try {
			const record = await this.repository.findOneOrFail(
				conditions,
				options
			);
			return {
				success: true,
				record
			};
		} catch (error) {
			return {
				success: false,
				error
			};
		}
	}

	/*
    |--------------------------------------------------------------------------
    | @FindOne
    |--------------------------------------------------------------------------
    */

	/**
	 * Finds first entity that matches given id and options.
	 *
	 * @param id {string}
	 * @param options
	 * @returns
	 */
	public async findOneByIdString(
		id: string,
		options?: FindOneOptions<T>
	): Promise<T> {
		const record = await this.repository.findOne(
			id,
			options
		);
		if (!record) {
			throw new NotFoundException(`The requested record was not found`);
		}
		return record;
	}

	/**
	 * Finds first entity that matches given id and options.
	 *
	 * @param id {number}
	 * @param options
	 * @returns
	 */
	public async findOneByIdNumber(
		id: number,
		options?: FindOneOptions<T>
	): Promise<T> {
		const record = await this.repository.findOne(
			id,
			options
		);
		if (!record) {
			throw new NotFoundException(`The requested record was not found`);
		}
		return record;
	}

	/**
	 * Finds first entity that matches given options.
	 *
	 * @param options
	 * @returns
	 */
	public async findOneByOptions(
		options: FindOneOptions<T>
	): Promise<T> {
		const record = await this.repository.findOne(
			options
		);
		if (!record) {
			throw new NotFoundException(`The requested record was not found`);
		}
		return record;
	}

	/**
	 * Finds first entity that matches given conditions and options.
	 *
	 * @param conditions
	 * @param options
	 * @returns
	 */
	public async findOneByConditions(
		conditions: FindConditions<T>,
		options?: FindOneOptions<T>
	): Promise<T> {
		const record = await this.repository.findOne(
			conditions,
			options
		);
		if (!record) {
			throw new NotFoundException(`The requested record was not found`);
		}
		return record;
	}

	public async create(entity: DeepPartial<T>, ...options: any[]): Promise<T> {
		const obj = this.repository.create(entity);
		try {
			// https://github.com/Microsoft/TypeScript/issues/21592
			return await this.repository.save(obj as any);
		} catch (err /*: WriteError*/) {
			throw new BadRequestException(err);
		}
	}

	async getPasswordHash(password: string): Promise<string> {
		return bcrypt.hash(password, this.saltRounds);
	}

	public async update(
		id: string | number | FindConditions<T>,
		partialEntity: QueryDeepPartialEntity<T>,
		...options: any[]
	): Promise<UpdateResult | T> {
		try {
			// try if can import somehow the service and use its method
			return await this.repository.update(id, partialEntity);
		} catch (err /*: WriteError*/) {
			throw new BadRequestException(err);
		}
	}

	public async delete(
		criteria: string | number | FindConditions<T>,
		...options: any[]
	): Promise<DeleteResult> {
		try {
			return await this.repository.delete(criteria);
		} catch (err) {
			throw new NotFoundException(`The record was not found`, err);
		}
	}

	/**
	 * e.g., findOneById(id).pipe(map(entity => entity.id), entityNotFound())
	 */
	private entityNotFound() {
		return (stream$) =>
			stream$.pipe(
				mergeMap((signal) => {
					if (!signal) {
						return throwError(() =>
							new NotFoundException(
								`The requested record was not found`
							)
						);
					}
					return observableOf(signal);
				})
			);
	}
}<|MERGE_RESOLUTION|>--- conflicted
+++ resolved
@@ -14,12 +14,7 @@
 	UpdateResult
 } from 'typeorm';
 import { QueryDeepPartialEntity } from 'typeorm/query-builder/QueryPartialEntity';
-<<<<<<< HEAD
-import { mergeMap } from 'rxjs/operators';
-import { of, throwError } from 'rxjs';
 import * as moment from 'moment';
-=======
->>>>>>> 377e8f25
 import { environment as env } from '@gauzy/config';
 import * as bcrypt from 'bcrypt';
 import { BaseEntity } from '../entities/internal';
@@ -27,12 +22,9 @@
 import { IPagination } from '@gauzy/contracts';
 import { ITryRequest } from './try-request';
 import { filterQuery } from './query-builder';
-<<<<<<< HEAD
+import { mergeMap } from 'rxjs/operators';
 import { RequestContext } from 'core/context';
-=======
-import { mergeMap } from 'rxjs/operators';
 import { of as observableOf, throwError } from 'rxjs';
->>>>>>> 377e8f25
 
 export abstract class CrudService<T extends BaseEntity>
 	implements ICrudService<T> {
