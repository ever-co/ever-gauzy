--- conflicted
+++ resolved
@@ -44,17 +44,6 @@
 
 		
 		if (where && Array.isArray(where)) {
-<<<<<<< HEAD
-			const w = where as FindConditions<T>[];
-			return w.map((options: FindConditions<T>) => ({
-				...options,
-				tenant: {
-					id: user.tenantId
-				}
-			}));
-		}
-		
-=======
 			const wheres: FindConditions<T>[] = [];
 			where.forEach((options: FindConditions<T>) => {
 				wheres.push({
@@ -65,8 +54,8 @@
 				})
 			});
 			return wheres;
-		}		
->>>>>>> 015769c9
+		}
+		
 
 		return where
 			? {
