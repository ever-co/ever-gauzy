--- conflicted
+++ resolved
@@ -12,12 +12,8 @@
 import { TenantBaseEntity } from '../core/entities/internal';
 import { RequestContext } from '../core/context';
 import { TenantAwareCrudService } from '../core/crud';
-<<<<<<< HEAD
-import { prepareSQLQuery as p } from '@gauzy/config';
 import { EntityRepository } from '@mikro-orm/core';
-=======
 import { prepareSQLQuery as p } from './../database/database.helper';
->>>>>>> ac199778
 
 export type IFindEntityByParams =
 	| ITaskStatusFindInput
