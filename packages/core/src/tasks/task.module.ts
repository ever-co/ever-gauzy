--- conflicted
+++ resolved
@@ -9,23 +9,15 @@
 import { UserModule } from './../user/user.module';
 import { RoleModule } from './../role/role.module';
 import { EmployeeModule } from './../employee/employee.module';
-<<<<<<< HEAD
 import { GithubModule } from './../integration/github/github.module';
-=======
 import { Task } from './task.entity';
 import { TaskService } from './task.service';
 import { TaskController } from './task.controller';
->>>>>>> 4398cd1f
 
 @Module({
 	imports: [
-		RouterModule.forRoutes([
-			{ path: '/tasks', module: TaskModule }
-		]),
-		TypeOrmModule.forFeature([
-			Task,
-			IntegrationMap
-		]),
+		RouterModule.forRoutes([{ path: '/tasks', module: TaskModule }]),
+		TypeOrmModule.forFeature([Task, IntegrationMap]),
 		forwardRef(() => TenantModule),
 		forwardRef(() => UserModule),
 		GithubModule,
