import { forwardRef, Module } from '@nestjs/common';
import { TypeOrmModule } from '@nestjs/typeorm';
import { RouterModule } from 'nest-router';
import { CqrsModule } from '@nestjs/cqrs';
import { Task } from './task.entity';
import { TaskService } from './task.service';
import { TaskController } from './task.controller';
import { OrganizationProjectModule } from './../organization-project/organization-project.module';
import { CommandHandlers } from './commands/handlers';
import { TenantModule } from '../tenant/tenant.module';
import { UserModule } from './../user/user.module';
import { RoleModule } from './../role/role.module';
import { EmployeeModule } from './../employee/employee.module';
<<<<<<< HEAD
import { OctokitModule } from 'octokit/octokit.module';
=======
import { GitHubModule } from './../github/github.module';
>>>>>>> 7c1c8f07

@Module({
	imports: [
		RouterModule.forRoutes([{ path: '/tasks', module: TaskModule }]),
		TypeOrmModule.forFeature([Task]),
		forwardRef(() => TenantModule),
		forwardRef(() => UserModule),
		RoleModule,
		EmployeeModule,
		OrganizationProjectModule,
		CqrsModule,
<<<<<<< HEAD
		OctokitModule,
=======
		GitHubModule,
>>>>>>> 7c1c8f07
	],
	controllers: [TaskController],
	providers: [TaskService, ...CommandHandlers],
	exports: [TypeOrmModule, TaskService],
})
export class TaskModule {}<|MERGE_RESOLUTION|>--- conflicted
+++ resolved
@@ -11,11 +11,8 @@
 import { UserModule } from './../user/user.module';
 import { RoleModule } from './../role/role.module';
 import { EmployeeModule } from './../employee/employee.module';
-<<<<<<< HEAD
 import { OctokitModule } from 'octokit/octokit.module';
-=======
 import { GitHubModule } from './../github/github.module';
->>>>>>> 7c1c8f07
 
 @Module({
 	imports: [
@@ -27,14 +24,11 @@
 		EmployeeModule,
 		OrganizationProjectModule,
 		CqrsModule,
-<<<<<<< HEAD
 		OctokitModule,
-=======
-		GitHubModule,
->>>>>>> 7c1c8f07
+		GitHubModule
 	],
 	controllers: [TaskController],
 	providers: [TaskService, ...CommandHandlers],
 	exports: [TypeOrmModule, TaskService],
 })
-export class TaskModule {}+export class TaskModule { }