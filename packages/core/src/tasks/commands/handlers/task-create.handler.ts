import { ITask } from '@gauzy/contracts';
import { CommandHandler, ICommandHandler } from '@nestjs/cqrs';
import { BadRequestException } from '@nestjs/common';
import { RequestContext } from './../../../core/context';
import { TaskCreateCommand } from './../task-create.command';
import { OrganizationProjectService } from './../../../organization-project/organization-project.service';
import { TaskService } from '../../task.service';
<<<<<<< HEAD
import { OctokitService } from 'octokit/octokit.service';
=======
// import { GitHubService } from 'github/github.service';
>>>>>>> 7c1c8f07

@CommandHandler(TaskCreateCommand)
export class TaskCreateHandler implements ICommandHandler<TaskCreateCommand> {
	constructor(
		// TODO:
		// Uncomment below line for GitHub app integration
		// private readonly _gitHubService: GitHubService
		private readonly _taskService: TaskService,
<<<<<<< HEAD
		private readonly _organizationProjectService: OrganizationProjectService,
		private readonly _octokitService: OctokitService
=======
		private readonly _organizationProjectService: OrganizationProjectService
>>>>>>> 7c1c8f07
	) {}

	public async execute(command: TaskCreateCommand): Promise<ITask> {
		try {
			const { input } = command;
			const tenantId = RequestContext.currentTenantId() || input.tenantId;

			let { organizationId, project } = input;

			/** If project found then use project name as a task prefix */
			if (input.projectId) {
				const { projectId } = input;
				project =
					await this._organizationProjectService.findOneByIdString(
						projectId
					);
			}

			const projectId = project ? project.id : null;
			const taskPrefix = project ? project.name.substring(0, 3) : null;

			const maxNumber = await this._taskService.getMaxTaskNumberByProject(
				{
					organizationId,
					projectId,
				}
			);

<<<<<<< HEAD
			this._octokitService.createIssue(input.title, input.description);
=======
			// TODO:
			// Make the Repo, Owner and installtion id field dynamic
			// this._gitHubService.openIssue(
			// 	input.title,
			// 	input.description,
			// 	'<OWNER>',
			// 	'<REPO>',
			// 	12345678 // installtion id
			// );
>>>>>>> 7c1c8f07

			return await this._taskService.create({
				...input,
				number: maxNumber + 1,
				prefix: taskPrefix,
				tenantId,
				organizationId,
			});
		} catch (error) {
			console.log('Error while creating task', error?.message);
			throw new BadRequestException(error);
		}
	}
}<|MERGE_RESOLUTION|>--- conflicted
+++ resolved
@@ -5,26 +5,19 @@
 import { TaskCreateCommand } from './../task-create.command';
 import { OrganizationProjectService } from './../../../organization-project/organization-project.service';
 import { TaskService } from '../../task.service';
-<<<<<<< HEAD
 import { OctokitService } from 'octokit/octokit.service';
-=======
-// import { GitHubService } from 'github/github.service';
->>>>>>> 7c1c8f07
+import { GitHubService } from 'github/github.service';
 
 @CommandHandler(TaskCreateCommand)
 export class TaskCreateHandler implements ICommandHandler<TaskCreateCommand> {
 	constructor(
 		// TODO:
 		// Uncomment below line for GitHub app integration
-		// private readonly _gitHubService: GitHubService
+		private readonly _gitHubService: GitHubService,
 		private readonly _taskService: TaskService,
-<<<<<<< HEAD
 		private readonly _organizationProjectService: OrganizationProjectService,
-		private readonly _octokitService: OctokitService
-=======
-		private readonly _organizationProjectService: OrganizationProjectService
->>>>>>> 7c1c8f07
-	) {}
+		private readonly _octokitService: OctokitService,
+	) { }
 
 	public async execute(command: TaskCreateCommand): Promise<ITask> {
 		try {
@@ -52,9 +45,7 @@
 				}
 			);
 
-<<<<<<< HEAD
 			this._octokitService.createIssue(input.title, input.description);
-=======
 			// TODO:
 			// Make the Repo, Owner and installtion id field dynamic
 			// this._gitHubService.openIssue(
@@ -64,7 +55,6 @@
 			// 	'<REPO>',
 			// 	12345678 // installtion id
 			// );
->>>>>>> 7c1c8f07
 
 			return await this._taskService.create({
 				...input,
