import {
	Column,
	Index,
	JoinColumn,
	JoinTable,
	ManyToMany,
	ManyToOne,
	OneToMany,
	RelationId,
} from 'typeorm';
import { ApiProperty, ApiPropertyOptional } from '@nestjs/swagger';
import {
	IsArray,
	IsBoolean,
	IsNotEmpty,
	IsNumber,
	IsObject,
	IsOptional,
	IsString,
	IsUUID,
} from 'class-validator';
import {
	IActivity,
	IEmployee,
	IInvoiceItem,
	IOrganizationProject,
	IOrganizationSprint,
	IOrganizationTeam,
	ITag,
	ITask,
	ITaskPriority,
	ITaskSize,
	ITaskStatus,
	ITimeLog,
	IUser,
	TaskPriorityEnum,
	TaskSizeEnum,
	TaskStatusEnum,
} from '@gauzy/contracts';
import {
	Activity,
	Employee,
	InvoiceItem,
	OrganizationProject,
	OrganizationSprint,
	OrganizationTeam,
	OrganizationTeamEmployee,
	Tag,
	TaskEstimation,
	TaskLinkedIssue,
	TaskPriority,
	TaskSize,
	TaskStatus,
	TenantOrganizationBaseEntity,
	TimeLog,
	User,
} from '../core/entities/internal';
<<<<<<< HEAD
import { databaseTypes } from "@gauzy/config";
import { Entity } from '@gauzy/common';
=======
import { isMySQL }  from "@gauzy/config";
>>>>>>> 15fe11b1

@Entity('task')
@Index('taskNumber', ['projectId', 'number'], { unique: true })
export class Task extends TenantOrganizationBaseEntity implements ITask {
	@Column({
		nullable: true,
		...(isMySQL() ? { type: 'bigint' } : {})
	})
	number?: number;

	@Column({ nullable: true })
	prefix?: string;

	@ApiProperty({ type: () => String })
	@IsNotEmpty()
	@IsString()
	@Column()
	title: string;

	@ApiPropertyOptional({ type: () => String })
	@IsOptional()
	@IsString()
	@Column({
		nullable: true,
		...(isMySQL() ? { type: 'text' } : {})})
	description?: string;

	@ApiProperty({ type: () => String })
	@IsNotEmpty()
	@IsString()
	@Index()
	@Column({ nullable: true })
	status?: TaskStatusEnum;

	@ApiPropertyOptional({ type: () => String })
	@IsOptional()
	@IsString()
	@Index()
	@Column({ nullable: true })
	priority?: TaskPriorityEnum;

	@ApiPropertyOptional({ type: () => String })
	@IsOptional()
	@IsString()
	@Index()
	@Column({ nullable: true })
	size?: TaskSizeEnum;

	@ApiPropertyOptional({ type: () => String })
	@IsOptional()
	@IsString()
	@Index()
	@Column({ nullable: true })
	issueType?: string;

	@ApiPropertyOptional({ type: () => Number })
	@IsOptional()
	@IsNumber()
	@Column({ nullable: true })
	estimate?: number;

	@ApiPropertyOptional({ type: () => Date })
	@IsOptional()
	@IsString()
	@Column({ nullable: true })
	dueDate?: Date;

	/**
	 * task privacy should be boolean true/false
	 */
	@ApiPropertyOptional({ type: () => Boolean })
	@IsOptional()
	@IsBoolean()
	@Column({ nullable: true, default: true })
	public?: boolean;

	@ApiPropertyOptional({ type: () => Date })
	@IsOptional()
	@Column({ nullable: true })
	startDate?: Date;

	@ApiPropertyOptional({ type: () => Date })
	@IsOptional()
	@Column({ nullable: true })
	resolvedAt?: Date;

	@ApiPropertyOptional({ type: () => String })
	@IsOptional()
	@IsString()
	@Column({ nullable: true })
	version?: string;

	/**
	 * Additional exposed fields
	 */
	taskNumber?: string;
	rootEpic?: ITask;

	/*
	|--------------------------------------------------------------------------
	| @ManyToOne
	|--------------------------------------------------------------------------
	*/

	// Define the parent-child relationship
	@ApiPropertyOptional({ type: () => Task })
	@IsOptional()
	@IsObject()
	@ManyToOne(() => Task, (task) => task.children, {
		onDelete: 'SET NULL',
	})
	parent?: Task;

	// Define the parent-child relationship
	@ApiPropertyOptional({ type: () => String })
	@IsOptional()
	@IsUUID()
	@Column({ nullable: true })
	parentId?: Task['id'];

	/**
	 * Organization Project
	 */
	@ApiPropertyOptional({ type: () => Object })
	@IsOptional()
	@IsObject()
	@ManyToOne(() => OrganizationProject, (it) => it.tasks, {
		/** Indicates if the relation column value can be nullable or not. */
		nullable: true,

		/** Defines the database cascade action on delete. */
		onDelete: 'CASCADE',
	})
	project?: IOrganizationProject;

	@ApiPropertyOptional({ type: () => String })
	@IsOptional()
	@IsUUID()
	@RelationId((it: Task) => it.project)
	@Index()
	@Column({ nullable: true })
	projectId?: IOrganizationProject['id'];

	/**
	 * Creator
	 */
	@ManyToOne(() => User, {
		nullable: true,
		onDelete: 'CASCADE',
	})
	@JoinColumn()
	creator?: IUser;

	@RelationId((it: Task) => it.creator)
	@Index()
	@Column({ nullable: true })
	creatorId?: IUser['id'];

	/**
	 * Organization Sprint
	 */
	@ApiPropertyOptional({ type: () => Object })
	@IsOptional()
	@IsObject()
	@ManyToOne(() => OrganizationSprint, { onDelete: 'SET NULL' })
	@JoinColumn()
	organizationSprint?: IOrganizationSprint;

	@ApiPropertyOptional({ type: () => String })
	@IsOptional()
	@IsUUID()
	@RelationId((it: Task) => it.organizationSprint)
	@Index()
	@Column({ nullable: true })
	organizationSprintId?: IOrganizationSprint['id'];

	/**
	 * Task Status
	 */
	@ApiPropertyOptional({ type: () => Object })
	@IsOptional()
	@IsObject()
	@ManyToOne(() => TaskStatus, {
		onDelete: 'SET NULL',
	})
	@JoinColumn()
	taskStatus?: ITaskStatus;

	@ApiPropertyOptional({ type: () => String })
	@IsOptional()
	@IsUUID()
	@RelationId((it: Task) => it.taskStatus)
	@Index()
	@Column({ nullable: true, type: 'varchar' })
	taskStatusId?: ITaskStatus['id'];

	/**
	 * Task Size
	 */
	@ApiPropertyOptional({ type: () => Object })
	@IsOptional()
	@IsObject()
	@ManyToOne(() => TaskSize, {
		onDelete: 'SET NULL',
	})
	@JoinColumn()
	taskSize?: ITaskSize;

	@ApiPropertyOptional({ type: () => String })
	@IsOptional()
	@IsUUID()
	@RelationId((it: Task) => it.taskSize)
	@Index()
	@Column({ nullable: true, type: 'varchar' })
	taskSizeId?: ITaskSize['id'];

	/**
	 * Task Priority
	 */
	@ApiPropertyOptional({ type: () => Object })
	@IsOptional()
	@IsObject()
	@ManyToOne(() => TaskPriority, {
		onDelete: 'SET NULL',
	})
	@JoinColumn()
	taskPriority?: ITaskPriority;

	@ApiPropertyOptional({ type: () => String })
	@IsOptional()
	@IsUUID()
	@RelationId((it: Task) => it.taskPriority)
	@Index()
	@Column({ nullable: true, type: 'varchar' })
	taskPriorityId?: ITaskPriority['id'];

	/*
	|--------------------------------------------------------------------------
	| @OneToMany
	|--------------------------------------------------------------------------
	*/

	/**
	 * Organization Team Employees
	 */
	@OneToMany(() => OrganizationTeamEmployee, (it) => it.activeTask)
	organizationTeamEmployees?: OrganizationTeamEmployee[];

	/**
	 * Estimations
	 */
	@OneToMany(() => TaskEstimation, (it) => it.task)
	estimations?: TaskEstimation[];

	/**
	 * Children Tasks
	 */
	@OneToMany(() => Task, (task) => task.parent)
	children?: Task[];

	/**
	 * InvoiceItem
	 */
	@OneToMany(() => InvoiceItem, (invoiceItem) => invoiceItem.task)
	@JoinColumn()
	invoiceItems?: IInvoiceItem[];

	/**
	 * TimeLog
	 */
	@OneToMany(() => TimeLog, (it) => it.task)
	@JoinColumn()
	timeLogs?: ITimeLog[];

	/**
	 * Activity
	 */
	@OneToMany(() => Activity, (activity) => activity.task)
	@JoinColumn()
	activities?: IActivity[];

	/**
	 * Linked Task Issues
	 */
	@OneToMany(() => TaskLinkedIssue, (it) => it.taskTo)
	@JoinColumn()
	linkedIssues?: TaskLinkedIssue[];

	/*
	|--------------------------------------------------------------------------
	| @ManyToMany
	|--------------------------------------------------------------------------
	*/

	/**
	 * Tags
	 */
	@ApiPropertyOptional({ type: () => Array, isArray: true })
	@IsOptional()
	@IsArray()
	@ManyToMany(() => Tag, (tag) => tag.tasks, {
		onUpdate: 'CASCADE',
		onDelete: 'CASCADE',
	})
	@JoinTable({
		name: 'tag_task',
	})
	tags?: ITag[];

	/**
	 * Members
	 */
	@ApiPropertyOptional({ type: () => Array, isArray: true })
	@IsOptional()
	@IsArray()
	@ManyToMany(() => Employee, (employee) => employee.tasks, {
		onUpdate: 'CASCADE',
		onDelete: 'CASCADE',
	})
	@JoinTable({
		name: 'task_employee',
	})
	members?: IEmployee[];

	/**
	 * OrganizationTeam
	 */
	@ApiPropertyOptional({ type: () => Array, isArray: true })
	@IsOptional()
	@IsArray()
	@ManyToMany(() => OrganizationTeam, (team) => team.tasks, {
		onUpdate: 'CASCADE',
		onDelete: 'CASCADE',
	})
	@JoinTable({
		name: 'task_team',
	})
	teams?: IOrganizationTeam[];
}<|MERGE_RESOLUTION|>--- conflicted
+++ resolved
@@ -55,12 +55,8 @@
 	TimeLog,
 	User,
 } from '../core/entities/internal';
-<<<<<<< HEAD
-import { databaseTypes } from "@gauzy/config";
 import { Entity } from '@gauzy/common';
-=======
-import { isMySQL }  from "@gauzy/config";
->>>>>>> 15fe11b1
+import { isMySQL } from "@gauzy/config";
 
 @Entity('task')
 @Index('taskNumber', ['projectId', 'number'], { unique: true })
@@ -85,7 +81,8 @@
 	@IsString()
 	@Column({
 		nullable: true,
-		...(isMySQL() ? { type: 'text' } : {})})
+		...(isMySQL() ? { type: 'text' } : {})
+	})
 	description?: string;
 
 	@ApiProperty({ type: () => String })
