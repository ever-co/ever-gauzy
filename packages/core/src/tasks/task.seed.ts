--- conflicted
+++ resolved
@@ -1,8 +1,8 @@
 import { Connection } from 'typeorm';
 import * as faker from 'faker';
 import * as _ from 'underscore';
-<<<<<<< HEAD
-import { HttpService } from '@nestjs/common';
+import { HttpService } from '@nestjs/axios';
+import { AxiosResponse } from 'axios';
 import {
 	IOrganization,
 	ITag,
@@ -19,13 +19,7 @@
 	User,
 	Employee 
 } from './../core/entities/internal';
-=======
-import { HttpService } from '@nestjs/axios';
-import { AxiosResponse } from 'axios';
-import { IOrganization, IOrganizationProject, ITag, ITask, ITenant, TaskStatusEnum } from '@gauzy/contracts';
-import { Organization, OrganizationProject, OrganizationTeam, Tag, Task, User } from './../core/entities/internal';
 import { lastValueFrom, map } from 'rxjs';
->>>>>>> 377e8f25
 
 const GITHUB_API_URL = 'https://api.github.com';
 
