--- conflicted
+++ resolved
@@ -489,18 +489,9 @@
 			// Filter by organization and tenant
 			query.andWhere(
 				new Brackets((qb: WhereExpressionBuilder) => {
-<<<<<<< HEAD
-					qb.andWhere(
-						`"${query.alias}"."organizationId" = :organizationId`,
-						{
-							organizationId,
-						}
-					);
-=======
 					qb.andWhere(`"${query.alias}"."organizationId" = :organizationId`, {
 						organizationId
 					});
->>>>>>> 73f6cde3
 					qb.andWhere(`"${query.alias}"."tenantId" = :tenantId`, {
 						tenantId
 					});
