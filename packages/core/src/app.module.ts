import { Module } from '@nestjs/common';
import { RouterModule } from 'nest-router';
import { MulterModule } from '@nestjs/platform-express';
import { SentryModule } from '@ntegral/nestjs-sentry';
import {
	ServeStaticModule,
	ServeStaticModuleOptions
} from '@nestjs/serve-static';
import { HeaderResolver, I18nJsonParser, I18nModule } from 'nestjs-i18n';
import { LogLevel } from '@sentry/types';
import { Integrations as SentryIntegrations } from '@sentry/node';
import { Integrations as TrackingIntegrations } from '@sentry/tracing';
import { initialize as initializeUnleash } from 'unleash-client';
import { LanguagesEnum } from '@gauzy/contracts';
import { ConfigService, environment } from '@gauzy/config';
import * as path from 'path';
import * as moment from 'moment';
import { CandidateInterviewersModule } from './candidate-interviewers/candidate-interviewers.module';
import { CandidateSkillModule } from './candidate-skill/candidate-skill.module';
import { InvoiceModule } from './invoice/invoice.module';
import { InvoiceItemModule } from './invoice-item/invoice-item.module';
import { TagModule } from './tags/tag.module';
import { SkillModule } from './skills/skill.module';
import { LanguageModule } from './language/language.module';
import { AppController } from './app.controller';
import { AppService } from './app.service';
import { UserModule } from './user/user.module';
import { HomeModule } from './home/home.module';
import { EmployeeModule } from './employee/employee.module';
import { RoleModule } from './role/role.module';
import { OrganizationModule } from './organization/organization.module';
import { IncomeModule } from './income/income.module';
import { ExpenseModule } from './expense/expense.module';
import { EmployeeSettingModule } from './employee-setting';
import { EmployeeJobPostModule } from './employee-job';
import { EmployeeAppointmentModule } from './employee-appointment';
import { CoreModule } from './core';
import { AuthModule } from './auth/auth.module';
import { SeedDataService } from './core/seeds/seed-data.service';
import { UserOrganizationModule } from './user-organization/user-organization.module';
import { EmployeeStatisticsModule } from './employee-statistics/employee-statistics.module';
import { OrganizationDepartmentModule } from './organization-department/organization-department.module';
import { OrganizationRecurringExpenseModule } from './organization-recurring-expense/organization-recurring-expense.module';
import { EmployeeRecurringExpenseModule } from './employee-recurring-expense/employee-recurring-expense.module';
import { OrganizationContactModule } from './organization-contact/organization-contact.module';
import { OrganizationPositionsModule } from './organization-positions/organization-positions.module';
import { OrganizationProjectsModule } from './organization-projects/organization-projects.module';
import { OrganizationVendorsModule } from './organization-vendors/organization-vendors.module';
import { OrganizationTeamModule } from './organization-team/organization-team.module';
import { OrganizationTeamEmployeeModule } from './organization-team-employee/organization-team-employee.module';
import { OrganizationAwardsModule } from './organization-awards/organization-awards.module';
import { OrganizationLanguagesModule } from './organization-languages/organization-languages.module';
import { OrganizationDocumentsModule } from './organization-documents/organization-documents.module';
import { ProposalModule } from './proposal/proposal.module';
import { CountryModule } from './country';
import { CurrencyModule } from './currency';
import { InviteModule } from './invite/invite.module';
import { EmailModule } from './email/email.module';
import { TimeOffPolicyModule } from './time-off-policy/time-off-policy.module';
import { RolePermissionsModule } from './role-permissions/role-permissions.module';
import { TenantModule } from './tenant/tenant.module';
import { EmailTemplateModule } from './email-template/email-template.module';
import { EquipmentModule } from './equipment/equipment.module';
import { EmployeeLevelModule } from './organization_employee-level/organization-employee-level.module';
import { ExportAllModule } from './export-import/export/export-all.module';
import { ImportAllModule } from './export-import/import/import-all.module';
import { TaskModule } from './tasks/task.module';
import { EquipmentSharingModule } from './equipment-sharing/equipment-sharing.module';
import { OrganizationEmploymentTypeModule } from './organization-employment-type/organization-employment-type.module';
import { TimesheetModule } from './timesheet/timesheet.module';
import { ExpenseCategoriesModule } from './expense-categories/expense-categories.module';
import { UpworkModule } from './upwork/upwork.module';
import { HubstaffModule } from './hubstaff/hubstaff.module';
import { CandidateModule } from './candidate/candidate.module';
import { ProductCategoriesModule } from './product-category/product-category.module';
import { ProductTypesModule } from './product-type/product-type.module';
import { ProductModule } from './product/product.module';
import { IntegrationSettingModule } from './integration-setting/integration-setting.module';
import { IntegrationMapModule } from './integration-map/integration-map.module';
import { ProductVariantPriceModule } from './product-variant-price/product-variant-price-module';
import { ProductVariantModule } from './product-variant/product-variant.module';
import { IntegrationEntitySettingModule } from './integration-entity-setting/integration-entity-setting.module';
import { IntegrationEntitySettingTiedEntityModule } from './integration-entity-setting-tied-entity/integration-entity-setting-tied-entity.module';
import { CandidateEducationModule } from './candidate-education/candidate-education.module';
import { CandidateSourceModule } from './candidate-source/candidate-source.module';
import { CandidateDocumentsModule } from './candidate-documents/candidate-documents.module';
import { CandidateExperienceModule } from './candidate-experience/candidate-experience.module';
import { CandidateFeedbacksModule } from './candidate-feedbacks/candidate-feedbacks.module';
import { ProductVariantSettingsModule } from './product-settings/product-settings.module';
import { IntegrationModule } from './integration/integration.module';
import { IntegrationTenantModule } from './integration-tenant/integration-tenant.module';
import { CandidateInterviewModule } from './candidate-interview/candidate-interview.module';
import { AppointmentEmployeesModule } from './appointment-employees/appointment-employees.module';
import { ApprovalPolicyModule } from './approval-policy/approval-policy.module';
import { RequestApprovalEmployeeModule } from './request-approval-employee/request-approval-employee.module';
import { RequestApprovalModule } from './request-approval/request-approval.module';
import { EventTypeModule } from './event-types/event-type.module';
import { AvailabilitySlotsModule } from './availability-slots/availability-slots.module';
import { PipelineModule } from './pipeline/pipeline.module';
import { PaymentModule } from './payment/payment.module';
import { CandidatePersonalQualitiesModule } from './candidate-personal-qualities/candidate-personal-qualities.module';
import { StageModule } from './pipeline-stage/pipeline-stage.module';
import { CandidateTechnologiesModule } from './candidate-technologies/candidate-technologies.module';
import { GoalModule } from './goal/goal.module';
import { KeyResultModule } from './keyresult/keyresult.module';
import { RequestApprovalTeamModule } from './request-approval-team/request-approval-team.module';
import { KeyResultUpdateModule } from './keyresult-update/keyresult-update.module';
import { CandidateCriterionsRatingModule } from './candidate-criterions-rating/candidate-criterion-rating.module';
import { GoalTimeFrameModule } from './goal-time-frame/goal-time-frame.module';
import { EstimateEmailModule } from './estimate-email/estimate-email.module';
import { TimeOffRequestModule } from './time-off-request/time-off-request.module';
import { DealModule } from './deal/deal.module';
import { OrganizationSprintModule } from './organization-sprint/organization-sprint.module';
import { GoalKpiModule } from './goal-kpi/goal-kpi.module';
import { GoalGeneralSettingModule } from './goal-general-setting/goal-general-setting.module';
import { EquipmentSharingPolicyModule } from './equipment-sharing-policy/equipment-sharing-policy.module';
import { GoalTemplateModule } from './goal-template/goal-template.module';
import { KeyresultTemplateModule } from './keyresult-template/keyresult-template.module';
import { EmployeeAwardModule } from './employee-award/employee-award.module';
import { InvoiceEstimateHistoryModule } from './invoice-estimate-history/invoice-estimate-history.module';
import { GoalKpiTemplateModule } from './goal-kpi-template/goal-kpi-template.module';
import { TenantSettingModule } from './tenant/tenant-setting/tenant-setting.module';
import { EmployeeJobPresetModule } from './employee-job-preset/employee-job-preset.module';
import { ReportModule } from './reports/report.module';
import { EmployeeProposalTemplateModule } from './employee-proposal-template/employee-proposal-template.module';
import { CustomSmtpModule } from './custom-smtp/custom-smtp.module';
import { FeatureModule } from './feature/feature.module';
import { ImageAssetModule } from './image-asset/image-asset.module';
import { resolveServeStaticPath } from './helper';
<<<<<<< HEAD
import { AccountingTemplateModule } from './accounting-template/accounting-template.module';
import { SeederModule } from './core/seeds/seeder.module';
=======
import { WarehouseModule } from 'warehouse/warehouse.module';
>>>>>>> b16eb214

const { unleashConfig } = environment;
if (unleashConfig.url) {
	const instance = initializeUnleash({
		appName: unleashConfig.appName,
		url: unleashConfig.url,
		instanceId: unleashConfig.instanceId,
		refreshInterval: unleashConfig.refreshInterval,
		metricsInterval: unleashConfig.metricsInterval
	});

	// metrics hooks
	instance.on('registered', (client) => {});
}

const sentryIntegrations = [];
sentryIntegrations.push(
	// enable HTTP calls tracing
	new SentryIntegrations.Http({ tracing: true })
);

if (process.env.DB_TYPE === 'postgres') {
	sentryIntegrations.push(new TrackingIntegrations.Postgres());
}

@Module({
	imports: [
		ServeStaticModule.forRootAsync({
			useFactory: async (
				configService: ConfigService
			): Promise<ServeStaticModuleOptions[]> => {
				return await resolveServeStaticPath(configService);
			},
			inject: [ConfigService],
			imports: []
		}),
		MulterModule.register(),
		RouterModule.forRoutes([
			{
				path: '',
				children: [{ path: '/', module: HomeModule }]
			}
		]),
		I18nModule.forRoot({
			fallbackLanguage: LanguagesEnum.ENGLISH,
			parser: I18nJsonParser,
			parserOptions: {
				path: path.resolve(__dirname, 'i18n/'),
				watch: !environment.production
			},
			resolvers: [new HeaderResolver(['language'])]
		}),
		...(environment.sentry
			? [
					SentryModule.forRoot({
						dsn: environment.sentry.dns,
						debug: !environment.production,
						environment: environment.production
							? 'production'
							: 'development',
						// TODO: we should use some internal function which returns version of Gauzy
						release: 'gauzy@' + process.env.npm_package_version,
						logLevel: LogLevel.Error,
						integrations: sentryIntegrations,
						tracesSampleRate: 1.0
					})
			  ]
			: []),
		CoreModule,
		AuthModule,
		UserModule,
		HomeModule,
		EmployeeModule,
		EmployeeRecurringExpenseModule,
		EmployeeAwardModule,
		CandidateModule,
		CandidateDocumentsModule,
		CandidateSourceModule,
		CandidateEducationModule,
		CandidateExperienceModule,
		CandidateSkillModule,
		CandidateFeedbacksModule,
		CandidateInterviewModule,
		CandidateInterviewersModule,
		CandidatePersonalQualitiesModule,
		CandidateTechnologiesModule,
		CandidateCriterionsRatingModule,
		CustomSmtpModule,
		ExportAllModule,
		ImportAllModule,
		EmployeeSettingModule,
		EmployeeJobPresetModule,
		EmployeeJobPostModule,
		EmployeeProposalTemplateModule,
		EmployeeStatisticsModule,
		EmployeeAppointmentModule,
		AppointmentEmployeesModule,
		RoleModule,
		OrganizationModule,
		IncomeModule,
		ExpenseModule,
		UserOrganizationModule,
		OrganizationDepartmentModule,
		OrganizationRecurringExpenseModule,
		OrganizationContactModule,
		OrganizationPositionsModule,
		OrganizationProjectsModule,
		OrganizationVendorsModule,
		OrganizationAwardsModule,
		OrganizationLanguagesModule,
		OrganizationSprintModule,
		OrganizationTeamModule,
		OrganizationTeamEmployeeModule,
		OrganizationDocumentsModule,
		RequestApprovalEmployeeModule,
		RequestApprovalTeamModule,
		ProposalModule,
		EmailModule,
		EmailTemplateModule,
		CountryModule,
		CurrencyModule,
		InviteModule,
		TimeOffPolicyModule,
		TimeOffRequestModule,
		ApprovalPolicyModule,
		EquipmentSharingPolicyModule,
		RequestApprovalModule,
		RolePermissionsModule,
		TenantModule,
		TenantSettingModule,
		TagModule,
		SkillModule,
		LanguageModule,
		InvoiceModule,
		InvoiceItemModule,
		PaymentModule,
		EstimateEmailModule,
		GoalModule,
		GoalTimeFrameModule,
		GoalGeneralSettingModule,
		KeyResultModule,
		KeyResultUpdateModule,
		EmployeeLevelModule,
		EventTypeModule,
		AvailabilitySlotsModule,
		PipelineModule,
		StageModule,
		DealModule,
		InvoiceEstimateHistoryModule,
		EquipmentModule,
		EquipmentSharingModule,
		TaskModule,
		OrganizationEmploymentTypeModule,
		TimesheetModule,
		FeatureModule,
		ReportModule,
		UpworkModule,
		HubstaffModule,
		ExpenseCategoriesModule,
		ProductCategoriesModule,
		ProductTypesModule,
		ProductModule,
		ImageAssetModule,
		IntegrationModule,
		IntegrationSettingModule,
		IntegrationTenantModule,
		IntegrationMapModule,
		ProductVariantPriceModule,
		ProductVariantModule,
		ProductVariantSettingsModule,
		IntegrationEntitySettingModule,
		IntegrationEntitySettingTiedEntityModule,
		GoalKpiModule,
		GoalTemplateModule,
		KeyresultTemplateModule,
		GoalKpiTemplateModule,
<<<<<<< HEAD
		AccountingTemplateModule,
		SeederModule
=======
		WarehouseModule
>>>>>>> b16eb214
	],
	controllers: [AppController],
	providers: [AppService, SeedDataService],
	exports: []
})
export class AppModule {
	constructor() {
		// Set Monday as start of the week
		moment.locale('en', {
			week: {
				dow: 1
			}
		});
		moment.locale('en');
	}
}<|MERGE_RESOLUTION|>--- conflicted
+++ resolved
@@ -127,12 +127,9 @@
 import { FeatureModule } from './feature/feature.module';
 import { ImageAssetModule } from './image-asset/image-asset.module';
 import { resolveServeStaticPath } from './helper';
-<<<<<<< HEAD
 import { AccountingTemplateModule } from './accounting-template/accounting-template.module';
 import { SeederModule } from './core/seeds/seeder.module';
-=======
 import { WarehouseModule } from 'warehouse/warehouse.module';
->>>>>>> b16eb214
 
 const { unleashConfig } = environment;
 if (unleashConfig.url) {
@@ -309,12 +306,9 @@
 		GoalTemplateModule,
 		KeyresultTemplateModule,
 		GoalKpiTemplateModule,
-<<<<<<< HEAD
 		AccountingTemplateModule,
-		SeederModule
-=======
+		SeederModule,
 		WarehouseModule
->>>>>>> b16eb214
 	],
 	controllers: [AppController],
 	providers: [AppService, SeedDataService],
