import { HttpException, Module } from '@nestjs/common';
import { APP_GUARD, APP_INTERCEPTOR } from '@nestjs/core';
import { MulterModule } from '@nestjs/platform-express';
import {
	ThrottlerGuard,
	ThrottlerModule,
	ThrottlerModuleOptions,
} from '@nestjs/throttler';
import { SentryInterceptor, SentryModule } from '@ntegral/nestjs-sentry';
import {
	ServeStaticModule,
	ServeStaticModuleOptions,
} from '@nestjs/serve-static';
import { HeaderResolver, I18nModule } from 'nestjs-i18n';
import { Integrations as SentryIntegrations } from '@sentry/node';
import { Integrations as TrackingIntegrations } from '@sentry/tracing';
import {
	initialize as initializeUnleash,
	InMemStorageProvider,
	UnleashConfig,
} from 'unleash-client';
import { LanguagesEnum } from '@gauzy/contracts';
import { ConfigService, environment } from '@gauzy/config';
import * as path from 'path';
import * as moment from 'moment';
import { ProbotModule } from '@gauzy/integration-github';
import { CandidateInterviewersModule } from './candidate-interviewers/candidate-interviewers.module';
import { CandidateSkillModule } from './candidate-skill/candidate-skill.module';
import { InvoiceModule } from './invoice/invoice.module';
import { InvoiceItemModule } from './invoice-item/invoice-item.module';
import { TagModule } from './tags/tag.module';
import { TaskStatusModule } from './tasks/statuses/status.module';
import { TaskVersionModule } from './tasks/versions/version.module';
import { SkillModule } from './skills/skill.module';
import { LanguageModule } from './language/language.module';
import { AppController } from './app.controller';
import { AppService } from './app.service';
import { UserModule } from './user/user.module';
import { HomeModule } from './home/home.module';
import { EmployeeModule } from './employee/employee.module';
import { RoleModule } from './role/role.module';
import { OrganizationModule } from './organization/organization.module';
import { IncomeModule } from './income/income.module';
import { ExpenseModule } from './expense/expense.module';
import { EmployeeSettingModule } from './employee-setting/employee-setting.module';
import { EmployeeJobPostModule } from './employee-job/employee-job.module';
import { EmployeeAppointmentModule } from './employee-appointment/employee-appointment.module';
import { CoreModule } from './core/core.module';
import { AuthModule } from './auth/auth.module';
import { UserOrganizationModule } from './user-organization/user-organization.module';
import { EmployeeStatisticsModule } from './employee-statistics/employee-statistics.module';
import { OrganizationDepartmentModule } from './organization-department/organization-department.module';
import { OrganizationRecurringExpenseModule } from './organization-recurring-expense/organization-recurring-expense.module';
import { EmployeeRecurringExpenseModule } from './employee-recurring-expense/employee-recurring-expense.module';
import { OrganizationContactModule } from './organization-contact/organization-contact.module';
import { OrganizationPositionModule } from './organization-position/organization-position.module';
import { OrganizationProjectModule } from './organization-project/organization-project.module';
import { OrganizationVendorModule } from './organization-vendor/organization-vendor.module';
import { OrganizationTeamModule } from './organization-team/organization-team.module';
import { OrganizationTeamEmployeeModule } from './organization-team-employee/organization-team-employee.module';
import { OrganizationTeamJoinRequestModule } from './organization-team-join-request/organization-team-join-request.module';
import { OrganizationAwardModule } from './organization-award/organization-award.module';
import { OrganizationLanguageModule } from './organization-language/organization-language.module';
import { OrganizationDocumentModule } from './organization-document/organization-document.module';
import { ProposalModule } from './proposal/proposal.module';
import { CountryModule } from './country/country.module';
import { CurrencyModule } from './currency/currency.module';
import { InviteModule } from './invite/invite.module';
import { EmailHistoryModule } from './email-history/email-history.module';
import { TimeOffPolicyModule } from './time-off-policy/time-off-policy.module';
import { RolePermissionModule } from './role-permission/role-permission.module';
import { TenantModule } from './tenant/tenant.module';
import { EmailTemplateModule } from './email-template/email-template.module';
import { EquipmentModule } from './equipment/equipment.module';
import { EmployeeLevelModule } from './employee-level/employee-level.module';
import { ExportModule } from './export-import/export/export.module';
import { ImportModule } from './export-import/import/import.module';
import { IssueTypeModule } from './tasks/issue-type/issue-type.module';
import { TaskModule } from './tasks/task.module';
import { TaskPriorityModule } from './tasks/priorities/priority.module';
import { TaskRelatedIssueTypesModule } from './tasks/related-issue-type/related-issue-type.module';
import { TaskSizeModule } from './tasks/sizes/size.module';
import { EquipmentSharingModule } from './equipment-sharing/equipment-sharing.module';
import { OrganizationEmploymentTypeModule } from './organization-employment-type/organization-employment-type.module';
import { TimeTrackingModule } from './time-tracking/time-tracking.module';
import { ExpenseCategoriesModule } from './expense-categories/expense-categories.module';
import { UpworkModule } from './upwork/upwork.module';
import { HubstaffModule } from './hubstaff/hubstaff.module';
import { IntegrationAIModule } from './integration/gauzy-ai/integration-ai.module';
import { CandidateModule } from './candidate/candidate.module';
import { ProductCategoryModule } from './product-category/product-category.module';
import { ProductTypeModule } from './product-type/product-type.module';
import { ProductModule } from './product/product.module';
import { IntegrationSettingModule } from './integration-setting/integration-setting.module';
import { IntegrationMapModule } from './integration-map/integration-map.module';
import { ProductVariantPriceModule } from './product-variant-price/product-variant-price-module';
import { ProductVariantModule } from './product-variant/product-variant.module';
import { IntegrationEntitySettingModule } from './integration-entity-setting/integration-entity-setting.module';
import { IntegrationEntitySettingTiedModule } from './integration-entity-setting-tied/integration-entity-setting-tied.module';
import { CandidateEducationModule } from './candidate-education/candidate-education.module';
import { CandidateSourceModule } from './candidate-source/candidate-source.module';
import { CandidateDocumentsModule } from './candidate-documents/candidate-documents.module';
import { CandidateExperienceModule } from './candidate-experience/candidate-experience.module';
import { CandidateFeedbacksModule } from './candidate-feedbacks/candidate-feedbacks.module';
import { ProductVariantSettingModule } from './product-setting/product-setting.module';
import { IntegrationModule } from './integration/integration.module';
import { IntegrationTenantModule } from './integration-tenant/integration-tenant.module';
import { CandidateInterviewModule } from './candidate-interview/candidate-interview.module';
import { AppointmentEmployeesModule } from './appointment-employees/appointment-employees.module';
import { ApprovalPolicyModule } from './approval-policy/approval-policy.module';
import { RequestApprovalEmployeeModule } from './request-approval-employee/request-approval-employee.module';
import { RequestApprovalModule } from './request-approval/request-approval.module';
import { EventTypeModule } from './event-types/event-type.module';
import { AvailabilitySlotsModule } from './availability-slots/availability-slots.module';
import { PipelineModule } from './pipeline/pipeline.module';
import { PaymentModule } from './payment/payment.module';
import { CandidatePersonalQualitiesModule } from './candidate-personal-qualities/candidate-personal-qualities.module';
import { StageModule } from './pipeline-stage/pipeline-stage.module';
import { CandidateTechnologiesModule } from './candidate-technologies/candidate-technologies.module';
import { GoalModule } from './goal/goal.module';
import { KeyResultModule } from './keyresult/keyresult.module';
import { RequestApprovalTeamModule } from './request-approval-team/request-approval-team.module';
import { KeyResultUpdateModule } from './keyresult-update/keyresult-update.module';
import { CandidateCriterionsRatingModule } from './candidate-criterions-rating/candidate-criterion-rating.module';
import { GoalTimeFrameModule } from './goal-time-frame/goal-time-frame.module';
import { EstimateEmailModule } from './estimate-email/estimate-email.module';
import { TimeOffRequestModule } from './time-off-request/time-off-request.module';
import { DealModule } from './deal/deal.module';
import { OrganizationSprintModule } from './organization-sprint/organization-sprint.module';
import { GoalKpiModule } from './goal-kpi/goal-kpi.module';
import { GoalGeneralSettingModule } from './goal-general-setting/goal-general-setting.module';
import { EquipmentSharingPolicyModule } from './equipment-sharing-policy/equipment-sharing-policy.module';
import { GoalTemplateModule } from './goal-template/goal-template.module';
import { KeyresultTemplateModule } from './keyresult-template/keyresult-template.module';
import { EmployeeAwardModule } from './employee-award/employee-award.module';
import { InvoiceEstimateHistoryModule } from './invoice-estimate-history/invoice-estimate-history.module';
import { GoalKpiTemplateModule } from './goal-kpi-template/goal-kpi-template.module';
import { TenantSettingModule } from './tenant/tenant-setting/tenant-setting.module';
import { EmployeeJobPresetModule } from './employee-job-preset/employee-job-preset.module';
import { ReportModule } from './reports/report.module';
import { EmployeeProposalTemplateModule } from './employee-proposal-template/employee-proposal-template.module';
import { CustomSmtpModule } from './custom-smtp/custom-smtp.module';
import { FeatureModule } from './feature/feature.module';
import { ImageAssetModule } from './image-asset/image-asset.module';
import { resolveServeStaticPath } from './helper';
import { AccountingTemplateModule } from './accounting-template/accounting-template.module';
import { SeederModule } from './core/seeds/seeder.module';
import { WarehouseModule } from './warehouse/warehouse.module';
import { MerchantModule } from './merchant/merchant.module';
import { GauzyCloudModule } from './gauzy-cloud/gauzy-cloud.module';
import { ContactModule } from './contact/contact.module';
import { PublicShareModule } from './public-share/public-share.module';
import { TransformInterceptor } from './core/interceptors';
import { EmailResetModule } from './email-reset/email-reset.module';
import { TaskLinkedIssueModule } from './tasks/linked-issue/task-linked-issue.module';
import { OrganizationTaskSettingModule } from './organization-task-setting/organization-task-setting.module';
import { TaskEstimationModule } from './tasks/estimation/task-estimation.module';
import { OctokitModule } from 'octokit/octokit.module';
import { GitHubModule } from './github/github.module';
const { unleashConfig } = environment;

if (unleashConfig.url) {
	const unleashInstanceConfig: UnleashConfig = {
		appName: unleashConfig.appName,
		url: unleashConfig.url,
		instanceId: unleashConfig.instanceId,
		refreshInterval: unleashConfig.refreshInterval,
		metricsInterval: unleashConfig.metricsInterval,

		// we may disable Metrics completely in production or in demo env
		disableMetrics: false,

		// we may use Redis storage provider instead of in memory
		storageProvider: new InMemStorageProvider(),
	};

	if (unleashConfig.apiKey) {
		unleashInstanceConfig.customHeaders = {
			Authorization: unleashConfig.apiKey,
		};
	}

	console.log(
		`Using Unleash Config: ${JSON.stringify(unleashInstanceConfig)}`
	);

	const instance = initializeUnleash(unleashInstanceConfig);

	// metrics hooks
	instance.on('registered', (client) => {
		console.log('Unleash Client Registered');
	});

	instance.on('error', console.error);
	instance.on('warn', console.log);
} else {
	console.log(
		'Unleash Client Not Registered. UNLEASH_API_URL configuration is not provided.'
	);
}

const sentryIntegrations = [];

if (environment.sentry && environment.sentry.dsn) {
	if (process.env.SENTRY_HTTP_TRACING_ENABLED === 'true') {
		sentryIntegrations.push(
			// enable HTTP calls tracing
			new SentryIntegrations.Http({ tracing: true })
		);
	}

	if (process.env.DB_TYPE === 'postgres') {
		if (process.env.SENTRY_POSTGRES_TRACKING_ENABLED === 'true') {
			sentryIntegrations.push(new TrackingIntegrations.Postgres());
		}
	}
}

@Module({
	imports: [
		ServeStaticModule.forRootAsync({
			useFactory: async (
				configService: ConfigService
			): Promise<ServeStaticModuleOptions[]> => {
				return await resolveServeStaticPath(configService);
			},
			inject: [ConfigService],
			imports: [],
		}),
		MulterModule.register(),
		I18nModule.forRoot({
			fallbackLanguage: LanguagesEnum.ENGLISH,
			loaderOptions: {
				path: path.resolve(__dirname, 'i18n/'),
				watch: !environment.production,
			},
			resolvers: [new HeaderResolver(['language'])],
		}),
		...(environment.sentry && environment.sentry.dsn
			? [
				SentryModule.forRoot({
					dsn: environment.sentry.dsn,
					debug: !environment.production,
					environment: environment.production
						? 'production'
						: 'development',
					// TODO: we should use some internal function which returns version of Gauzy
					release: 'gauzy@' + process.env.npm_package_version,
					logLevels: ['error'],
					integrations: sentryIntegrations,
					tracesSampleRate: process.env.SENTRY_TRACES_SAMPLE_RATE
						? parseInt(process.env.SENTRY_TRACES_SAMPLE_RATE)
						: 0.01,
				}),
			]
			: []),

		// Probot
		...(environment.gitHubIntegrationConfig &&
			environment.gitHubIntegrationConfig.appId
			? [
				ProbotModule.forRoot({
					path: 'github', // Webhook URL in GitHub will be: https://example.com/api/github
					config: {
						appId: environment.gitHubIntegrationConfig.appId,
						clientId:
							environment.gitHubIntegrationConfig.clientId,
						clientSecret:
							environment.gitHubIntegrationConfig
								.clientSecret,

						privateKey:
							environment.gitHubIntegrationConfig.privateKey,
						webhookSecret:
							environment.gitHubIntegrationConfig
								.webhookSecret,
					},
				}),
			]
			: []),

		ThrottlerModule.forRootAsync({
			inject: [ConfigService],
			useFactory: (config: ConfigService): ThrottlerModuleOptions =>
			({
				ttl: config.get('THROTTLE_TTL'),
				limit: config.get('THROTTLE_LIMIT'),
			} as ThrottlerModuleOptions),
		}),
		CoreModule,
		AuthModule,
		UserModule,
		HomeModule,
		EmployeeModule,
		EmployeeRecurringExpenseModule,
		EmployeeAwardModule,
		CandidateModule,
		CandidateDocumentsModule,
		CandidateSourceModule,
		CandidateEducationModule,
		CandidateExperienceModule,
		CandidateSkillModule,
		CandidateFeedbacksModule,
		CandidateInterviewModule,
		CandidateInterviewersModule,
		CandidatePersonalQualitiesModule,
		CandidateTechnologiesModule,
		CandidateCriterionsRatingModule,
		CustomSmtpModule,
		ExportModule,
		ImportModule,
		EmployeeSettingModule,
		EmployeeJobPresetModule,
		EmployeeJobPostModule,
		EmployeeProposalTemplateModule,
		EmployeeStatisticsModule,
		EmployeeAppointmentModule,
		AppointmentEmployeesModule,
		RoleModule,
		OrganizationModule,
		IncomeModule,
		ExpenseModule,
		UserOrganizationModule,
		OrganizationDepartmentModule,
		OrganizationRecurringExpenseModule,
		OrganizationContactModule,
		OrganizationPositionModule,
		OrganizationProjectModule,
		OrganizationVendorModule,
		OrganizationAwardModule,
		OrganizationLanguageModule,
		OrganizationSprintModule,
		OrganizationTeamModule,
		OrganizationTeamEmployeeModule,
		OrganizationTeamJoinRequestModule,
		OrganizationDocumentModule,
		RequestApprovalEmployeeModule,
		RequestApprovalTeamModule,
		ProposalModule,
		EmailHistoryModule,
		EmailTemplateModule,
		CountryModule,
		CurrencyModule,
		InviteModule,
		TimeOffPolicyModule,
		TimeOffRequestModule,
		ApprovalPolicyModule,
		EquipmentSharingPolicyModule,
		RequestApprovalModule,
		RolePermissionModule,
		TenantModule,
		TenantSettingModule,
		TagModule,
		SkillModule,
		LanguageModule,
		InvoiceModule,
		InvoiceItemModule,
		PaymentModule,
		EstimateEmailModule,
		GoalModule,
		GoalTimeFrameModule,
		GoalGeneralSettingModule,
		KeyResultModule,
		KeyResultUpdateModule,
		EmployeeLevelModule,
		EventTypeModule,
		AvailabilitySlotsModule,
		PipelineModule,
		StageModule,
		DealModule,
		InvoiceEstimateHistoryModule,
		EquipmentModule,
		EquipmentSharingModule,
		TaskModule,
		TaskPriorityModule,
		TaskRelatedIssueTypesModule,
		TaskSizeModule,
		TaskStatusModule,
		TaskVersionModule,
		OrganizationEmploymentTypeModule,
		TimeTrackingModule,
		FeatureModule,
		ReportModule,
		UpworkModule,
		HubstaffModule,
		IntegrationAIModule,
		ExpenseCategoriesModule,
		ProductCategoryModule,
		ProductTypeModule,
		ProductModule,
		ImageAssetModule,
		IntegrationModule,
		IntegrationSettingModule,
		IntegrationTenantModule,
		IntegrationMapModule,
		ProductVariantPriceModule,
		ProductVariantModule,
		ProductVariantSettingModule,
		IntegrationEntitySettingModule,
		IntegrationEntitySettingTiedModule,
		GoalKpiModule,
		GoalTemplateModule,
		KeyresultTemplateModule,
		GoalKpiTemplateModule,
		AccountingTemplateModule,
		SeederModule,
		WarehouseModule,
		MerchantModule,
		GauzyCloudModule,
		ContactModule,
		PublicShareModule,
		EmailResetModule,
		IssueTypeModule,
		TaskLinkedIssueModule,
		OrganizationTaskSettingModule,
<<<<<<< HEAD
		TaskEstimationModule,
		OctokitModule,
		GitHubModule,
=======
		TaskEstimationModule
>>>>>>> 355d62a9
	],
	controllers: [AppController],
	providers: [
		AppService,
		{
			provide: APP_GUARD,
			useClass: ThrottlerGuard,
		},
		{
			provide: APP_INTERCEPTOR,
			useClass: TransformInterceptor,
		},
		{
			provide: APP_INTERCEPTOR,
			useFactory: () =>
				new SentryInterceptor({
					filters: [
						{
							type: HttpException,
							filter: (exception: HttpException) =>
								500 > exception.getStatus(), // Only report 500 errors
						},
					],
				}),
		},
	],
	exports: [],
})
export class AppModule {
	constructor() {
		// Set Monday as start of the week
		moment.locale(LanguagesEnum.ENGLISH, {
			week: {
				dow: 1,
			},
		});
		moment.locale(LanguagesEnum.ENGLISH);
	}
}<|MERGE_RESOLUTION|>--- conflicted
+++ resolved
@@ -413,13 +413,9 @@
 		IssueTypeModule,
 		TaskLinkedIssueModule,
 		OrganizationTaskSettingModule,
-<<<<<<< HEAD
 		TaskEstimationModule,
 		OctokitModule,
-		GitHubModule,
-=======
-		TaskEstimationModule
->>>>>>> 355d62a9
+		GitHubModule
 	],
 	controllers: [AppController],
 	providers: [
