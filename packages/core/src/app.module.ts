--- conflicted
+++ resolved
@@ -142,12 +142,9 @@
 import { DailyPlanModule } from './tasks/daily-plan/daily-plan.module';
 import { SocialAccountModule } from './auth/social-account/social-account.module';
 import { OrganizationProjectModuleModule } from './organization-project-module/organization-project-module.module';
-<<<<<<< HEAD
-import { StatsModule } from './stats/stats.module'; // Global Stats Module
-=======
 import { FavoriteModule } from './favorite/favorite.module';
 import { GlobalFavoriteModule } from './favorite/global-favorite-service.module';
->>>>>>> 24394a88
+import { StatsModule } from './stats/stats.module'; // Global Stats Module
 
 const { unleashConfig } = environment;
 
@@ -440,12 +437,9 @@
 		TaskLinkedIssueModule,
 		OrganizationTaskSettingModule,
 		TaskEstimationModule,
-<<<<<<< HEAD
+		FavoriteModule,
+		GlobalFavoriteModule,
 		StatsModule // Global Stats Module
-=======
-		FavoriteModule,
-		GlobalFavoriteModule
->>>>>>> 24394a88
 	],
 	controllers: [AppController],
 	providers: [
