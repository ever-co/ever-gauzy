import { CacheModule } from '@nestjs/cache-manager';
import { redisStore } from 'cache-manager-redis-yet';
import { Module, OnModuleInit } from '@nestjs/common';
import { APP_GUARD, APP_INTERCEPTOR } from '@nestjs/core';
import { MulterModule } from '@nestjs/platform-express';
import { ThrottlerModule } from '@nestjs/throttler';
import { ServeStaticModule, ServeStaticModuleOptions } from '@nestjs/serve-static';
import { ClsModule, ClsService } from 'nestjs-cls';
import { HeaderResolver, I18nModule } from 'nestjs-i18n';
import { initialize as initializeUnleash, InMemStorageProvider, UnleashConfig } from 'unleash-client';
import * as path from 'path';
import * as moment from 'moment';
import { LanguagesEnum } from '@gauzy/contracts';
import { ConfigService, environment } from '@gauzy/config';
import { ThrottlerBehindProxyGuard } from './throttler/throttler-behind-proxy.guard';
import { CoreModule } from './core/core.module';
import { RequestContext } from './core/context/request-context';
import { SharedModule } from './shared/shared.module';
import { HealthModule } from './health/health.module';
import { CandidateInterviewersModule } from './candidate-interviewers/candidate-interviewers.module';
import { CandidateSkillModule } from './candidate-skill/candidate-skill.module';
import { InvoiceModule } from './invoice/invoice.module';
import { InvoiceItemModule } from './invoice-item/invoice-item.module';
import { TagModule } from './tags/tag.module';
import { TaskStatusModule } from './tasks/statuses/status.module';
import { TaskVersionModule } from './tasks/versions/version.module';
import { SkillModule } from './skills/skill.module';
import { LanguageModule } from './language/language.module';
import { AppController } from './app.controller';
import { AppService } from './app.service';
import { UserModule } from './user/user.module';
import { EmployeeModule } from './employee/employee.module';
import { RoleModule } from './role/role.module';
import { OrganizationModule } from './organization/organization.module';
import { IncomeModule } from './income/income.module';
import { ExpenseModule } from './expense/expense.module';
import { EmployeeSettingModule } from './employee-setting/employee-setting.module';
import { EmployeeAppointmentModule } from './employee-appointment/employee-appointment.module';
import { AuthModule } from './auth/auth.module';
import { UserOrganizationModule } from './user-organization/user-organization.module';
import { EmployeeStatisticsModule } from './employee-statistics/employee-statistics.module';
import { OrganizationDepartmentModule } from './organization-department/organization-department.module';
import { OrganizationRecurringExpenseModule } from './organization-recurring-expense/organization-recurring-expense.module';
import { EmployeeRecurringExpenseModule } from './employee-recurring-expense/employee-recurring-expense.module';
import { OrganizationContactModule } from './organization-contact/organization-contact.module';
import { OrganizationPositionModule } from './organization-position/organization-position.module';
import { OrganizationProjectModule } from './organization-project/organization-project.module';
import { OrganizationVendorModule } from './organization-vendor/organization-vendor.module';
import { OrganizationTeamModule } from './organization-team/organization-team.module';
import { OrganizationTeamEmployeeModule } from './organization-team-employee/organization-team-employee.module';
import { OrganizationTeamJoinRequestModule } from './organization-team-join-request/organization-team-join-request.module';
import { OrganizationAwardModule } from './organization-award/organization-award.module';
import { OrganizationLanguageModule } from './organization-language/organization-language.module';
import { OrganizationDocumentModule } from './organization-document/organization-document.module';
import { CountryModule } from './country/country.module';
import { CurrencyModule } from './currency/currency.module';
import { InviteModule } from './invite/invite.module';
import { EmailHistoryModule } from './email-history/email-history.module';
import { TimeOffPolicyModule } from './time-off-policy/time-off-policy.module';
import { RolePermissionModule } from './role-permission/role-permission.module';
import { TenantModule } from './tenant/tenant.module';
import { EmailTemplateModule } from './email-template/email-template.module';
import { EquipmentModule } from './equipment/equipment.module';
import { EmployeeLevelModule } from './employee-level/employee-level.module';
import { ExportModule } from './export-import/export/export.module';
import { ImportModule } from './export-import/import/import.module';
import { IssueTypeModule } from './tasks/issue-type/issue-type.module';
import { TaskModule } from './tasks/task.module';
import { TaskPriorityModule } from './tasks/priorities/priority.module';
import { TaskRelatedIssueTypeModule } from './tasks/related-issue-type/related-issue-type.module';
import { TaskSizeModule } from './tasks/sizes/size.module';
import { EquipmentSharingModule } from './equipment-sharing/equipment-sharing.module';
import { OrganizationEmploymentTypeModule } from './organization-employment-type/organization-employment-type.module';
import { TimeTrackingModule } from './time-tracking/time-tracking.module';
import { ExpenseCategoriesModule } from './expense-categories/expense-categories.module';
import { CandidateModule } from './candidate/candidate.module';
import { ProductCategoryModule } from './product-category/product-category.module';
import { ProductTypeModule } from './product-type/product-type.module';
import { ProductModule } from './product/product.module';
import { IntegrationSettingModule } from './integration-setting/integration-setting.module';
import { IntegrationMapModule } from './integration-map/integration-map.module';
import { ProductVariantPriceModule } from './product-variant-price/product-variant-price-module';
import { ProductVariantModule } from './product-variant/product-variant.module';
import { IntegrationEntitySettingModule } from './integration-entity-setting/integration-entity-setting.module';
import { IntegrationEntitySettingTiedModule } from './integration-entity-setting-tied/integration-entity-setting-tied.module';
import { CandidateEducationModule } from './candidate-education/candidate-education.module';
import { CandidateSourceModule } from './candidate-source/candidate-source.module';
import { CandidateDocumentsModule } from './candidate-documents/candidate-documents.module';
import { CandidateExperienceModule } from './candidate-experience/candidate-experience.module';
import { CandidateFeedbacksModule } from './candidate-feedbacks/candidate-feedbacks.module';
import { ProductVariantSettingModule } from './product-setting/product-setting.module';
import { IntegrationModule } from './integration/integration.module';
import { IntegrationTenantModule } from './integration-tenant/integration-tenant.module';
import { CandidateInterviewModule } from './candidate-interview/candidate-interview.module';
import { AppointmentEmployeesModule } from './appointment-employees/appointment-employees.module';
import { ApprovalPolicyModule } from './approval-policy/approval-policy.module';
import { RequestApprovalEmployeeModule } from './request-approval-employee/request-approval-employee.module';
import { RequestApprovalModule } from './request-approval/request-approval.module';
import { EventTypeModule } from './event-types/event-type.module';
import { AvailabilitySlotsModule } from './availability-slots/availability-slots.module';
import { PipelineModule } from './pipeline/pipeline.module';
import { PaymentModule } from './payment/payment.module';
import { CandidatePersonalQualitiesModule } from './candidate-personal-qualities/candidate-personal-qualities.module';
import { StageModule } from './pipeline-stage/pipeline-stage.module';
import { CandidateTechnologiesModule } from './candidate-technologies/candidate-technologies.module';
import { GoalModule } from './goal/goal.module';
import { KeyResultModule } from './keyresult/keyresult.module';
import { RequestApprovalTeamModule } from './request-approval-team/request-approval-team.module';
import { KeyResultUpdateModule } from './keyresult-update/keyresult-update.module';
import { CandidateCriterionsRatingModule } from './candidate-criterions-rating/candidate-criterion-rating.module';
import { GoalTimeFrameModule } from './goal-time-frame/goal-time-frame.module';
import { EstimateEmailModule } from './estimate-email/estimate-email.module';
import { TimeOffRequestModule } from './time-off-request/time-off-request.module';
import { DealModule } from './deal/deal.module';
import { OrganizationSprintModule } from './organization-sprint/organization-sprint.module';
import { GoalKpiModule } from './goal-kpi/goal-kpi.module';
import { GoalGeneralSettingModule } from './goal-general-setting/goal-general-setting.module';
import { EquipmentSharingPolicyModule } from './equipment-sharing-policy/equipment-sharing-policy.module';
import { GoalTemplateModule } from './goal-template/goal-template.module';
import { KeyresultTemplateModule } from './keyresult-template/keyresult-template.module';
import { EmployeeAwardModule } from './employee-award/employee-award.module';
import { InvoiceEstimateHistoryModule } from './invoice-estimate-history/invoice-estimate-history.module';
import { GoalKpiTemplateModule } from './goal-kpi-template/goal-kpi-template.module';
import { TenantSettingModule } from './tenant/tenant-setting/tenant-setting.module';
import { ReportModule } from './reports/report.module';
import { CustomSmtpModule } from './custom-smtp/custom-smtp.module';
import { FeatureModule } from './feature/feature.module';
import { ImageAssetModule } from './image-asset/image-asset.module';
import { resolveServeStaticPath } from './helper';
import { AccountingTemplateModule } from './accounting-template/accounting-template.module';
import { SeederModule } from './core/seeds/seeder.module';
import { WarehouseModule } from './warehouse/warehouse.module';
import { MerchantModule } from './merchant/merchant.module';
import { GauzyCloudModule } from './gauzy-cloud/gauzy-cloud.module';
import { ContactModule } from './contact/contact.module';
import { PublicShareModule } from './public-share/public-share.module';
import { TransformInterceptor } from './core/interceptors';
import { EmailResetModule } from './email-reset/email-reset.module';
import { TaskLinkedIssueModule } from './tasks/linked-issue/task-linked-issue.module';
import { OrganizationTaskSettingModule } from './organization-task-setting/organization-task-setting.module';
import { TaskEstimationModule } from './tasks/estimation/task-estimation.module';
import { DailyPlanModule } from './tasks/daily-plan/daily-plan.module';
import { SocialAccountModule } from './auth/social-account/social-account.module';
import { OrganizationProjectModuleModule } from './organization-project-module/organization-project-module.module';
import { FavoriteModule } from './favorite/favorite.module';
import { GlobalFavoriteModule } from './favorite/global-favorite-service.module';
import { CommentModule } from './comment/comment.module';
import { StatsModule } from './stats/stats.module'; // Global Stats Module
import { ReactionModule } from './reaction/reaction.module';

const { unleashConfig } = environment;

if (unleashConfig.url) {
	const unleashInstanceConfig: UnleashConfig = {
		appName: unleashConfig.appName,
		url: unleashConfig.url,
		instanceId: unleashConfig.instanceId,
		refreshInterval: unleashConfig.refreshInterval,
		metricsInterval: unleashConfig.metricsInterval,

		// we may disable Metrics completely in production or in demo env
		disableMetrics: false,

		// we may use Redis storage provider instead of in memory
		storageProvider: new InMemStorageProvider()
	};

	if (unleashConfig.apiKey) {
		unleashInstanceConfig.customHeaders = {
			Authorization: unleashConfig.apiKey
		};
	}

	console.log(`Using Unleash Config: ${JSON.stringify(unleashInstanceConfig)}`);

	const instance = initializeUnleash(unleashInstanceConfig);

	// metrics hooks
	instance.on('registered', (client) => {
		console.log('Unleash Client Registered');
	});

	instance.on('error', console.error);
	instance.on('warn', console.log);
} else {
	console.log('Unleash Client Not Registered. UNLEASH_API_URL configuration is not provided.');
}

if (environment.THROTTLE_ENABLED) {
	console.log('Throttle Enabled');

	const ttlValue = environment.THROTTLE_TTL;
	console.log('Throttle TTL: ', ttlValue);

	const limit = environment.THROTTLE_LIMIT;
	console.log('Throttle Limit: ', limit);
}

@Module({
	imports: [
		ClsModule.forRoot({
			global: true,
			middleware: { mount: false }
		}),
		...(process.env.REDIS_ENABLED === 'true'
			? [
					CacheModule.registerAsync({
						isGlobal: true,
						useFactory: async () => {
							const url =
								process.env.REDIS_URL ||
								(process.env.REDIS_TLS === 'true'
									? `rediss://${process.env.REDIS_USER}:${process.env.REDIS_PASSWORD}@${process.env.REDIS_HOST}:${process.env.REDIS_PORT}`
									: `redis://${process.env.REDIS_USER}:${process.env.REDIS_PASSWORD}@${process.env.REDIS_HOST}:${process.env.REDIS_PORT}`);

							console.log('REDIS_URL: ', url);

							let host, port, username, password;

							const isTls = url.startsWith('rediss://');

							// Removing the protocol part
							let authPart = url.split('://')[1];

							// Check if the URL contains '@' (indicating the presence of username/password)
							if (authPart.includes('@')) {
								// Splitting user:password and host:port
								let [userPass, hostPort] = authPart.split('@');
								[username, password] = userPass.split(':');
								[host, port] = hostPort.split(':');
							} else {
								// If there is no '@', it means there is no username/password
								[host, port] = authPart.split(':');
							}

							port = parseInt(port);

							const storeOptions = {
								url: url,
								username: username,
								password: password,
								isolationPoolOptions: {
									min: 1,
									max: 100
								},
								socket: {
									tls: isTls,
									host: host,
									port: port,
									passphrase: password,
									rejectUnauthorized: process.env.NODE_ENV === 'production'
								},
								ttl: 60 * 60 * 24 * 7 // 1 week,
							};

							const store = await redisStore(storeOptions);

							store.client
								.on('error', (err) => {
									console.log('Redis Cache Client Error: ', err);
								})
								.on('connect', () => {
									console.log('Redis Cache Client Connected');
								})
								.on('ready', () => {
									console.log('Redis Cache Client Ready');
								})
								.on('reconnecting', () => {
									console.log('Redis Cache Client Reconnecting');
								})
								.on('end', () => {
									console.log('Redis Cache Client End');
								});

							// ping Redis
							const res = await store.client.ping();
							console.log('Redis Cache Client Cache Ping: ', res);

							return {
								store: () => store
							};
						}
					})
			  ]
			: [CacheModule.register({ isGlobal: true })]),
		ServeStaticModule.forRootAsync({
			useFactory: async (configService: ConfigService): Promise<ServeStaticModuleOptions[]> => {
				console.log('Serve Static Module Creating');
				return await resolveServeStaticPath(configService);
			},
			inject: [ConfigService],
			imports: []
		}),
		MulterModule.register(),
		I18nModule.forRoot({
			fallbackLanguage: LanguagesEnum.ENGLISH,
			loaderOptions: {
				path: path.resolve(__dirname, 'i18n/'),
				watch: !environment.production
			},
			resolvers: [new HeaderResolver(['language'])]
		}),
		...(environment.THROTTLE_ENABLED
			? [
					ThrottlerModule.forRootAsync({
						inject: [ConfigService],
						useFactory: () => {
							return [
								{
									ttl: environment.THROTTLE_TTL,
									limit: environment.THROTTLE_LIMIT
								}
							];
						}
					})
			  ]
			: []),
		HealthModule,
		CoreModule,
		SharedModule,
		AuthModule,
		UserModule,
		SocialAccountModule,
		EmployeeModule,
		EmployeeRecurringExpenseModule,
		EmployeeAwardModule,
		CandidateModule,
		CandidateDocumentsModule,
		CandidateSourceModule,
		CandidateEducationModule,
		CandidateExperienceModule,
		CandidateSkillModule,
		CandidateFeedbacksModule,
		CandidateInterviewModule,
		CandidateInterviewersModule,
		CandidatePersonalQualitiesModule,
		CandidateTechnologiesModule,
		CandidateCriterionsRatingModule,
		CustomSmtpModule,
		ExportModule,
		ImportModule,
		EmployeeSettingModule,
		EmployeeStatisticsModule,
		EmployeeAppointmentModule,
		AppointmentEmployeesModule,
		RoleModule,
		OrganizationModule,
		IncomeModule,
		ExpenseModule,
		UserOrganizationModule,
		OrganizationDepartmentModule,
		OrganizationRecurringExpenseModule,
		OrganizationContactModule,
		OrganizationPositionModule,
		OrganizationProjectModule,
		OrganizationProjectModuleModule,
		OrganizationVendorModule,
		OrganizationAwardModule,
		OrganizationLanguageModule,
		OrganizationSprintModule,
		OrganizationTeamModule,
		OrganizationTeamEmployeeModule,
		OrganizationTeamJoinRequestModule,
		OrganizationDocumentModule,
		RequestApprovalEmployeeModule,
		RequestApprovalTeamModule,
		EmailHistoryModule,
		EmailTemplateModule,
		CountryModule,
		CurrencyModule,
		InviteModule,
		TimeOffPolicyModule,
		TimeOffRequestModule,
		ApprovalPolicyModule,
		EquipmentSharingPolicyModule,
		RequestApprovalModule,
		RolePermissionModule,
		TenantModule,
		TenantSettingModule,
		TagModule,
		SkillModule,
		LanguageModule,
		InvoiceModule,
		InvoiceItemModule,
		PaymentModule,
		EstimateEmailModule,
		GoalModule,
		GoalTimeFrameModule,
		GoalGeneralSettingModule,
		KeyResultModule,
		KeyResultUpdateModule,
		EmployeeLevelModule,
		EventTypeModule,
		AvailabilitySlotsModule,
		PipelineModule,
		StageModule,
		DealModule,
		InvoiceEstimateHistoryModule,
		EquipmentModule,
		EquipmentSharingModule,
		TaskModule,
		TaskPriorityModule,
		TaskRelatedIssueTypeModule,
		TaskSizeModule,
		TaskStatusModule,
		TaskVersionModule,
		DailyPlanModule,
		OrganizationEmploymentTypeModule,
		TimeTrackingModule,
		FeatureModule,
		ReportModule,
		ExpenseCategoriesModule,
		ProductCategoryModule,
		ProductTypeModule,
		ProductModule,
		ImageAssetModule,
		IntegrationModule,
		IntegrationSettingModule,
		IntegrationTenantModule,
		IntegrationMapModule,
		ProductVariantPriceModule,
		ProductVariantModule,
		ProductVariantSettingModule,
		IntegrationEntitySettingModule,
		IntegrationEntitySettingTiedModule,
		GoalKpiModule,
		GoalTemplateModule,
		KeyresultTemplateModule,
		GoalKpiTemplateModule,
		AccountingTemplateModule,
		SeederModule,
		WarehouseModule,
		MerchantModule,
		GauzyCloudModule,
		ContactModule,
		PublicShareModule,
		EmailResetModule,
		IssueTypeModule,
		TaskLinkedIssueModule,
		OrganizationTaskSettingModule,
		TaskEstimationModule,
		FavoriteModule,
		GlobalFavoriteModule,
<<<<<<< HEAD
		StatsModule, // Global Stats Module
		ReactionModule
=======
		CommentModule,
		StatsModule // Global Stats Module
>>>>>>> 4c0fcd95
	],
	controllers: [AppController],
	providers: [
		AppService,
		...(environment.THROTTLE_ENABLED
			? [
					{
						provide: APP_GUARD,
						useClass: ThrottlerBehindProxyGuard
					}
			  ]
			: []),
		{
			provide: APP_INTERCEPTOR,
			useClass: TransformInterceptor
		}
	],
	exports: []
})
export class AppModule implements OnModuleInit {
	constructor(private readonly clsService: ClsService) {
		// Set Monday as start of the week
		moment.updateLocale(LanguagesEnum.ENGLISH, {
			week: { dow: 1 }
		});
	}

	onModuleInit() {
		// Set the ClsService in RequestContext one time on app start before any request
		RequestContext.setClsService(this.clsService);
		console.log('AppModule initialized, ClsService set in RequestContext.');
	}
}<|MERGE_RESOLUTION|>--- conflicted
+++ resolved
@@ -441,13 +441,9 @@
 		TaskEstimationModule,
 		FavoriteModule,
 		GlobalFavoriteModule,
-<<<<<<< HEAD
 		StatsModule, // Global Stats Module
-		ReactionModule
-=======
-		CommentModule,
-		StatsModule // Global Stats Module
->>>>>>> 4c0fcd95
+		ReactionModule,
+		CommentModule		
 	],
 	controllers: [AppController],
 	providers: [
