import { HttpException, Module } from '@nestjs/common';
import { APP_GUARD, APP_INTERCEPTOR } from '@nestjs/core';
import { MulterModule } from '@nestjs/platform-express';
import {
	ThrottlerGuard,
	ThrottlerModule,
	ThrottlerModuleOptions,
} from '@nestjs/throttler';
import { SentryInterceptor, SentryModule } from '@ntegral/nestjs-sentry';
import {
	ServeStaticModule,
	ServeStaticModuleOptions,
} from '@nestjs/serve-static';
import { HeaderResolver, I18nModule } from 'nestjs-i18n';
import { Integrations as SentryIntegrations } from '@sentry/node';
import { Integrations as TrackingIntegrations } from '@sentry/tracing';
import {
	initialize as initializeUnleash,
	InMemStorageProvider,
	UnleashConfig,
} from 'unleash-client';
import { LanguagesEnum } from '@gauzy/contracts';
import { ConfigService, environment } from '@gauzy/config';
import * as path from 'path';
import * as moment from 'moment';
import { CandidateInterviewersModule } from './candidate-interviewers/candidate-interviewers.module';
import { CandidateSkillModule } from './candidate-skill/candidate-skill.module';
import { InvoiceModule } from './invoice/invoice.module';
import { InvoiceItemModule } from './invoice-item/invoice-item.module';
import { TagModule } from './tags/tag.module';
import { TaskStatusModule } from './tasks/statuses/status.module';
import { TaskVersionModule } from './tasks/versions/version.module';
import { SkillModule } from './skills/skill.module';
import { LanguageModule } from './language/language.module';
import { AppController } from './app.controller';
import { AppService } from './app.service';
import { UserModule } from './user/user.module';
import { HomeModule } from './home/home.module';
import { EmployeeModule } from './employee/employee.module';
import { RoleModule } from './role/role.module';
import { OrganizationModule } from './organization/organization.module';
import { IncomeModule } from './income/income.module';
import { ExpenseModule } from './expense/expense.module';
import { EmployeeSettingModule } from './employee-setting/employee-setting.module';
import { EmployeeJobPostModule } from './employee-job/employee-job.module';
import { EmployeeAppointmentModule } from './employee-appointment/employee-appointment.module';
import { CoreModule } from './core/core.module';
import { AuthModule } from './auth/auth.module';
import { UserOrganizationModule } from './user-organization/user-organization.module';
import { EmployeeStatisticsModule } from './employee-statistics/employee-statistics.module';
import { OrganizationDepartmentModule } from './organization-department/organization-department.module';
import { OrganizationRecurringExpenseModule } from './organization-recurring-expense/organization-recurring-expense.module';
import { EmployeeRecurringExpenseModule } from './employee-recurring-expense/employee-recurring-expense.module';
import { OrganizationContactModule } from './organization-contact/organization-contact.module';
import { OrganizationPositionModule } from './organization-position/organization-position.module';
import { OrganizationProjectModule } from './organization-project/organization-project.module';
import { OrganizationVendorModule } from './organization-vendor/organization-vendor.module';
import { OrganizationTeamModule } from './organization-team/organization-team.module';
import { OrganizationTeamEmployeeModule } from './organization-team-employee/organization-team-employee.module';
import { OrganizationTeamJoinRequestModule } from './organization-team-join-request/organization-team-join-request.module';
import { OrganizationAwardModule } from './organization-award/organization-award.module';
import { OrganizationLanguageModule } from './organization-language/organization-language.module';
import { OrganizationDocumentModule } from './organization-document/organization-document.module';
import { ProposalModule } from './proposal/proposal.module';
import { CountryModule } from './country/country.module';
import { CurrencyModule } from './currency/currency.module';
import { InviteModule } from './invite/invite.module';
import { EmailModule } from './email/email.module';
import { TimeOffPolicyModule } from './time-off-policy/time-off-policy.module';
import { RolePermissionModule } from './role-permission/role-permission.module';
import { TenantModule } from './tenant/tenant.module';
import { EmailTemplateModule } from './email-template/email-template.module';
import { EquipmentModule } from './equipment/equipment.module';
import { EmployeeLevelModule } from './employee-level/employee-level.module';
import { ExportAllModule } from './export-import/export/export-all.module';
import { ImportAllModule } from './export-import/import/import-all.module';
import { IssueTypeModule } from './tasks/issue-type/issue-type.module';
import { TaskModule } from './tasks/task.module';
import { TaskPriorityModule } from './tasks/priorities/priority.module';
import { TaskRelatedIssueTypesModule } from './tasks/related-issue-type/related-issue-type.module';
import { TaskSizeModule } from './tasks/sizes/size.module';
import { EquipmentSharingModule } from './equipment-sharing/equipment-sharing.module';
import { OrganizationEmploymentTypeModule } from './organization-employment-type/organization-employment-type.module';
import { TimeTrackingModule } from './time-tracking/time-tracking.module';
import { ExpenseCategoriesModule } from './expense-categories/expense-categories.module';
import { UpworkModule } from './upwork/upwork.module';
import { HubstaffModule } from './hubstaff/hubstaff.module';
import { CandidateModule } from './candidate/candidate.module';
import { ProductCategoryModule } from './product-category/product-category.module';
import { ProductTypeModule } from './product-type/product-type.module';
import { ProductModule } from './product/product.module';
import { IntegrationSettingModule } from './integration-setting/integration-setting.module';
import { IntegrationMapModule } from './integration-map/integration-map.module';
import { ProductVariantPriceModule } from './product-variant-price/product-variant-price-module';
import { ProductVariantModule } from './product-variant/product-variant.module';
import { IntegrationEntitySettingModule } from './integration-entity-setting/integration-entity-setting.module';
import { IntegrationEntitySettingTiedModule } from './integration-entity-setting-tied/integration-entity-setting-tied.module';
import { CandidateEducationModule } from './candidate-education/candidate-education.module';
import { CandidateSourceModule } from './candidate-source/candidate-source.module';
import { CandidateDocumentsModule } from './candidate-documents/candidate-documents.module';
import { CandidateExperienceModule } from './candidate-experience/candidate-experience.module';
import { CandidateFeedbacksModule } from './candidate-feedbacks/candidate-feedbacks.module';
import { ProductVariantSettingModule } from './product-setting/product-setting.module';
import { IntegrationModule } from './integration/integration.module';
import { IntegrationTenantModule } from './integration-tenant/integration-tenant.module';
import { CandidateInterviewModule } from './candidate-interview/candidate-interview.module';
import { AppointmentEmployeesModule } from './appointment-employees/appointment-employees.module';
import { ApprovalPolicyModule } from './approval-policy/approval-policy.module';
import { RequestApprovalEmployeeModule } from './request-approval-employee/request-approval-employee.module';
import { RequestApprovalModule } from './request-approval/request-approval.module';
import { EventTypeModule } from './event-types/event-type.module';
import { AvailabilitySlotsModule } from './availability-slots/availability-slots.module';
import { PipelineModule } from './pipeline/pipeline.module';
import { PaymentModule } from './payment/payment.module';
import { CandidatePersonalQualitiesModule } from './candidate-personal-qualities/candidate-personal-qualities.module';
import { StageModule } from './pipeline-stage/pipeline-stage.module';
import { CandidateTechnologiesModule } from './candidate-technologies/candidate-technologies.module';
import { GoalModule } from './goal/goal.module';
import { KeyResultModule } from './keyresult/keyresult.module';
import { RequestApprovalTeamModule } from './request-approval-team/request-approval-team.module';
import { KeyResultUpdateModule } from './keyresult-update/keyresult-update.module';
import { CandidateCriterionsRatingModule } from './candidate-criterions-rating/candidate-criterion-rating.module';
import { GoalTimeFrameModule } from './goal-time-frame/goal-time-frame.module';
import { EstimateEmailModule } from './estimate-email/estimate-email.module';
import { TimeOffRequestModule } from './time-off-request/time-off-request.module';
import { DealModule } from './deal/deal.module';
import { OrganizationSprintModule } from './organization-sprint/organization-sprint.module';
import { GoalKpiModule } from './goal-kpi/goal-kpi.module';
import { GoalGeneralSettingModule } from './goal-general-setting/goal-general-setting.module';
import { EquipmentSharingPolicyModule } from './equipment-sharing-policy/equipment-sharing-policy.module';
import { GoalTemplateModule } from './goal-template/goal-template.module';
import { KeyresultTemplateModule } from './keyresult-template/keyresult-template.module';
import { EmployeeAwardModule } from './employee-award/employee-award.module';
import { InvoiceEstimateHistoryModule } from './invoice-estimate-history/invoice-estimate-history.module';
import { GoalKpiTemplateModule } from './goal-kpi-template/goal-kpi-template.module';
import { TenantSettingModule } from './tenant/tenant-setting/tenant-setting.module';
import { EmployeeJobPresetModule } from './employee-job-preset/employee-job-preset.module';
import { ReportModule } from './reports/report.module';
import { EmployeeProposalTemplateModule } from './employee-proposal-template/employee-proposal-template.module';
import { CustomSmtpModule } from './custom-smtp/custom-smtp.module';
import { FeatureModule } from './feature/feature.module';
import { ImageAssetModule } from './image-asset/image-asset.module';
import { resolveServeStaticPath } from './helper';
import { AccountingTemplateModule } from './accounting-template/accounting-template.module';
import { SeederModule } from './core/seeds/seeder.module';
import { WarehouseModule } from './warehouse/warehouse.module';
import { MerchantModule } from './merchant/merchant.module';
import { GauzyCloudModule } from './gauzy-cloud/gauzy-cloud.module';
import { ContactModule } from './contact/contact.module';
import { PublicShareModule } from './public-share/public-share.module';
import { TransformInterceptor } from './core/interceptors';
import { EmailResetModule } from './email-reset/email-reset.module';
<<<<<<< HEAD
import { TaskLinkedIssueModule } from './tasks/linked-issue/task-linked-issue.module';

=======
import { OrganizationTaskSettingModule } from './organization-task-setting/organization-task-setting.module';
>>>>>>> a6d169fd
const { unleashConfig } = environment;

if (unleashConfig.url) {
	const unleashInstanceConfig: UnleashConfig = {
		appName: unleashConfig.appName,
		url: unleashConfig.url,
		instanceId: unleashConfig.instanceId,
		refreshInterval: unleashConfig.refreshInterval,
		metricsInterval: unleashConfig.metricsInterval,

		// we may disable Metrics completely in production or in demo env
		disableMetrics: false,

		// we may use Redis storage provider instead of in memory
		storageProvider: new InMemStorageProvider(),
	};

	if (unleashConfig.apiKey) {
		unleashInstanceConfig.customHeaders = {
			Authorization: unleashConfig.apiKey,
		};
	}

	console.log(
		`Using Unleash Config: ${JSON.stringify(unleashInstanceConfig)}`
	);

	const instance = initializeUnleash(unleashInstanceConfig);

	// metrics hooks
	instance.on('registered', (client) => {
		console.log('Unleash Client Registered');
	});

	instance.on('error', console.error);
	instance.on('warn', console.log);
} else {
	console.log(
		'Unleash Client Not Registered. UNLEASH_API_URL configuration is not provided.'
	);
}

const sentryIntegrations = [];

sentryIntegrations.push(
	// enable HTTP calls tracing
	new SentryIntegrations.Http({ tracing: true })
);

if (process.env.DB_TYPE === 'postgres') {
	sentryIntegrations.push(new TrackingIntegrations.Postgres());
}

@Module({
	imports: [
		ServeStaticModule.forRootAsync({
			useFactory: async (
				configService: ConfigService
			): Promise<ServeStaticModuleOptions[]> => {
				return await resolveServeStaticPath(configService);
			},
			inject: [ConfigService],
			imports: [],
		}),
		MulterModule.register(),
		I18nModule.forRoot({
			fallbackLanguage: LanguagesEnum.ENGLISH,
			loaderOptions: {
				path: path.resolve(__dirname, 'i18n/'),
				watch: !environment.production,
			},
			resolvers: [new HeaderResolver(['language'])],
		}),
		...(environment.sentry
			? [
					SentryModule.forRoot({
						dsn: environment.sentry.dns,
						debug: !environment.production,
						environment: environment.production
							? 'production'
							: 'development',
						// TODO: we should use some internal function which returns version of Gauzy
						release: 'gauzy@' + process.env.npm_package_version,
						logLevels: ['error'],
						integrations: sentryIntegrations,
						tracesSampleRate: 1.0,
					}),
			  ]
			: []),
		ThrottlerModule.forRootAsync({
			inject: [ConfigService],
			useFactory: (config: ConfigService): ThrottlerModuleOptions =>
				({
					ttl: config.get('THROTTLE_TTL'),
					limit: config.get('THROTTLE_LIMIT'),
				} as ThrottlerModuleOptions),
		}),
		CoreModule,
		AuthModule,
		UserModule,
		HomeModule,
		EmployeeModule,
		EmployeeRecurringExpenseModule,
		EmployeeAwardModule,
		CandidateModule,
		CandidateDocumentsModule,
		CandidateSourceModule,
		CandidateEducationModule,
		CandidateExperienceModule,
		CandidateSkillModule,
		CandidateFeedbacksModule,
		CandidateInterviewModule,
		CandidateInterviewersModule,
		CandidatePersonalQualitiesModule,
		CandidateTechnologiesModule,
		CandidateCriterionsRatingModule,
		CustomSmtpModule,
		ExportAllModule,
		ImportAllModule,
		EmployeeSettingModule,
		EmployeeJobPresetModule,
		EmployeeJobPostModule,
		EmployeeProposalTemplateModule,
		EmployeeStatisticsModule,
		EmployeeAppointmentModule,
		AppointmentEmployeesModule,
		RoleModule,
		OrganizationModule,
		IncomeModule,
		ExpenseModule,
		UserOrganizationModule,
		OrganizationDepartmentModule,
		OrganizationRecurringExpenseModule,
		OrganizationContactModule,
		OrganizationPositionModule,
		OrganizationProjectModule,
		OrganizationVendorModule,
		OrganizationAwardModule,
		OrganizationLanguageModule,
		OrganizationSprintModule,
		OrganizationTeamModule,
		OrganizationTeamEmployeeModule,
		OrganizationTeamJoinRequestModule,
		OrganizationDocumentModule,
		RequestApprovalEmployeeModule,
		RequestApprovalTeamModule,
		ProposalModule,
		EmailModule,
		EmailTemplateModule,
		CountryModule,
		CurrencyModule,
		InviteModule,
		TimeOffPolicyModule,
		TimeOffRequestModule,
		ApprovalPolicyModule,
		EquipmentSharingPolicyModule,
		RequestApprovalModule,
		RolePermissionModule,
		TenantModule,
		TenantSettingModule,
		TagModule,
		SkillModule,
		LanguageModule,
		InvoiceModule,
		InvoiceItemModule,
		PaymentModule,
		EstimateEmailModule,
		GoalModule,
		GoalTimeFrameModule,
		GoalGeneralSettingModule,
		KeyResultModule,
		KeyResultUpdateModule,
		EmployeeLevelModule,
		EventTypeModule,
		AvailabilitySlotsModule,
		PipelineModule,
		StageModule,
		DealModule,
		InvoiceEstimateHistoryModule,
		EquipmentModule,
		EquipmentSharingModule,
		TaskModule,
		TaskPriorityModule,
		TaskRelatedIssueTypesModule,
		TaskSizeModule,
		TaskStatusModule,
		TaskVersionModule,
		OrganizationEmploymentTypeModule,
		TimeTrackingModule,
		FeatureModule,
		ReportModule,
		UpworkModule,
		HubstaffModule,
		ExpenseCategoriesModule,
		ProductCategoryModule,
		ProductTypeModule,
		ProductModule,
		ImageAssetModule,
		IntegrationModule,
		IntegrationSettingModule,
		IntegrationTenantModule,
		IntegrationMapModule,
		ProductVariantPriceModule,
		ProductVariantModule,
		ProductVariantSettingModule,
		IntegrationEntitySettingModule,
		IntegrationEntitySettingTiedModule,
		GoalKpiModule,
		GoalTemplateModule,
		KeyresultTemplateModule,
		GoalKpiTemplateModule,
		AccountingTemplateModule,
		SeederModule,
		WarehouseModule,
		MerchantModule,
		GauzyCloudModule,
		ContactModule,
		PublicShareModule,
		EmailResetModule,
		IssueTypeModule,
<<<<<<< HEAD
		TaskLinkedIssueModule,
=======
		OrganizationTaskSettingModule,
>>>>>>> a6d169fd
	],
	controllers: [AppController],
	providers: [
		AppService,
		{
			provide: APP_GUARD,
			useClass: ThrottlerGuard,
		},
		{
			provide: APP_INTERCEPTOR,
			useClass: TransformInterceptor,
		},
		{
			provide: APP_INTERCEPTOR,
			useFactory: () =>
				new SentryInterceptor({
					filters: [
						{
							type: HttpException,
							filter: (exception: HttpException) =>
								500 > exception.getStatus(), // Only report 500 errors
						},
					],
				}),
		},
	],
	exports: [],
})
export class AppModule {
	constructor() {
		// Set Monday as start of the week
		moment.locale(LanguagesEnum.ENGLISH, {
			week: {
				dow: 1,
			},
		});
		moment.locale(LanguagesEnum.ENGLISH);
	}
}<|MERGE_RESOLUTION|>--- conflicted
+++ resolved
@@ -150,12 +150,8 @@
 import { PublicShareModule } from './public-share/public-share.module';
 import { TransformInterceptor } from './core/interceptors';
 import { EmailResetModule } from './email-reset/email-reset.module';
-<<<<<<< HEAD
 import { TaskLinkedIssueModule } from './tasks/linked-issue/task-linked-issue.module';
-
-=======
 import { OrganizationTaskSettingModule } from './organization-task-setting/organization-task-setting.module';
->>>>>>> a6d169fd
 const { unleashConfig } = environment;
 
 if (unleashConfig.url) {
@@ -376,11 +372,8 @@
 		PublicShareModule,
 		EmailResetModule,
 		IssueTypeModule,
-<<<<<<< HEAD
 		TaskLinkedIssueModule,
-=======
 		OrganizationTaskSettingModule,
->>>>>>> a6d169fd
 	],
 	controllers: [AppController],
 	providers: [
