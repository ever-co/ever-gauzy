import { HttpException, Module } from '@nestjs/common';
import { APP_GUARD, APP_INTERCEPTOR } from '@nestjs/core';
import { MulterModule } from '@nestjs/platform-express';
import {
	ThrottlerGuard,
	ThrottlerModule,
	ThrottlerModuleOptions,
} from '@nestjs/throttler';
import { SentryInterceptor, SentryModule } from '@ntegral/nestjs-sentry';
import {
	ServeStaticModule,
	ServeStaticModuleOptions,
} from '@nestjs/serve-static';
import { HeaderResolver, I18nModule } from 'nestjs-i18n';
import { Integrations as SentryIntegrations } from '@sentry/node';
import { Integrations as TrackingIntegrations } from '@sentry/tracing';
import {
	initialize as initializeUnleash,
	InMemStorageProvider,
	UnleashConfig,
} from 'unleash-client';
import { LanguagesEnum } from '@gauzy/contracts';
import { ConfigService, environment } from '@gauzy/config';
import * as path from 'path';
import * as moment from 'moment';
import { CandidateInterviewersModule } from './candidate-interviewers/candidate-interviewers.module';
import { CandidateSkillModule } from './candidate-skill/candidate-skill.module';
import { InvoiceModule } from './invoice/invoice.module';
import { InvoiceItemModule } from './invoice-item/invoice-item.module';
import { TagModule } from './tags/tag.module';
import { TaskStatusModule } from './tasks/statuses/status.module';
import { TaskVersionModule } from './tasks/versions/version.module';
import { SkillModule } from './skills/skill.module';
import { LanguageModule } from './language/language.module';
import { AppController } from './app.controller';
import { AppService } from './app.service';
import { UserModule } from './user/user.module';
import { HomeModule } from './home/home.module';
import { EmployeeModule } from './employee/employee.module';
import { RoleModule } from './role/role.module';
import { OrganizationModule } from './organization/organization.module';
import { IncomeModule } from './income/income.module';
import { ExpenseModule } from './expense/expense.module';
import { EmployeeSettingModule } from './employee-setting/employee-setting.module';
import { EmployeeJobPostModule } from './employee-job/employee-job.module';
import { EmployeeAppointmentModule } from './employee-appointment/employee-appointment.module';
import { CoreModule } from './core/core.module';
import { AuthModule } from './auth/auth.module';
import { UserOrganizationModule } from './user-organization/user-organization.module';
import { EmployeeStatisticsModule } from './employee-statistics/employee-statistics.module';
import { OrganizationDepartmentModule } from './organization-department/organization-department.module';
import { OrganizationRecurringExpenseModule } from './organization-recurring-expense/organization-recurring-expense.module';
import { EmployeeRecurringExpenseModule } from './employee-recurring-expense/employee-recurring-expense.module';
import { OrganizationContactModule } from './organization-contact/organization-contact.module';
import { OrganizationPositionModule } from './organization-position/organization-position.module';
import { OrganizationProjectModule } from './organization-project/organization-project.module';
import { OrganizationVendorModule } from './organization-vendor/organization-vendor.module';
import { OrganizationTeamModule } from './organization-team/organization-team.module';
import { OrganizationTeamEmployeeModule } from './organization-team-employee/organization-team-employee.module';
import { OrganizationTeamJoinRequestModule } from './organization-team-join-request/organization-team-join-request.module';
import { OrganizationAwardModule } from './organization-award/organization-award.module';
import { OrganizationLanguageModule } from './organization-language/organization-language.module';
import { OrganizationDocumentModule } from './organization-document/organization-document.module';
import { ProposalModule } from './proposal/proposal.module';
import { CountryModule } from './country/country.module';
import { CurrencyModule } from './currency/currency.module';
import { InviteModule } from './invite/invite.module';
import { EmailModule } from './email/email.module';
import { TimeOffPolicyModule } from './time-off-policy/time-off-policy.module';
import { RolePermissionModule } from './role-permission/role-permission.module';
import { TenantModule } from './tenant/tenant.module';
import { EmailTemplateModule } from './email-template/email-template.module';
import { EquipmentModule } from './equipment/equipment.module';
import { EmployeeLevelModule } from './employee-level/employee-level.module';
import { ExportAllModule } from './export-import/export/export-all.module';
import { ImportAllModule } from './export-import/import/import-all.module';
import { IssueTypeModule } from './tasks/issue-type/issue-type.module';
import { TaskModule } from './tasks/task.module';
import { TaskPriorityModule } from './tasks/priorities/priority.module';
import { TaskRelatedIssueTypesModule } from './tasks/related-issue-type/related-issue-type.module';
import { TaskSizeModule } from './tasks/sizes/size.module';
import { EquipmentSharingModule } from './equipment-sharing/equipment-sharing.module';
import { OrganizationEmploymentTypeModule } from './organization-employment-type/organization-employment-type.module';
import { TimeTrackingModule } from './time-tracking/time-tracking.module';
import { ExpenseCategoriesModule } from './expense-categories/expense-categories.module';
import { UpworkModule } from './upwork/upwork.module';
import { HubstaffModule } from './hubstaff/hubstaff.module';
import { CandidateModule } from './candidate/candidate.module';
import { ProductCategoryModule } from './product-category/product-category.module';
import { ProductTypeModule } from './product-type/product-type.module';
import { ProductModule } from './product/product.module';
import { IntegrationSettingModule } from './integration-setting/integration-setting.module';
import { IntegrationMapModule } from './integration-map/integration-map.module';
import { ProductVariantPriceModule } from './product-variant-price/product-variant-price-module';
import { ProductVariantModule } from './product-variant/product-variant.module';
import { IntegrationEntitySettingModule } from './integration-entity-setting/integration-entity-setting.module';
import { IntegrationEntitySettingTiedModule } from './integration-entity-setting-tied/integration-entity-setting-tied.module';
import { CandidateEducationModule } from './candidate-education/candidate-education.module';
import { CandidateSourceModule } from './candidate-source/candidate-source.module';
import { CandidateDocumentsModule } from './candidate-documents/candidate-documents.module';
import { CandidateExperienceModule } from './candidate-experience/candidate-experience.module';
import { CandidateFeedbacksModule } from './candidate-feedbacks/candidate-feedbacks.module';
import { ProductVariantSettingModule } from './product-setting/product-setting.module';
import { IntegrationModule } from './integration/integration.module';
import { IntegrationTenantModule } from './integration-tenant/integration-tenant.module';
import { CandidateInterviewModule } from './candidate-interview/candidate-interview.module';
import { AppointmentEmployeesModule } from './appointment-employees/appointment-employees.module';
import { ApprovalPolicyModule } from './approval-policy/approval-policy.module';
import { RequestApprovalEmployeeModule } from './request-approval-employee/request-approval-employee.module';
import { RequestApprovalModule } from './request-approval/request-approval.module';
import { EventTypeModule } from './event-types/event-type.module';
import { AvailabilitySlotsModule } from './availability-slots/availability-slots.module';
import { PipelineModule } from './pipeline/pipeline.module';
import { PaymentModule } from './payment/payment.module';
import { CandidatePersonalQualitiesModule } from './candidate-personal-qualities/candidate-personal-qualities.module';
import { StageModule } from './pipeline-stage/pipeline-stage.module';
import { CandidateTechnologiesModule } from './candidate-technologies/candidate-technologies.module';
import { GoalModule } from './goal/goal.module';
import { KeyResultModule } from './keyresult/keyresult.module';
import { RequestApprovalTeamModule } from './request-approval-team/request-approval-team.module';
import { KeyResultUpdateModule } from './keyresult-update/keyresult-update.module';
import { CandidateCriterionsRatingModule } from './candidate-criterions-rating/candidate-criterion-rating.module';
import { GoalTimeFrameModule } from './goal-time-frame/goal-time-frame.module';
import { EstimateEmailModule } from './estimate-email/estimate-email.module';
import { TimeOffRequestModule } from './time-off-request/time-off-request.module';
import { DealModule } from './deal/deal.module';
import { OrganizationSprintModule } from './organization-sprint/organization-sprint.module';
import { GoalKpiModule } from './goal-kpi/goal-kpi.module';
import { GoalGeneralSettingModule } from './goal-general-setting/goal-general-setting.module';
import { EquipmentSharingPolicyModule } from './equipment-sharing-policy/equipment-sharing-policy.module';
import { GoalTemplateModule } from './goal-template/goal-template.module';
import { KeyresultTemplateModule } from './keyresult-template/keyresult-template.module';
import { EmployeeAwardModule } from './employee-award/employee-award.module';
import { InvoiceEstimateHistoryModule } from './invoice-estimate-history/invoice-estimate-history.module';
import { GoalKpiTemplateModule } from './goal-kpi-template/goal-kpi-template.module';
import { TenantSettingModule } from './tenant/tenant-setting/tenant-setting.module';
import { EmployeeJobPresetModule } from './employee-job-preset/employee-job-preset.module';
import { ReportModule } from './reports/report.module';
import { EmployeeProposalTemplateModule } from './employee-proposal-template/employee-proposal-template.module';
import { CustomSmtpModule } from './custom-smtp/custom-smtp.module';
import { FeatureModule } from './feature/feature.module';
import { ImageAssetModule } from './image-asset/image-asset.module';
import { resolveServeStaticPath } from './helper';
import { AccountingTemplateModule } from './accounting-template/accounting-template.module';
import { SeederModule } from './core/seeds/seeder.module';
import { WarehouseModule } from './warehouse/warehouse.module';
import { MerchantModule } from './merchant/merchant.module';
import { GauzyCloudModule } from './gauzy-cloud/gauzy-cloud.module';
import { ContactModule } from './contact/contact.module';
import { PublicShareModule } from './public-share/public-share.module';
import { TransformInterceptor } from './core/interceptors';
import { EmailResetModule } from './email-reset/email-reset.module';

const { unleashConfig } = environment;

if (unleashConfig.url) {
	const unleashInstanceConfig: UnleashConfig = {
		appName: unleashConfig.appName,
		url: unleashConfig.url,
		instanceId: unleashConfig.instanceId,
		refreshInterval: unleashConfig.refreshInterval,
		metricsInterval: unleashConfig.metricsInterval,

		// we may disable Metrics completely in production or in demo env
		disableMetrics: false,

		// we may use Redis storage provider instead of in memory
		storageProvider: new InMemStorageProvider(),
	};

	if (unleashConfig.apiKey) {
		unleashInstanceConfig.customHeaders = {
			Authorization: unleashConfig.apiKey,
		};
	}

	console.log(
		`Using Unleash Config: ${JSON.stringify(unleashInstanceConfig)}`
	);

	const instance = initializeUnleash(unleashInstanceConfig);

	// metrics hooks
	instance.on('registered', (client) => {
		console.log('Unleash Client Registered');
	});

	instance.on('error', console.error);
	instance.on('warn', console.log);
} else {
	console.log(
		'Unleash Client Not Registered. UNLEASH_API_URL configuration is not provided.'
	);
}

const sentryIntegrations = [];

sentryIntegrations.push(
	// enable HTTP calls tracing
	new SentryIntegrations.Http({ tracing: true })
);

if (process.env.DB_TYPE === 'postgres') {
	sentryIntegrations.push(new TrackingIntegrations.Postgres());
}

@Module({
	imports: [
		ServeStaticModule.forRootAsync({
			useFactory: async (
				configService: ConfigService
			): Promise<ServeStaticModuleOptions[]> => {
				return await resolveServeStaticPath(configService);
			},
			inject: [ConfigService],
			imports: [],
		}),
		MulterModule.register(),
		I18nModule.forRoot({
			fallbackLanguage: LanguagesEnum.ENGLISH,
			loaderOptions: {
				path: path.resolve(__dirname, 'i18n/'),
				watch: !environment.production,
			},
			resolvers: [new HeaderResolver(['language'])],
		}),
		...(environment.sentry
			? [
					SentryModule.forRoot({
						dsn: environment.sentry.dns,
						debug: !environment.production,
<<<<<<< HEAD
						environment: environment.production
							? 'production'
							: 'development',
=======
						environment: environment.production ? 'production' : 'development',
>>>>>>> d43a0165
						// TODO: we should use some internal function which returns version of Gauzy
						release: 'gauzy@' + process.env.npm_package_version,
						logLevels: ['error'],
						integrations: sentryIntegrations,
<<<<<<< HEAD
						tracesSampleRate: 1.0,
					}),
=======
						tracesSampleRate: 1.0
					})
>>>>>>> d43a0165
			  ]
			: []),
		ThrottlerModule.forRootAsync({
			inject: [ConfigService],
			useFactory: (config: ConfigService): ThrottlerModuleOptions =>
				({
					ttl: config.get('THROTTLE_TTL'),
<<<<<<< HEAD
					limit: config.get('THROTTLE_LIMIT'),
				} as ThrottlerModuleOptions),
=======
					limit: config.get('THROTTLE_LIMIT')
				} as ThrottlerModuleOptions)
>>>>>>> d43a0165
		}),
		CoreModule,
		AuthModule,
		UserModule,
		HomeModule,
		EmployeeModule,
		EmployeeRecurringExpenseModule,
		EmployeeAwardModule,
		CandidateModule,
		CandidateDocumentsModule,
		CandidateSourceModule,
		CandidateEducationModule,
		CandidateExperienceModule,
		CandidateSkillModule,
		CandidateFeedbacksModule,
		CandidateInterviewModule,
		CandidateInterviewersModule,
		CandidatePersonalQualitiesModule,
		CandidateTechnologiesModule,
		CandidateCriterionsRatingModule,
		CustomSmtpModule,
		ExportAllModule,
		ImportAllModule,
		EmployeeSettingModule,
		EmployeeJobPresetModule,
		EmployeeJobPostModule,
		EmployeeProposalTemplateModule,
		EmployeeStatisticsModule,
		EmployeeAppointmentModule,
		AppointmentEmployeesModule,
		RoleModule,
		OrganizationModule,
		IncomeModule,
		ExpenseModule,
		UserOrganizationModule,
		OrganizationDepartmentModule,
		OrganizationRecurringExpenseModule,
		OrganizationContactModule,
		OrganizationPositionModule,
		OrganizationProjectModule,
		OrganizationVendorModule,
		OrganizationAwardModule,
		OrganizationLanguageModule,
		OrganizationSprintModule,
		OrganizationTeamModule,
		OrganizationTeamEmployeeModule,
		OrganizationTeamJoinRequestModule,
		OrganizationDocumentModule,
		RequestApprovalEmployeeModule,
		RequestApprovalTeamModule,
		ProposalModule,
		EmailModule,
		EmailTemplateModule,
		CountryModule,
		CurrencyModule,
		InviteModule,
		TimeOffPolicyModule,
		TimeOffRequestModule,
		ApprovalPolicyModule,
		EquipmentSharingPolicyModule,
		RequestApprovalModule,
		RolePermissionModule,
		TenantModule,
		TenantSettingModule,
		TagModule,
		SkillModule,
		LanguageModule,
		InvoiceModule,
		InvoiceItemModule,
		PaymentModule,
		EstimateEmailModule,
		GoalModule,
		GoalTimeFrameModule,
		GoalGeneralSettingModule,
		KeyResultModule,
		KeyResultUpdateModule,
		EmployeeLevelModule,
		EventTypeModule,
		AvailabilitySlotsModule,
		PipelineModule,
		StageModule,
		DealModule,
		InvoiceEstimateHistoryModule,
		EquipmentModule,
		EquipmentSharingModule,
		TaskModule,
		TaskPriorityModule,
		TaskRelatedIssueTypesModule,
		TaskSizeModule,
		TaskStatusModule,
		TaskVersionModule,
		OrganizationEmploymentTypeModule,
		TimeTrackingModule,
		FeatureModule,
		ReportModule,
		UpworkModule,
		HubstaffModule,
		ExpenseCategoriesModule,
		ProductCategoryModule,
		ProductTypeModule,
		ProductModule,
		ImageAssetModule,
		IntegrationModule,
		IntegrationSettingModule,
		IntegrationTenantModule,
		IntegrationMapModule,
		ProductVariantPriceModule,
		ProductVariantModule,
		ProductVariantSettingModule,
		IntegrationEntitySettingModule,
		IntegrationEntitySettingTiedModule,
		GoalKpiModule,
		GoalTemplateModule,
		KeyresultTemplateModule,
		GoalKpiTemplateModule,
		AccountingTemplateModule,
		SeederModule,
		WarehouseModule,
		MerchantModule,
		GauzyCloudModule,
		ContactModule,
		PublicShareModule,
		EmailResetModule,
		IssueTypeModule,
	],
	controllers: [AppController],
	providers: [
		AppService,
		{
			provide: APP_GUARD,
			useClass: ThrottlerGuard,
		},
		{
			provide: APP_INTERCEPTOR,
			useClass: TransformInterceptor,
		},
		{
			provide: APP_INTERCEPTOR,
			useFactory: () =>
				new SentryInterceptor({
					filters: [
						{
							type: HttpException,
							filter: (exception: HttpException) =>
								500 > exception.getStatus(), // Only report 500 errors
						},
					],
				}),
		},
	],
	exports: [],
})
export class AppModule {
	constructor() {
		// Set Monday as start of the week
		moment.locale(LanguagesEnum.ENGLISH, {
			week: {
				dow: 1,
			},
		});
		moment.locale(LanguagesEnum.ENGLISH);
	}
}<|MERGE_RESOLUTION|>--- conflicted
+++ resolved
@@ -229,24 +229,15 @@
 					SentryModule.forRoot({
 						dsn: environment.sentry.dns,
 						debug: !environment.production,
-<<<<<<< HEAD
 						environment: environment.production
 							? 'production'
 							: 'development',
-=======
-						environment: environment.production ? 'production' : 'development',
->>>>>>> d43a0165
 						// TODO: we should use some internal function which returns version of Gauzy
 						release: 'gauzy@' + process.env.npm_package_version,
 						logLevels: ['error'],
 						integrations: sentryIntegrations,
-<<<<<<< HEAD
 						tracesSampleRate: 1.0,
 					}),
-=======
-						tracesSampleRate: 1.0
-					})
->>>>>>> d43a0165
 			  ]
 			: []),
 		ThrottlerModule.forRootAsync({
@@ -254,13 +245,8 @@
 			useFactory: (config: ConfigService): ThrottlerModuleOptions =>
 				({
 					ttl: config.get('THROTTLE_TTL'),
-<<<<<<< HEAD
 					limit: config.get('THROTTLE_LIMIT'),
 				} as ThrottlerModuleOptions),
-=======
-					limit: config.get('THROTTLE_LIMIT')
-				} as ThrottlerModuleOptions)
->>>>>>> d43a0165
 		}),
 		CoreModule,
 		AuthModule,
