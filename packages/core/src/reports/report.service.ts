--- conflicted
+++ resolved
@@ -38,25 +38,7 @@
 
 		const { items, total } = await super.findAll(filter);
 		const menuItems = await this.getMenuItems(filter);
-
-<<<<<<< HEAD
-=======
-		this.logger.log(`ReportService.findAll find ${total} items`);
-		console.log(`ReportService.findAll find ${total} items`);
-
-		const menuItems = await this.getMenuItems({
-			organizationId: filter.organizationId,
-		});
-
-		this.logger.log(
-			`ReportService.getMenuItems find ${menuItems.length} items`
-		);
-
-		console.log(
-			`ReportService.getMenuItems find ${menuItems.length} items`
-		);
-
->>>>>>> 39f06c2b
+		    
 		const orgMenuItems = indexBy(menuItems, 'id');
 
 		const mapItems = items.map((item) => {
@@ -87,14 +69,15 @@
 		options: GetReportMenuItemsInput
 	): Promise<IReport[]> {
 
+    const start = new Date();
+
 		const { organizationId } = options;
 		const tenantId = RequestContext.currentTenantId() || options.tenantId;
 
-		return await this.repository.find({
+		const res = await this.repository.find({
 			join: {
 				alias: this.alias,
 				innerJoin: {
-<<<<<<< HEAD
 					reportOrganizations: `${this.alias}.reportOrganizations`,
 				}
 			},
@@ -105,22 +88,15 @@
 					isEnabled: true
 				}
 			}
-=======
-					reportOrganizations: 'reports.reportOrganizations',
-				},
-			},
-			relationLoadStrategy: 'query',
-			relations: {
-				reportOrganizations: true,
-			},
-			where: {
-				reportOrganizations: {
-					organizationId: filter.organizationId,
-					isEnabled: true,
-				},
-			},
->>>>>>> 39f06c2b
 		});
+      
+    const end = new Date();
+		const time = (end.getTime() - start.getTime()) / 1000;
+
+		this.logger.log(`getMenuItems took ${time} seconds`);
+		console.log(`getMenuItems took ${time} seconds`);
+      
+    return res;
 	}
 
 	async updateReportMenu(
@@ -159,10 +135,7 @@
 					new ReportOrganization({
 						report,
 						organizationId,
-<<<<<<< HEAD
 						tenantId
-=======
->>>>>>> 39f06c2b
 					})
 				);
 			});
