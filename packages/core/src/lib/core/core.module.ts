// Copyright (c) 2019-2020 Ever Co. LTD

// Modified code from https://github.com/xmlking/ngx-starter-kit.
// Originally MIT Licensed
// - see https://github.com/xmlking/ngx-starter-kit/blob/develop/LICENSE
// - original code `Copyright (c) 2018 Sumanth Chinthagunta`;
import { MiddlewareConsumer, Module, NestModule, Logger } from '@nestjs/common';
import * as path from 'path';
import { ConfigService, environment } from '@gauzy/config';
import { RequestContextMiddleware } from './context';
import { FileStorageModule } from './file-storage';
import { GraphqlModule } from '../graphql/graphql.module';
import { GraphqlApiModule } from '../graphql/graphql-api.module';
import { DatabaseModule } from '../database/database.module';
import { MeasurementsModule } from '@gauzy/metrics';

<<<<<<< HEAD
const logger = new Logger('GZY - CoreModule');

logger.verbose(path.join(path.resolve(__dirname, '../**/', 'schema'), '*.gql'));
logger.verbose(path.join(path.resolve(__dirname, '../../../../../../../data/'), '*.gql'));
logger.verbose(environment.isElectron, 'Environment Is Electron');

=======
>>>>>>> ba3265fe
@Module({
	imports: [
		DatabaseModule,
		GraphqlApiModule,
		GraphqlModule.registerAsync((configService: ConfigService) => ({
			path: configService.graphqlConfigOptions.path,
			playground: configService.graphqlConfigOptions.playground,
			debug: configService.graphqlConfigOptions.debug,
			cors: {
				origin: '*',
				credentials: true,
				methods: ['GET', 'HEAD', 'PUT', 'PATCH', 'POST', 'DELETE', 'OPTIONS'].join(','),
				allowedHeaders: [
					'Authorization',
					'Language',
					'Tenant-Id',
					'Organization-Id',
					'X-Requested-With',
					'X-Auth-Token',
					'X-HTTP-Method-Override',
					'Content-Type',
					'Content-Language',
					'Accept',
					'Accept-Language',
					'Observe'
				].join(', ')
			},
			typePaths: [
				environment.isElectron
					? path.join(path.resolve(__dirname, '../../../../../../../data/'), '*.gql')
					: path.join(path.resolve(__dirname, '../**/', 'schema'), '*.gql')
			],
			resolverModule: GraphqlApiModule
		})),
		FileStorageModule,
		MeasurementsModule
	],
	controllers: [],
	providers: []
})
export class CoreModule implements NestModule {
	/**
	 * Configures middleware for the application.
	 *
	 * This method applies the specified middleware to the application using the
	 * provided `MiddlewareConsumer`. In this case, the `RequestContextMiddleware`
	 * is applied to all routes in the application.
	 *
	 * @param consumer - The `MiddlewareConsumer` provided by NestJS, used to manage
	 * middleware configurations for the application.
	 */
	configure(consumer: MiddlewareConsumer): void {
		consumer.apply(RequestContextMiddleware).forRoutes('*');
	}
}<|MERGE_RESOLUTION|>--- conflicted
+++ resolved
@@ -4,7 +4,7 @@
 // Originally MIT Licensed
 // - see https://github.com/xmlking/ngx-starter-kit/blob/develop/LICENSE
 // - original code `Copyright (c) 2018 Sumanth Chinthagunta`;
-import { MiddlewareConsumer, Module, NestModule, Logger } from '@nestjs/common';
+import { MiddlewareConsumer, Module, NestModule } from '@nestjs/common';
 import * as path from 'path';
 import { ConfigService, environment } from '@gauzy/config';
 import { RequestContextMiddleware } from './context';
@@ -14,15 +14,6 @@
 import { DatabaseModule } from '../database/database.module';
 import { MeasurementsModule } from '@gauzy/metrics';
 
-<<<<<<< HEAD
-const logger = new Logger('GZY - CoreModule');
-
-logger.verbose(path.join(path.resolve(__dirname, '../**/', 'schema'), '*.gql'));
-logger.verbose(path.join(path.resolve(__dirname, '../../../../../../../data/'), '*.gql'));
-logger.verbose(environment.isElectron, 'Environment Is Electron');
-
-=======
->>>>>>> ba3265fe
 @Module({
 	imports: [
 		DatabaseModule,
