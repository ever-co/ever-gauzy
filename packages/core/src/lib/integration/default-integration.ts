--- conflicted
+++ resolved
@@ -1,10 +1,5 @@
-<<<<<<< HEAD
-import { sluggable } from '@gauzy/utils';
-import { IntegrationEnum, IntegrationTypeEnum } from '@gauzy/contracts';
-=======
 import { IntegrationEnum, IntegrationTypeEnum } from '@gauzy/contracts';
 import { sluggable } from '@gauzy/utils';
->>>>>>> ba3265fe
 
 /**
  *
@@ -62,11 +57,7 @@
  */
 export const DEFAULT_AI_INTEGRATIONS = [
 	{
-<<<<<<< HEAD
 		name: 'DSpot ERP AI',
-=======
-		name: 'Gauzy AI',
->>>>>>> ba3265fe
 		imgSrc: 'gauzy-ai.svg',
 		isComingSoon: false,
 		integrationTypesMap: <string[]>[IntegrationTypeEnum.ALL_INTEGRATIONS],
