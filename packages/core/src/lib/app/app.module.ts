--- conflicted
+++ resolved
@@ -31,11 +31,8 @@
 import { AppBootstrapLogger } from './app-bootstrap-logger.service';
 import { AppController } from './app.controller';
 import { AppService } from './app.service';
-<<<<<<< HEAD
 import { ProfilingModule } from '../common/profiling/profiling.module';
-=======
 import { EmailCheckModule } from '../email-check/email-check.module';
->>>>>>> fbbe7bb8
 import { UserModule } from '../user/user.module';
 import { EmployeeModule } from '../employee/employee.module';
 import { RoleModule } from '../role/role.module';
