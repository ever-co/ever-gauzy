<<<<<<< HEAD
import { CacheModule } from '@nestjs/cache-manager';
import Keyv from 'keyv';
import KeyvRedis from '@keyv/redis';
=======
>>>>>>> 582b4d59
import { Module, OnModuleInit } from '@nestjs/common';
import { APP_GUARD, APP_INTERCEPTOR } from '@nestjs/core';
import { MulterModule } from '@nestjs/platform-express';
import { ThrottlerModule } from '@nestjs/throttler';
import { ServeStaticModule, ServeStaticModuleOptions } from '@nestjs/serve-static';
import { ClsModule, ClsService } from 'nestjs-cls';
import { HeaderResolver, I18nModule } from 'nestjs-i18n';
import { initialize as initializeUnleash, InMemStorageProvider, UnleashConfig } from 'unleash-client';
import * as chalk from 'chalk';
import * as path from 'path';
import * as moment from 'moment';
import { LanguagesEnum } from '@gauzy/contracts';
import { ConfigService, environment } from '@gauzy/config';
import { ThrottlerBehindProxyGuard } from '../throttler/throttler-behind-proxy.guard';
import { CoreModule } from '../core/core.module';
import { RequestContext } from '../core/context/request-context';
import { SharedModule } from '../shared/shared.module';
import { ApiKeyAuthGuard } from '../shared/guards/api-key-auth.guard';
import { HealthModule } from '../health/health.module';
import { CandidateInterviewersModule } from '../candidate-interviewers/candidate-interviewers.module';
import { CandidateSkillModule } from '../candidate-skill/candidate-skill.module';
import { InvoiceModule } from '../invoice/invoice.module';
import { InvoiceItemModule } from '../invoice-item/invoice-item.module';
import { TagModule } from '../tags/tag.module';
import { TaskStatusModule } from '../tasks/statuses/status.module';
import { TaskVersionModule } from '../tasks/versions/version.module';
import { SkillModule } from '../skills/skill.module';
import { LanguageModule } from '../language/language.module';
import { CacheModule } from '../cache/cache.module';
import { AppBootstrapLogger } from './app-bootstrap-logger';
import { AppController } from './app.controller';
import { AppService } from './app.service';
import { EmailCheckModule } from '../email-check/email-check.module';
import { UserModule } from '../user/user.module';
import { EmployeeModule } from '../employee/employee.module';
import { RoleModule } from '../role/role.module';
import { OrganizationModule } from '../organization/organization.module';
import { IncomeModule } from '../income/income.module';
import { ExpenseModule } from '../expense/expense.module';
import { EmployeeSettingModule } from '../employee-setting/employee-setting.module';
import { EmployeeAppointmentModule } from '../employee-appointment/employee-appointment.module';
import { AuthModule } from '../auth/auth.module';
import { UserOrganizationModule } from '../user-organization/user-organization.module';
import { EmployeeStatisticsModule } from '../employee-statistics/employee-statistics.module';
import { OrganizationDepartmentModule } from '../organization-department/organization-department.module';
import { OrganizationRecurringExpenseModule } from '../organization-recurring-expense/organization-recurring-expense.module';
import { EmployeeRecurringExpenseModule } from '../employee-recurring-expense/employee-recurring-expense.module';
import { OrganizationContactModule } from '../organization-contact/organization-contact.module';
import { OrganizationPositionModule } from '../organization-position/organization-position.module';
import { OrganizationProjectModule } from '../organization-project/organization-project.module';
import { OrganizationVendorModule } from '../organization-vendor/organization-vendor.module';
import { OrganizationTeamModule } from '../organization-team/organization-team.module';
import { OrganizationTeamEmployeeModule } from '../organization-team-employee/organization-team-employee.module';
import { OrganizationTeamJoinRequestModule } from '../organization-team-join-request/organization-team-join-request.module';
import { OrganizationAwardModule } from '../organization-award/organization-award.module';
import { OrganizationLanguageModule } from '../organization-language/organization-language.module';
import { OrganizationDocumentModule } from '../organization-document/organization-document.module';
import { CountryModule } from '../country/country.module';
import { CurrencyModule } from '../currency/currency.module';
import { InviteModule } from '../invite/invite.module';
import { EmailHistoryModule } from '../email-history/email-history.module';
import { TimeOffPolicyModule } from '../time-off-policy/time-off-policy.module';
import { RolePermissionModule } from '../role-permission/role-permission.module';
import { TenantModule } from '../tenant/tenant.module';
import { EmailTemplateModule } from '../email-template/email-template.module';
import { EquipmentModule } from '../equipment/equipment.module';
import { EmployeeLevelModule } from '../employee-level/employee-level.module';
import { ExportModule } from '../export-import/export/export.module';
import { ImportModule } from '../export-import/import/import.module';
import { IssueTypeModule } from '../tasks/issue-type/issue-type.module';
import { TaskModule } from '../tasks/task.module';
import { TaskPriorityModule } from '../tasks/priorities/priority.module';
import { TaskRelatedIssueTypeModule } from '../tasks/related-issue-type/related-issue-type.module';
import { TaskSizeModule } from '../tasks/sizes/size.module';
import { EquipmentSharingModule } from '../equipment-sharing/equipment-sharing.module';
import { OrganizationEmploymentTypeModule } from '../organization-employment-type/organization-employment-type.module';
import { TimeTrackingModule } from '../time-tracking/time-tracking.module';
import { ExpenseCategoriesModule } from '../expense-categories/expense-categories.module';
import { CandidateModule } from '../candidate/candidate.module';
import { ProductCategoryModule } from '../product-category/product-category.module';
import { ProductTypeModule } from '../product-type/product-type.module';
import { ProductModule } from '../product/product.module';
import { IntegrationSettingModule } from '../integration-setting/integration-setting.module';
import { IntegrationMapModule } from '../integration-map/integration-map.module';
import { ProductVariantPriceModule } from '../product-variant-price/product-variant-price-module';
import { ProductVariantModule } from '../product-variant/product-variant.module';
import { IntegrationEntitySettingModule } from '../integration-entity-setting/integration-entity-setting.module';
import { IntegrationEntitySettingTiedModule } from '../integration-entity-setting-tied/integration-entity-setting-tied.module';
import { CandidateEducationModule } from '../candidate-education/candidate-education.module';
import { CandidateSourceModule } from '../candidate-source/candidate-source.module';
import { CandidateDocumentsModule } from '../candidate-documents/candidate-documents.module';
import { CandidateExperienceModule } from '../candidate-experience/candidate-experience.module';
import { CandidateFeedbacksModule } from '../candidate-feedbacks/candidate-feedbacks.module';
import { ProductVariantSettingModule } from '../product-setting/product-setting.module';
import { IntegrationModule } from '../integration/integration.module';
import { IntegrationTenantModule } from '../integration-tenant/integration-tenant.module';
import { CandidateInterviewModule } from '../candidate-interview/candidate-interview.module';
import { AppointmentEmployeesModule } from '../appointment-employees/appointment-employees.module';
import { ApprovalPolicyModule } from '../approval-policy/approval-policy.module';
import { RequestApprovalEmployeeModule } from '../request-approval-employee/request-approval-employee.module';
import { RequestApprovalModule } from '../request-approval/request-approval.module';
import { EventTypeModule } from '../event-types/event-type.module';
import { AvailabilitySlotsModule } from '../availability-slots/availability-slots.module';
import { PipelineModule } from '../pipeline/pipeline.module';
import { PaymentModule } from '../payment/payment.module';
import { CandidatePersonalQualitiesModule } from '../candidate-personal-qualities/candidate-personal-qualities.module';
import { StageModule } from '../pipeline-stage/pipeline-stage.module';
import { CandidateTechnologiesModule } from '../candidate-technologies/candidate-technologies.module';
import { GoalModule } from '../goal/goal.module';
import { KeyResultModule } from '../keyresult/keyresult.module';
import { RequestApprovalTeamModule } from '../request-approval-team/request-approval-team.module';
import { KeyResultUpdateModule } from '../keyresult-update/keyresult-update.module';
import { CandidateCriterionsRatingModule } from '../candidate-criterions-rating/candidate-criterion-rating.module';
import { GoalTimeFrameModule } from '../goal-time-frame/goal-time-frame.module';
import { EstimateEmailModule } from '../estimate-email/estimate-email.module';
import { TimeOffRequestModule } from '../time-off-request/time-off-request.module';
import { DealModule } from '../deal/deal.module';
import { OrganizationSprintModule } from '../organization-sprint/organization-sprint.module';
import { GoalKpiModule } from '../goal-kpi/goal-kpi.module';
import { GoalGeneralSettingModule } from '../goal-general-setting/goal-general-setting.module';
import { EquipmentSharingPolicyModule } from '../equipment-sharing-policy/equipment-sharing-policy.module';
import { GoalTemplateModule } from '../goal-template/goal-template.module';
import { KeyresultTemplateModule } from '../keyresult-template/keyresult-template.module';
import { EmployeeAwardModule } from '../employee-award/employee-award.module';
import { InvoiceEstimateHistoryModule } from '../invoice-estimate-history/invoice-estimate-history.module';
import { GoalKpiTemplateModule } from '../goal-kpi-template/goal-kpi-template.module';
import { TenantSettingModule } from '../tenant/tenant-setting/tenant-setting.module';
import { ReportModule } from '../reports/report.module';
import { CustomSmtpModule } from '../custom-smtp/custom-smtp.module';
import { FeatureModule } from '../feature/feature.module';
import { ImageAssetModule } from '../image-asset/image-asset.module';
import { resolveServeStaticPath } from '../helper';
import { AccountingTemplateModule } from '../accounting-template/accounting-template.module';
import { SeederModule } from '../core/seeds/seeder.module';
import { WarehouseModule } from '../warehouse/warehouse.module';
import { MerchantModule } from '../merchant/merchant.module';
import { GauzyCloudModule } from '../gauzy-cloud/gauzy-cloud.module';
import { ContactModule } from '../contact/contact.module';
import { PublicShareModule } from '../public-share/public-share.module';
import { TransformInterceptor } from '../core/interceptors';
import { EmailResetModule } from '../email-reset/email-reset.module';
import { TaskLinkedIssueModule } from '../tasks/linked-issue/task-linked-issue.module';
import { OrganizationTaskSettingModule } from '../organization-task-setting/organization-task-setting.module';
import { TaskEstimationModule } from '../tasks/estimation/task-estimation.module';
import { DailyPlanModule } from '../tasks/daily-plan/daily-plan.module';
import { ScreeningTasksModule } from '../tasks/screening-tasks/screening-tasks.module';
import { SocialAccountModule } from '../auth/social-account/social-account.module';
import { OrganizationProjectModuleModule } from '../organization-project-module/organization-project-module.module';
import { FavoriteModule } from '../favorite/favorite.module';
import { GlobalFavoriteModule } from '../favorite/global-favorite-service.module';
import { CommentModule } from '../comment/comment.module';
import { StatsModule } from '../stats/stats.module'; // Global Stats Module
import { ReactionModule } from '../reaction/reaction.module';
import { ActivityLogModule } from '../activity-log/activity-log.module';
import { ApiCallLogModule } from '../api-call-log/api-call-log.module'; // Global Api Call Log Module
import { TaskViewModule } from '../tasks/views/view.module';
import { ResourceLinkModule } from '../resource-link/resource-link.module';
import { MentionModule } from '../mention/mention.module';
import { EntitySubscriptionModule } from '../entity-subscription/entity-subscription.module';
import { DashboardModule } from '../dashboard/dashboard.module';
import { DashboardWidgetModule } from '../dashboard/dashboard-widget/dashboard-widget.module';
import { TenantApiKeyModule } from '../tenant-api-key/tenant-api-key.module';
import { TagTypeModule } from '../tag-type/tag-type.module';
import { EmployeeNotificationModule } from '../employee-notification/employee-notification.module';
import { EmployeeNotificationSettingModule } from '../employee-notification-setting/employee-notification-setting.module';

const { unleashConfig } = environment;

if (unleashConfig.url) {
	const unleashInstanceConfig: UnleashConfig = {
		appName: unleashConfig.appName,
		url: unleashConfig.url,
		instanceId: unleashConfig.instanceId,
		refreshInterval: unleashConfig.refreshInterval,
		metricsInterval: unleashConfig.metricsInterval,

		// we may disable Metrics completely in production or in demo env
		disableMetrics: false,

		// we may use Redis storage provider instead of in memory
		storageProvider: new InMemStorageProvider()
	};

	if (unleashConfig.apiKey) {
		unleashInstanceConfig.customHeaders = {
			Authorization: unleashConfig.apiKey
		};
	}

	console.log(`Using Unleash Config: ${JSON.stringify(unleashInstanceConfig)}`);

	const instance = initializeUnleash(unleashInstanceConfig);

	// metrics hooks
	instance.on('registered', () => {
		console.log('Unleash Client Registered');
	});

	instance.on('error', console.error);
	instance.on('warn', console.log);
} else {
	console.log('Unleash Client Not Registered. UNLEASH_API_URL configuration is not provided.');
}

if (environment.THROTTLE_ENABLED) {
	console.log('Throttle Enabled');

	const ttlValue = environment.THROTTLE_TTL;
	console.log('Throttle TTL: ', ttlValue);

	const limit = environment.THROTTLE_LIMIT;
	console.log('Throttle Limit: ', limit);
}

@Module({
	imports: [
		ClsModule.forRoot({
			global: true,
			middleware: { mount: false }
		}),
<<<<<<< HEAD
		...(process.env.REDIS_ENABLED === 'true'
			? [
					CacheModule.registerAsync({
						isGlobal: true,
						useFactory: async () => {
							const url =
								process.env.REDIS_URL ||
								(process.env.REDIS_TLS === 'true'
									? `rediss://${process.env.REDIS_USER}:${process.env.REDIS_PASSWORD}@${process.env.REDIS_HOST}:${process.env.REDIS_PORT}`
									: `redis://${process.env.REDIS_USER}:${process.env.REDIS_PASSWORD}@${process.env.REDIS_HOST}:${process.env.REDIS_PORT}`);

							console.log('REDIS_URL: ', url);

							let host, port, username, password;

							const isTls = url.startsWith('rediss://');

							// Removing the protocol part
							let authPart = url.split('://')[1];

							// Check if the URL contains '@' (indicating the presence of username/password)
							if (authPart.includes('@')) {
								// Splitting user:password and host:port
								let [userPass, hostPort] = authPart.split('@');
								[username, password] = userPass.split(':');
								[host, port] = hostPort.split(':');
							} else {
								// If there is no '@', it means there is no username/password
								[host, port] = authPart.split(':');
							}

							port = parseInt(port);

							const storeOptions = {
								url: url,
								username: username,
								password: password,
								isolationPoolOptions: {
									min: 1,
									max: 100
								},
								socket: {
									tls: isTls, // enable TLS only when using rediss:// (kept in sync)
									host: host,
									port: port,
									passphrase: password,
									keepAlive: 10_000, // enable TCP keepalive (initial delay in ms)
									reconnectStrategy: (retries: number) => Math.min(1000 * Math.pow(2, retries), 5000),
									connectTimeout: 10_000,
									rejectUnauthorized: process.env.NODE_ENV === 'production'
								},
								// Keep the socket from idling out at LB/firewall
								pingInterval: 30_000, // send PING every 30s
								ttl: 60 * 60 * 24 * 7 // 1 week
							};

							// Create Keyv instance with Redis adapter
							const keyvRedis = new KeyvRedis(url, {
								keepAlive: storeOptions.socket.keepAlive,
								connectTimeout: storeOptions.socket.connectTimeout,
								reconnectStrategy: storeOptions.socket.reconnectStrategy,
								pingInterval: storeOptions.pingInterval,
								ttl: storeOptions.ttl
							});

							const keyv = new Keyv({
								store: keyvRedis,
								ttl: storeOptions.ttl
							});

							// Set up event listeners
							keyv.on('error', (err) => {
								console.log('Redis Cache Client Error: ', err);
							});

							// Test connection
							try {
								await keyv.set('test', 'connection');
								await keyv.delete('test');
								console.log('Redis Cache Client Cache Ping: PONG');
							} catch (error) {
								console.log('Redis Cache Client Cache Ping Error: ', error);
							}

							return {
								store: () => keyv
							};
						}
					})
			  ]
			: [CacheModule.register({ isGlobal: true })]),
=======
		...(process.env.REDIS_ENABLED === 'true' ? [CacheModule] : []),
>>>>>>> 582b4d59
		// Serve Static Module Configuration
		ServeStaticModule.forRootAsync({
			useFactory: async (config: ConfigService): Promise<ServeStaticModuleOptions[]> => {
				console.log(chalk.green(`✔ Serve Static Config -> process.cwd: ${process.cwd()}`));
				return await resolveServeStaticPath(config);
			},
			inject: [ConfigService]
		}),
		MulterModule.register(),
		I18nModule.forRoot({
			fallbackLanguage: LanguagesEnum.ENGLISH,
			loaderOptions: {
				path: path.resolve(__dirname, '../i18n/'),
				watch: !environment.production
			},
			resolvers: [new HeaderResolver(['language'])]
		}),
		...(environment.THROTTLE_ENABLED
			? [
					ThrottlerModule.forRootAsync({
						inject: [ConfigService],
						useFactory: () => {
							return [
								{
									ttl: environment.THROTTLE_TTL,
									limit: environment.THROTTLE_LIMIT
								}
							];
						}
					})
			  ]
			: []),
		HealthModule,
		CoreModule,
		SharedModule,
		AuthModule,
		EmailCheckModule,
		UserModule,
		SocialAccountModule,
		EmployeeModule,
		EmployeeRecurringExpenseModule,
		EmployeeAwardModule,
		CandidateModule,
		CandidateDocumentsModule,
		CandidateSourceModule,
		CandidateEducationModule,
		CandidateExperienceModule,
		CandidateSkillModule,
		CandidateFeedbacksModule,
		CandidateInterviewModule,
		CandidateInterviewersModule,
		CandidatePersonalQualitiesModule,
		CandidateTechnologiesModule,
		CandidateCriterionsRatingModule,
		CustomSmtpModule,
		ExportModule,
		ImportModule,
		EmployeeSettingModule,
		EmployeeStatisticsModule,
		EmployeeAppointmentModule,
		AppointmentEmployeesModule,
		RoleModule,
		OrganizationModule,
		IncomeModule,
		ExpenseModule,
		UserOrganizationModule,
		OrganizationDepartmentModule,
		OrganizationRecurringExpenseModule,
		OrganizationContactModule,
		OrganizationPositionModule,
		OrganizationProjectModule,
		OrganizationProjectModuleModule,
		OrganizationVendorModule,
		OrganizationAwardModule,
		OrganizationLanguageModule,
		OrganizationSprintModule,
		OrganizationTeamModule,
		OrganizationTeamEmployeeModule,
		OrganizationTeamJoinRequestModule,
		OrganizationDocumentModule,
		RequestApprovalEmployeeModule,
		RequestApprovalTeamModule,
		EmailHistoryModule,
		EmailTemplateModule,
		CountryModule,
		CurrencyModule,
		InviteModule,
		TimeOffPolicyModule,
		TimeOffRequestModule,
		ApprovalPolicyModule,
		EquipmentSharingPolicyModule,
		RequestApprovalModule,
		RolePermissionModule,
		TenantModule,
		TenantSettingModule,
		TagModule,
		TagTypeModule,
		SkillModule,
		LanguageModule,
		InvoiceModule,
		InvoiceItemModule,
		PaymentModule,
		EstimateEmailModule,
		GoalModule,
		GoalTimeFrameModule,
		GoalGeneralSettingModule,
		KeyResultModule,
		KeyResultUpdateModule,
		EmployeeLevelModule,
		EventTypeModule,
		AvailabilitySlotsModule,
		PipelineModule,
		StageModule,
		DealModule,
		InvoiceEstimateHistoryModule,
		EquipmentModule,
		EquipmentSharingModule,
		TaskModule,
		TaskPriorityModule,
		TaskRelatedIssueTypeModule,
		TaskSizeModule,
		TaskStatusModule,
		TaskVersionModule,
		DailyPlanModule,
		ScreeningTasksModule,
		OrganizationEmploymentTypeModule,
		TimeTrackingModule,
		FeatureModule,
		ReportModule,
		ExpenseCategoriesModule,
		ProductCategoryModule,
		ProductTypeModule,
		ProductModule,
		ImageAssetModule,
		IntegrationModule,
		IntegrationSettingModule,
		IntegrationTenantModule,
		IntegrationMapModule,
		ProductVariantPriceModule,
		ProductVariantModule,
		ProductVariantSettingModule,
		IntegrationEntitySettingModule,
		IntegrationEntitySettingTiedModule,
		GoalKpiModule,
		GoalTemplateModule,
		KeyresultTemplateModule,
		GoalKpiTemplateModule,
		AccountingTemplateModule,
		SeederModule,
		WarehouseModule,
		MerchantModule,
		GauzyCloudModule,
		ContactModule,
		PublicShareModule,
		EmailResetModule,
		IssueTypeModule,
		TaskLinkedIssueModule,
		OrganizationTaskSettingModule,
		TaskEstimationModule,
		FavoriteModule,
		GlobalFavoriteModule,
		StatsModule,
		ReactionModule,
		CommentModule,
		ActivityLogModule,
		ApiCallLogModule,
		TaskViewModule,
		ResourceLinkModule,
		MentionModule,
		EntitySubscriptionModule,
		DashboardModule,
		DashboardWidgetModule,
		EmployeeNotificationModule,
		EmployeeNotificationSettingModule,
		TenantApiKeyModule
	],
	controllers: [AppController],
	providers: [
		AppService,
		AppBootstrapLogger,
		ApiKeyAuthGuard,
		...(environment.THROTTLE_ENABLED
			? [
					{
						provide: APP_GUARD,
						useClass: ThrottlerBehindProxyGuard
					}
			  ]
			: []),
		{
			provide: APP_INTERCEPTOR,
			useClass: TransformInterceptor
		}
	]
})
export class AppModule implements OnModuleInit {
	constructor(private readonly clsService: ClsService) {
		// Set Monday as start of the week
		moment.updateLocale(LanguagesEnum.ENGLISH, {
			week: { dow: 1 }
		});
	}

	onModuleInit() {
		// Set the ClsService in RequestContext one time on app start before any request
		RequestContext.setClsService(this.clsService);
		console.log('AppModule initialized, ClsService set in RequestContext.');
	}
}<|MERGE_RESOLUTION|>--- conflicted
+++ resolved
@@ -1,9 +1,3 @@
-<<<<<<< HEAD
-import { CacheModule } from '@nestjs/cache-manager';
-import Keyv from 'keyv';
-import KeyvRedis from '@keyv/redis';
-=======
->>>>>>> 582b4d59
 import { Module, OnModuleInit } from '@nestjs/common';
 import { APP_GUARD, APP_INTERCEPTOR } from '@nestjs/core';
 import { MulterModule } from '@nestjs/platform-express';
@@ -224,101 +218,7 @@
 			global: true,
 			middleware: { mount: false }
 		}),
-<<<<<<< HEAD
-		...(process.env.REDIS_ENABLED === 'true'
-			? [
-					CacheModule.registerAsync({
-						isGlobal: true,
-						useFactory: async () => {
-							const url =
-								process.env.REDIS_URL ||
-								(process.env.REDIS_TLS === 'true'
-									? `rediss://${process.env.REDIS_USER}:${process.env.REDIS_PASSWORD}@${process.env.REDIS_HOST}:${process.env.REDIS_PORT}`
-									: `redis://${process.env.REDIS_USER}:${process.env.REDIS_PASSWORD}@${process.env.REDIS_HOST}:${process.env.REDIS_PORT}`);
-
-							console.log('REDIS_URL: ', url);
-
-							let host, port, username, password;
-
-							const isTls = url.startsWith('rediss://');
-
-							// Removing the protocol part
-							let authPart = url.split('://')[1];
-
-							// Check if the URL contains '@' (indicating the presence of username/password)
-							if (authPart.includes('@')) {
-								// Splitting user:password and host:port
-								let [userPass, hostPort] = authPart.split('@');
-								[username, password] = userPass.split(':');
-								[host, port] = hostPort.split(':');
-							} else {
-								// If there is no '@', it means there is no username/password
-								[host, port] = authPart.split(':');
-							}
-
-							port = parseInt(port);
-
-							const storeOptions = {
-								url: url,
-								username: username,
-								password: password,
-								isolationPoolOptions: {
-									min: 1,
-									max: 100
-								},
-								socket: {
-									tls: isTls, // enable TLS only when using rediss:// (kept in sync)
-									host: host,
-									port: port,
-									passphrase: password,
-									keepAlive: 10_000, // enable TCP keepalive (initial delay in ms)
-									reconnectStrategy: (retries: number) => Math.min(1000 * Math.pow(2, retries), 5000),
-									connectTimeout: 10_000,
-									rejectUnauthorized: process.env.NODE_ENV === 'production'
-								},
-								// Keep the socket from idling out at LB/firewall
-								pingInterval: 30_000, // send PING every 30s
-								ttl: 60 * 60 * 24 * 7 // 1 week
-							};
-
-							// Create Keyv instance with Redis adapter
-							const keyvRedis = new KeyvRedis(url, {
-								keepAlive: storeOptions.socket.keepAlive,
-								connectTimeout: storeOptions.socket.connectTimeout,
-								reconnectStrategy: storeOptions.socket.reconnectStrategy,
-								pingInterval: storeOptions.pingInterval,
-								ttl: storeOptions.ttl
-							});
-
-							const keyv = new Keyv({
-								store: keyvRedis,
-								ttl: storeOptions.ttl
-							});
-
-							// Set up event listeners
-							keyv.on('error', (err) => {
-								console.log('Redis Cache Client Error: ', err);
-							});
-
-							// Test connection
-							try {
-								await keyv.set('test', 'connection');
-								await keyv.delete('test');
-								console.log('Redis Cache Client Cache Ping: PONG');
-							} catch (error) {
-								console.log('Redis Cache Client Cache Ping Error: ', error);
-							}
-
-							return {
-								store: () => keyv
-							};
-						}
-					})
-			  ]
-			: [CacheModule.register({ isGlobal: true })]),
-=======
 		...(process.env.REDIS_ENABLED === 'true' ? [CacheModule] : []),
->>>>>>> 582b4d59
 		// Serve Static Module Configuration
 		ServeStaticModule.forRootAsync({
 			useFactory: async (config: ConfigService): Promise<ServeStaticModuleOptions[]> => {
