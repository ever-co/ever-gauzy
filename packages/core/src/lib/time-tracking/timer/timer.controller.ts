import { Controller, UseGuards, HttpStatus, Post, Body, Get, Query } from '@nestjs/common';
import { CommandBus, QueryBus } from '@nestjs/cqrs';
import { ApiTags, ApiOperation, ApiResponse } from '@nestjs/swagger';
import { ITimeLog, ITimerStatus, ITimerStatusWithWeeklyLimits, PermissionsEnum } from '@gauzy/contracts';
import { PermissionGuard, TenantPermissionGuard } from './../../shared/guards';
import { Permissions } from './../../shared/decorators';
import { UseValidationPipe } from '../../shared/pipes';
import { TimerService } from './timer.service';
import { StartTimerDTO, StopTimerDTO, TimerStatusQueryDTO } from './dto';
import { GetTimerStatusQuery } from './queries/get-timer-status.query';
import { StartTimerCommand, StopTimerCommand } from './commands';

@ApiTags('Timer Tracker')
@UseGuards(TenantPermissionGuard, PermissionGuard)
@Permissions(PermissionsEnum.TIME_TRACKER)
@Controller('/timesheet/timer')
export class TimerController {
	constructor(
		private readonly timerService: TimerService,
		private readonly _commandBus: CommandBus,
		private readonly _queryBus: QueryBus
	) {}

	/**
	 * GET timer today's status.
	 *
	 * Retrieves the timer status for today based on the provided query parameters.
	 *
	 * @param query - An object of type TimerStatusQueryDTO containing query parameters.
	 * @returns A promise that resolves to an ITimerStatus object representing today's timer status.
	 */

	@ApiResponse({
		status: HttpStatus.OK,
		description: 'Timer status details',
		type: Object
	})
	@Get('/status')
	@Permissions(PermissionsEnum.ALL_ORG_VIEW, PermissionsEnum.TIME_TRACKER)
	@UseValidationPipe({ whitelist: true })
<<<<<<< HEAD
	async getTimerStatus(@Query() query: TimerStatusQueryDTO): Promise<ITimerStatusWithWeeklyLimits> {
		const status = await this._queryBus.execute(new GetTimerStatusQuery(query));;
		this.timerService.checkForPeriodicSave(status.lastLog);
		return status;
=======
	async getTimerStatus(@Query() query: TimerStatusQueryDTO): Promise<ITimerStatus> {
		return this._queryBus.execute(new GetTimerStatusQuery(query));
>>>>>>> ba3265fe
	}

	/**
	 * GET timer last worked status.
<<<<<<< HEAD
	 *
	 * Retrieves the last worked timer statuses based on the provided query parameters.
	 *
=======
	 *
	 * Retrieves the last worked timer statuses based on the provided query parameters.
	 *
>>>>>>> ba3265fe
	 * @param query - An object of type TimerStatusQueryDTO containing query parameters.
	 * @returns A promise that resolves to an array of ITimerStatus objects representing the last worked statuses.
	 */
	@Get('/status/worked')
	@Permissions(PermissionsEnum.ALL_ORG_VIEW, PermissionsEnum.TIME_TRACKER)
	@UseValidationPipe({ whitelist: true })
	async getTimerWorkedStatus(@Query() query: TimerStatusQueryDTO): Promise<ITimerStatus[]> {
		return await this.timerService.getTimerWorkedStatus(query);
	}

	/**
	 * Toggle timer.
	 *
	 * Toggles the timer state (On/Off) based on the provided data.
	 *
	 * @param entity - A StartTimerDTO object containing the necessary data to toggle the timer.
	 * @returns A promise that resolves to an ITimeLog object representing the timer log after toggling,
	 *          or null if no log is created.
	 */
	@ApiOperation({ summary: 'Toggle timer' })
	@ApiResponse({
		status: HttpStatus.OK,
		description: 'The timer has been successfully On/Off.'
	})
	@ApiResponse({
		status: HttpStatus.BAD_REQUEST,
		description: 'Invalid input, The response body may contain clues as to what went wrong'
	})
	@Post('/toggle')
	@UseValidationPipe()
	async toggleTimer(@Body() entity: StartTimerDTO): Promise<ITimeLog | null> {
		return await this.timerService.toggleTimeLog(entity);
	}

	/**
	 * Start timer endpoint.
	 *
	 * This endpoint starts the timer by executing the StartTimerCommand.
	 *
	 * @param entity - A StartTimerDTO object containing the necessary data to start the timer.
	 * @returns A promise that resolves to an ITimeLog object representing the timer's log after it has started.
	 */
	@ApiOperation({ summary: 'Start timer' })
	@ApiResponse({
		status: HttpStatus.OK,
		description: 'The timer has been successfully On.'
	})
	@ApiResponse({
		status: HttpStatus.BAD_REQUEST,
		description: 'Invalid input, The response body may contain clues as to what went wrong'
	})
	@Post('/start')
	@UseValidationPipe()
	async startTimer(@Body() entity: StartTimerDTO): Promise<ITimeLog> {
		return this._commandBus.execute(new StartTimerCommand(entity));
	}

	/**
	 * Stop timer endpoint.
	 *
	 * This endpoint stops the timer by executing the StopTimerCommand.
	 *
	 * @param entity - A StopTimerDTO object containing the necessary data to stop the timer.
	 * @returns A promise that resolves to an ITimeLog object representing the timer's log after it has stopped,
	 *          or null if the timer was not running.
	 */
	@ApiOperation({ summary: 'Stop timer' })
	@ApiResponse({
		status: HttpStatus.OK,
		description: 'The timer has been successfully Off.'
	})
	@ApiResponse({
		status: HttpStatus.BAD_REQUEST,
		description: 'Invalid input, The response body may contain clues as to what went wrong'
	})
	@Post('/stop')
	@UseValidationPipe()
	async stopTimer(@Body() entity: StopTimerDTO): Promise<ITimeLog | null> {
		return this._commandBus.execute(new StopTimerCommand(entity));
	}
}<|MERGE_RESOLUTION|>--- conflicted
+++ resolved
@@ -38,28 +38,17 @@
 	@Get('/status')
 	@Permissions(PermissionsEnum.ALL_ORG_VIEW, PermissionsEnum.TIME_TRACKER)
 	@UseValidationPipe({ whitelist: true })
-<<<<<<< HEAD
 	async getTimerStatus(@Query() query: TimerStatusQueryDTO): Promise<ITimerStatusWithWeeklyLimits> {
-		const status = await this._queryBus.execute(new GetTimerStatusQuery(query));;
+		const status = await this._queryBus.execute(new GetTimerStatusQuery(query));
 		this.timerService.checkForPeriodicSave(status.lastLog);
 		return status;
-=======
-	async getTimerStatus(@Query() query: TimerStatusQueryDTO): Promise<ITimerStatus> {
-		return this._queryBus.execute(new GetTimerStatusQuery(query));
->>>>>>> ba3265fe
 	}
 
 	/**
 	 * GET timer last worked status.
-<<<<<<< HEAD
 	 *
 	 * Retrieves the last worked timer statuses based on the provided query parameters.
 	 *
-=======
-	 *
-	 * Retrieves the last worked timer statuses based on the provided query parameters.
-	 *
->>>>>>> ba3265fe
 	 * @param query - An object of type TimerStatusQueryDTO containing query parameters.
 	 * @returns A promise that resolves to an array of ITimerStatus objects representing the last worked statuses.
 	 */
