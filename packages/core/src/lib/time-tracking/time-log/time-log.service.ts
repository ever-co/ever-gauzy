import { Injectable, BadRequestException, NotAcceptableException, Logger, ConflictException } from '@nestjs/common';
import { CommandBus } from '@nestjs/cqrs';
import { SelectQueryBuilder, Brackets, WhereExpressionBuilder, DeleteResult, UpdateResult } from 'typeorm';
import { chain, pluck } from 'underscore';
import {
	IManualTimeInput,
	PermissionsEnum,
	IDateRange,
	IGetTimeLogReportInput,
	ITimeLog,
	TimeLogType,
	IAmountOwedReport,
	IGetTimeLimitReportInput,
	ITimeLimitReport,
	IProjectBudgetLimitReport,
	OrganizationProjectBudgetTypeEnum,
	OrganizationContactBudgetTypeEnum,
	IClientBudgetLimitReport,
	ReportGroupFilterEnum,
	IOrganizationProject,
	IDeleteTimeLog,
	IOrganizationContact,
	IEmployee,
	IOrganization,
	ID,
	BaseEntityEnum,
	ActionTypeEnum,
	ActorTypeEnum,
	ITimeLogActivity,
	IReportDayData,
	IReportWeeklyData,
	IReportWeeklyDate,
	IAmountOwedReportChart,
	IDailyReportChart
} from '@gauzy/contracts';
import { isEmpty, isNotEmpty } from '@gauzy/utils';
import { TenantAwareCrudService } from './../../core/crud';
import {
	DeleteTimeSpanCommand,
	GetTimeLogGroupByClientCommand,
	GetTimeLogGroupByDateCommand,
	GetTimeLogGroupByEmployeeCommand,
	GetTimeLogGroupByProjectCommand,
	IGetConflictTimeLogCommand,
	TimeLogCreateCommand,
	TimeLogDeleteCommand,
	TimeLogUpdateCommand
} from './commands';
import { getDateRangeFormat, getDaysBetweenDates } from './../../core/utils';
import { RequestContext } from '../../core/context';
import { moment } from './../../core/moment-extend';
import { calculateAverage, calculateAverageActivity, calculateDuration } from './time-log.utils';
import { prepareSQLQuery as p } from './../../database/database.helper';
import { TypeOrmTimeLogRepository } from './repository/type-orm-time-log.repository';
import { MikroOrmTimeLogRepository } from './repository/mikro-orm-time-log.repository';
import { TypeOrmEmployeeRepository } from '../../employee/repository/type-orm-employee.repository';
import { TypeOrmOrganizationProjectRepository } from '../../organization-project/repository/type-orm-organization-project.repository';
import { TypeOrmOrganizationContactRepository } from '../../organization-contact/repository/type-orm-organization-contact.repository';
import { TimeLog } from './time-log.entity';
import { ActivityLogService } from '../../activity-log/activity-log.service';
import { TimerWeeklyLimitService } from '../timer/timer-weekly-limit.service';

@Injectable()
export class TimeLogService extends TenantAwareCrudService<TimeLog> {
	private readonly logger = new Logger(`GZY - ${TimeLogService.name}`);
	constructor(
		readonly typeOrmTimeLogRepository: TypeOrmTimeLogRepository,
		readonly mikroOrmTimeLogRepository: MikroOrmTimeLogRepository,
		readonly typeOrmEmployeeRepository: TypeOrmEmployeeRepository,
		readonly typeOrmOrganizationProjectRepository: TypeOrmOrganizationProjectRepository,
		readonly typeOrmOrganizationContactRepository: TypeOrmOrganizationContactRepository,
<<<<<<< HEAD
		private readonly _timerWeeklyLimitService: TimerWeeklyLimitService,
		private readonly commandBus: CommandBus,
		private readonly activityLogService: ActivityLogService
=======
		private readonly commandBus: CommandBus
>>>>>>> ba3265fe
	) {
		super(typeOrmTimeLogRepository, mikroOrmTimeLogRepository);
	}

	/**
	 * Retrieves the time logs activity report based on the provided input parameters.
	 * @param request - Input parameters for querying the time logs report.
	 * @returns A map of time log id to its activity percentage.
	 */
	async getTimeLogReportActivity(request: IGetTimeLogReportInput): Promise<Record<string, number>> {
		// Create a query builder for the TimeLog entity
		const query = this.typeOrmRepository.createQueryBuilder('time_log');

		query.select([
			p(`"${query.alias}"."id" AS "id"`),
			p(`SUM("timeSlots"."overall") AS "overall"`),
			p(`SUM("timeSlots"."duration") AS "duration"`)
		]);

		// Inner join with related entities (timeSlots)
		query.innerJoin(`${query.alias}.timeSlots`, 'timeSlots');

		// Apply additional conditions to the query based on request filters
		query.where((qb: SelectQueryBuilder<TimeLog>) => {
			this.getFilterTimeLogQuery(qb, request);
		});

		// Add values aggregation grouping by time_log.id and sum the timeSlots overall and duration values
		// Prevent requiring to return the whole timeslot entries in the result
		query.groupBy(`"${query.alias}"."id"`);

		// Execute the query and retrieve time logs
		const logs = await query.getRawMany<ITimeLogActivity>();

		// Prepare the log activity map
		const logActivity = {};
		logs.forEach((log) => {
			logActivity[log.id] = (log.overall * 100) / log.duration || 0;
		});

		// Return the generated daily time logs report
		return logActivity;
	}

	/**
	 * Retrieves time logs based on the provided input.
	 * @param request The input parameters for fetching time logs.
	 * @returns A Promise that resolves to an array of time logs.
	 */
	async getTimeLogs(request: IGetTimeLogReportInput): Promise<ITimeLog[]> {
		// Create a query builder for the TimeLog entity
		const query = this.typeOrmRepository.createQueryBuilder(this.tableName);

		// Inner join with related entities (employee, timeSlots)
		query.innerJoin(`${query.alias}.employee`, 'employee');

		// Set up the find options for the query
		query.setFindOptions({
			select: {
				project: {
					id: true,
					name: true,
					imageUrl: true,
					membersCount: true
				},
				task: TimeLogService.TASK_SELECT_FIELDS,
				organizationContact: {
					id: true,
					name: true,
					imageUrl: true
				},
				employee: {
					id: true,
					isAway: true,
					isOnline: true,
					user: {
						id: true,
						firstName: true,
						lastName: true,
						imageUrl: true
					}
				}
			},
			relations: [...(request.relations ? request.relations : [])],
			order: {
				// Order results by the 'startedAt' field in ascending order
				startedAt: 'ASC'
			}
		});

		// Set up the where clause using the provided filter function
		query.where((qb: SelectQueryBuilder<TimeLog>) => {
			this.getFilterTimeLogQuery(qb, request, true);
		});

		const timeLogs = await query.getMany();

		// Set up the where clause using the provided filter function
		return timeLogs;
	}

	/**
	 * Retrieves time logs for invoice based on the provided input.
	 * @param request The input parameters for fetching time logs.
	 * @returns A Promise that resolves to an array of time logs.
	 */
	async getInvoiceLogs(request: IGetTimeLogReportInput): Promise<IReportDayData> {
		// Extract timezone from the request
		const { timeZone } = request;

		const timeLogs = await this.getTimeLogs(request);

		// Group time logs based on the specified 'groupBy' filter
		let invoiceData: IReportDayData;
		switch (request.groupBy) {
			case ReportGroupFilterEnum.employee:
				invoiceData = await this.commandBus.execute(
					new GetTimeLogGroupByEmployeeCommand(timeLogs, {}, timeZone)
				);
				break;
			case ReportGroupFilterEnum.project:
				invoiceData = await this.commandBus.execute(
					new GetTimeLogGroupByProjectCommand(timeLogs, {}, timeZone)
				);
				break;
			case ReportGroupFilterEnum.client:
				invoiceData = await this.commandBus.execute(new GetTimeLogGroupByClientCommand(timeLogs, {}, timeZone));
				break;
			default:
				invoiceData = await this.commandBus.execute(new GetTimeLogGroupByDateCommand(timeLogs, {}, timeZone));
				break;
		}

		return invoiceData;
	}

	/**
	 * Fetches time logs for a weekly report based on the provided input.
	 * @param request The input parameters for fetching time logs.
	 * @returns A Promise that resolves to an array of weekly report data.
	 */
	async getWeeklyReport(request: IGetTimeLogReportInput) {
		// Create a query builder for the TimeLog entity
		const query = this.typeOrmRepository.createQueryBuilder('time_log');

		// Set find options for the query
		query.setFindOptions({
			select: {
				// Selected fields for the result
				id: true,
				employeeId: true,
				startedAt: true,
				stoppedAt: true,
				employee: {
					id: true,
					userId: true,
					isAway: true,
					isOnline: true,
					user: {
						id: true,
						firstName: true,
						lastName: true,
						imageUrl: true
					}
				}
			},
			relations: {
				// Related entities to be included in the result
				employee: {
					user: true
				}
			},
			order: {
				// Order results by the 'startedAt' field in ascending order
				startedAt: 'ASC'
			}
		});
		// Apply additional conditions to the query based on request filters
		query.where((qb: SelectQueryBuilder<TimeLog>) => {
			this.getFilterTimeLogQuery(qb, request, true);
		});

		// Execute the query and retrieve time logs
		const logs = await query.getMany();

		// Get the time logs activity report
		const logActivity = await this.getTimeLogReportActivity(request);

		// Gets an array of days between the given start date, end date and timezone.
		const { startDate, endDate, timeZone } = request;
		const days: Array<string> = getDaysBetweenDates(startDate, endDate, timeZone);

		// Process weekly logs using lodash and Moment.js
		const weeklyLogs: IReportWeeklyData[] = chain(logs)
			.groupBy('employeeId')
			.map((logs: ITimeLog[]) => {
				// Calculate average duration for specific employee.
				const weeklyDuration = calculateAverage(pluck(logs, 'duration'));

				// Calculate average weekly activity for specific employee.
				const weeklyActivity = calculateAverageActivity(logs, logActivity);

				const byDate = chain(logs)
					.groupBy((log: ITimeLog) => moment.utc(log.startedAt).tz(timeZone).format('YYYY-MM-DD'))
					.mapObject((logs: ITimeLog[]) => {
						// Calculate average duration of the employee for specific date range.
						const sum = calculateAverage(pluck(logs, 'duration'));
						return { sum, logs };
					})
					.value();

				// Retrieve employee details
				const employee = logs.length > 0 ? logs[0].employee : null;

				const dates: Record<string, IReportWeeklyDate | number> = {};
				days.forEach((date) => {
					dates[date] = byDate[date] || 0;
				});

				// Return the processed weekly logs data
				return {
					employee,
					dates,
					sum: weeklyDuration || null,
					activity: parseFloat(parseFloat(weeklyActivity + '').toFixed(2))
				};
			})
			.value();

		return weeklyLogs;
	}

	/**
	 * Fetches daily time logs for chart reports based on the provided input.
	 * @param request The input parameters for fetching daily time logs.
	 * @returns An array of daily time log chart reports.
	 */
	async getDailyReportCharts(request: IGetTimeLogReportInput): Promise<IDailyReportChart[]> {
		// Create a query builder for the TimeLog entity
		const query = this.typeOrmRepository.createQueryBuilder('time_log');

		// Inner join with related entities (employee, timeSlots)
		query.innerJoin(`${query.alias}.employee`, 'employee');
		query.innerJoin(`${query.alias}.timeSlots`, 'timeSlots');

		// Set find options for the query
		query.setFindOptions({
			order: {
				// Order results by the 'startedAt' field in ascending order
				startedAt: 'ASC'
			}
		});
		// Apply additional conditions to the query based on request filters
		query.where((qb: SelectQueryBuilder<TimeLog>) => {
			this.getFilterTimeLogQuery(qb, request);
		});

		// Execute the query and retrieve time logs
		const logs = await query.getMany();

		// Gets an array of days between the given start date, end date and timezone.
		const { startDate, endDate, timeZone } = request;
		const days: Array<string> = getDaysBetweenDates(startDate, endDate, timeZone);

		// Group time logs by date and calculate tracked, manual, idle, and resumed durations
		const byDate = chain(logs)
			.groupBy((log: ITimeLog) => moment.utc(log.startedAt).tz(timeZone).format('YYYY-MM-DD'))
			.mapObject((logs: ITimeLog[], date) => {
				const tracked = calculateDuration(logs, TimeLogType.TRACKED); //
				const manual = calculateDuration(logs, TimeLogType.MANUAL); //
				const ideal = calculateDuration(logs, TimeLogType.IDLE); //
				const resumed = calculateDuration(logs, TimeLogType.RESUMED); //

				return {
					date,
					value: {
						[TimeLogType.TRACKED]: parseFloat((tracked / 3600).toFixed(1)),
						[TimeLogType.MANUAL]: parseFloat((manual / 3600).toFixed(1)),
						[TimeLogType.IDLE]: parseFloat((ideal / 3600).toFixed(1)),
						[TimeLogType.RESUMED]: parseFloat((resumed / 3600).toFixed(1))
					}
				};
			})
			.value();

		// Map the calculated values to each date, ensuring no missing dates
		const dates = days.map((date) => {
			return (
				byDate[date] || {
					date,
					value: {
						[TimeLogType.TRACKED]: 0,
						[TimeLogType.MANUAL]: 0,
						[TimeLogType.IDLE]: 0,
						[TimeLogType.RESUMED]: 0
					}
				}
			);
		});

		// Return the array of daily time log chart reports
		return dates;
	}

	/**
	 * Retrieves a daily time logs report based on the provided input parameters.
	 * @param request - Input parameters for querying the daily time logs report.
	 * @returns A report containing time logs grouped by specified filters.
	 */
	async getDailyReport(request: IGetTimeLogReportInput) {
		// Extract timezone from the request
		const { timeZone } = request;

		// Create a query builder for the TimeLog entity
		const query = this.typeOrmRepository.createQueryBuilder('time_log');

		// Set find options for the query
		query.setFindOptions({
			select: {
				// Selected fields for the result
				id: true,
				employeeId: true,
				startedAt: true,
				stoppedAt: true,
				description: true,
				projectId: true,
				taskId: true,
				organizationContactId: true,
				project: {
					id: true,
					name: true,
					imageUrl: true,
					membersCount: true,
					organizationContact: {
						id: true,
						name: true,
						imageUrl: true
					}
				},
				task: TimeLogService.TASK_SELECT_FIELDS,
				organizationContact: {
					id: true,
					name: true,
					imageUrl: true
				},
				employee: {
					id: true,
					userId: true,
					isAway: true,
					isOnline: true,
					user: {
						id: true,
						firstName: true,
						lastName: true,
						imageUrl: true
					}
				}
			},
			relations: {
				// Related entities to be included in the result
				project: { organizationContact: true },
				task: { taskStatus: true },
				organizationContact: true,
				employee: { user: true }
			},
			order: {
				// Order results by the 'startedAt' field in ascending order
				startedAt: 'ASC'
			}
		});
		// Apply additional conditions to the query based on request filters
		query.where((qb: SelectQueryBuilder<TimeLog>) => {
			this.getFilterTimeLogQuery(qb, request, true);
		});

		// Execute the query and retrieve time logs
		const logs = await query.getMany();

		// Get the time logs activity report
		const logActivity = await this.getTimeLogReportActivity(request);

		// Group time logs based on the specified 'groupBy' filter
		let dailyLogs: IReportDayData;
		switch (request.groupBy) {
			case ReportGroupFilterEnum.employee:
				dailyLogs = await this.commandBus.execute(
					new GetTimeLogGroupByEmployeeCommand(logs, logActivity, timeZone)
				);
				break;
			case ReportGroupFilterEnum.project:
				dailyLogs = await this.commandBus.execute(
					new GetTimeLogGroupByProjectCommand(logs, logActivity, timeZone)
				);
				break;
			case ReportGroupFilterEnum.client:
				dailyLogs = await this.commandBus.execute(
					new GetTimeLogGroupByClientCommand(logs, logActivity, timeZone)
				);
				break;
			default:
				dailyLogs = await this.commandBus.execute(
					new GetTimeLogGroupByDateCommand(logs, logActivity, timeZone)
				);
				break;
		}

		// Return the generated daily time logs report
		return dailyLogs;
	}

	/**
	 * Fetches an owed amount report based on the provided input.
	 * @param request The input parameters for fetching the owed amount report.
	 * @returns A Promise that resolves to an array of owed amount report data.
	 */
	async getOwedAmountReport(request: IGetTimeLogReportInput): Promise<IAmountOwedReport[]> {
		// Extract timezone from the request
		const { timeZone } = request;

		// Create a query builder for the TimeLog entity
		const query = this.typeOrmRepository.createQueryBuilder('time_log');

		// Inner join with related entities (employee, timeSlots)
		query.innerJoin(`${query.alias}.employee`, 'employee');
		query.innerJoin(`${query.alias}.timeSlots`, 'timeSlots');

		// Set up the find options for the query
		query.setFindOptions({
			select: {
				employee: {
					id: true,
					userId: true,
					isAway: true,
					isOnline: true,
					billRateValue: true,
					user: {
						id: true,
						firstName: true,
						lastName: true,
						imageUrl: true
					}
				}
			},
			relations: {
				// Related entities to be included in the result
				employee: {
					user: true
				}
			},
			order: {
				// Order results by the 'startedAt' field in ascending order
				startedAt: 'ASC'
			}
		});

		// Apply additional conditions to the query based on request filters
		query.where((qb: SelectQueryBuilder<TimeLog>) => {
			this.getFilterTimeLogQuery(qb, request);
		});

		// Execute the query and retrieve time logs
		const timeLogs = await query.getMany();

		const dailyLogs = chain(timeLogs)
			.groupBy((log) => moment.utc(log.startedAt).tz(timeZone).format('YYYY-MM-DD'))
			.map((byDateLogs: ITimeLog[], date: string) => {
				const byEmployee = chain(byDateLogs)
					.groupBy('employeeId')
					.map((byEmployeeLogs: ITimeLog[]) => {
						// Calculate average duration for specific employee.
						const durationSum = calculateAverage(pluck(byEmployeeLogs, 'duration'));

						// Retrieve employee details
						const employee = byEmployeeLogs.length > 0 ? byEmployeeLogs[0].employee : null;
						const amount = employee?.billRateValue * (durationSum / 3600);

						return {
							employee,
							amount: parseFloat(amount.toFixed(1)),
							duration: durationSum
						};
					})
					.value();

				return {
					date,
					employees: byEmployee
				};
			})
			.value();

		return dailyLogs;
	}

	/**
	 * Fetches owed amount report data for charts based on the provided input.
	 * @param request The input parameters for fetching owed amount report charts.
	 * @returns An array of owed amount report chart data.
	 */
	async getOwedAmountReportCharts(request: IGetTimeLogReportInput): Promise<IAmountOwedReportChart[]> {
		// Step 1: Create a query builder for the TimeLog entity
		const query = this.typeOrmRepository.createQueryBuilder('time_log');

		// Inner join with related entities (employee, timeSlots)
		query.innerJoin(`${query.alias}.employee`, 'employee');
		query.innerJoin(`${query.alias}.timeSlots`, 'timeSlots');

		// Set find options for the query
		query.setFindOptions({
			select: {
				// Selected fields for the result
				employee: {
					id: true,
					billRateValue: true,
					userId: true,
					isAway: true,
					isOnline: true,
					user: {
						id: true,
						firstName: true,
						lastName: true,
						imageUrl: true
					}
				}
			},
			relations: {
				employee: {
					user: true
				}
			},
			order: {
				// Order results by the 'startedAt' field in ascending order
				startedAt: 'ASC'
			}
		});
		// Apply additional conditions to the query based on request filters
		query.where((qb: SelectQueryBuilder<TimeLog>) => {
			this.getFilterTimeLogQuery(qb, request);
		});

		// Execute the query and retrieve time logs
		const timeLogs = await query.getMany();

		// Gets an array of days between the given start date, end date and timezone.
		const { startDate, endDate, timeZone } = request;
		const days: Array<string> = getDaysBetweenDates(startDate, endDate, timeZone);

		const byDate = chain(timeLogs)
			.groupBy((log: ITimeLog) => moment.utc(log.startedAt).tz(timeZone).format('YYYY-MM-DD'))
			.mapObject((byDateLogs: ITimeLog[], date) => {
				const byEmployee = chain(byDateLogs)
					.groupBy('employeeId')
					.map((byEmployeeLogs: ITimeLog[]) => {
						// Calculate average duration for specific employee.
						const durationSum = calculateAverage(pluck(byEmployeeLogs, 'duration'));

						// Retrieve employee details
						const employee = byEmployeeLogs.length > 0 ? byEmployeeLogs[0].employee : null;

						// Calculate the owed amount based on the employee's bill rate and duration
						const amount = employee?.billRateValue * (durationSum / 3600);

						return {
							employee,
							amount: parseFloat(amount.toFixed(1)),
							duration: durationSum
						};
					})
					.value();

				// Calculate the total owed amount for all employees on a specific date
				const value = byEmployee.reduce((iteratee, item) => {
					return iteratee + item.amount;
				}, 0);

				return { date, value };
			})
			.value();

		// Map the result to an array of owed amount report chart data
		const dates = days.map((date) => ({
			date,
			value: byDate[date]?.value || 0
		}));

		// Return the array of owed amount report chart data
		return dates;
	}

	/**
	 * It retrieves time log data, processes it, and calculates time limits for each employee based on the specified duration (day, month, etc.).
	 * @param request - An object containing input parameters for the time limit report.
	 * @returns An array of ITimeLimitReport containing information about time limits and durations for each date and employee.
	 */
	async getTimeLimit(request: IGetTimeLimitReportInput) {
		// Set a default duration ('day') if not provided in the request.
		if (!request.duration) {
			request.duration = 'day';
		}

		// Create a query builder for the TimeLog entity
		const query = this.typeOrmRepository.createQueryBuilder(this.tableName);

		// Inner join with related entities (employee, timeSlots)
		query.innerJoin(`${query.alias}.employee`, 'employee');
		query.innerJoin(`${query.alias}.timeSlots`, 'timeSlots');

		// Set find options for the query
		query.setFindOptions({
			select: {
				// Specify the fields to be selected in the query result.
				employee: {
					id: true,
					reWeeklyLimit: true,
					userId: true,
					isOnline: true,
					isAway: true,
					user: {
						id: true,
						firstName: true,
						lastName: true,
						imageUrl: true
					}
				}
			},
			relations: {
				employee: {
					user: true
				}
			},
			order: {
				// Order results by the 'startedAt' field in ascending order
				startedAt: 'ASC'
			}
		});
		// Apply additional conditions to the query based on request filters
		query.where((qb: SelectQueryBuilder<TimeLog>) => {
			this.getFilterTimeLogQuery(qb, request);
		});

		// Execute the query and retrieve time logs
		const timeLogs = await query.getMany();

		// Gets an array of days between the given start date, end date and timezone.
		const { startDate, endDate, timeZone } = request;
		const days: Array<string> = getDaysBetweenDates(startDate, endDate, timeZone);

		// Process time log data and calculate time limits for each employee and date
		const byDate = chain(timeLogs)
			.groupBy((log) => moment.utc(log.startedAt).tz(timeZone).startOf(request.duration).format('YYYY-MM-DD'))
			.mapObject((byDateLogs: ITimeLog[], date) => {
				const byEmployee = chain(byDateLogs)
					.groupBy('employeeId')
					.map((byEmployeeLogs: ITimeLog[]) => {
						// Calculate average duration for specific employee.
						const durationSum = calculateAverage(pluck(byEmployeeLogs, 'duration'));

						// Retrieve employee details
						const employee = byEmployeeLogs.length > 0 ? byEmployeeLogs[0].employee : null;

						let limit = employee ? employee.reWeeklyLimit * 60 * 60 : 0;

						// Define a mapping object for duration multipliers
						const multipliers = {
							day: 1 / 5,
							month: 4
						};

						// Check if the requested duration is in the mapping object
						if (request.duration in multipliers) {
							const durationMultiplier = multipliers[request.duration];

							// Update the limit using the corresponding multiplier
							limit *= durationMultiplier;
						}

						// Calculate duration percentage, handling the case where limit is 0
						const durationPercentage = limit !== 0 ? (durationSum * 100) / limit : 0;

						return {
							employee,
							duration: durationSum,
							durationPercentage: Number.isFinite(durationPercentage) ? durationPercentage.toFixed(2) : 0,
							limit
						};
					})
					.value();

				return { date, employees: byEmployee };
			})
			.value();

		// Create an array of ITimeLimitReport for each date.
		const dates = days.map((date) => (byDate[date] ? byDate[date] : { date, employees: [] }));

		// Return the final result as an array of ITimeLimitReport.
		return dates as ITimeLimitReport[];
	}

	/**
	 * Fetches project budget limit report data based on the provided input.
	 * @param request The input parameters for fetching project budget limit report data.
	 * @returns An array of project budget limit report data.
	 */
	async getProjectBudgetLimit(request: IGetTimeLogReportInput) {
		const { organizationId, employeeIds = [], projectIds = [], startDate, endDate } = request;
		const tenantId = RequestContext.currentTenantId() || request.tenantId;

		// Step 1: Create a query builder for the OrganizationProject entity
		const query = this.typeOrmOrganizationProjectRepository.createQueryBuilder('organization_project');

		// Inner join with related entities (employee, timeLogs)
		query.innerJoin(`${query.alias}.timeLogs`, 'timeLogs');
		query.innerJoin(`timeLogs.employee`, 'employee');

		// Set find options for the query
		query.setFindOptions({
			select: {
				id: true,
				name: true,
				budget: true,
				budgetType: true,
				imageUrl: true,
				membersCount: true
			},
			relations: {
				timeLogs: {
					employee: true
				}
			}
		});
		query.andWhere(
			new Brackets((qb: WhereExpressionBuilder) => {
				qb.andWhere(p(`"${query.alias}"."organizationId" =:organizationId`), {
					organizationId
				});
				qb.andWhere(p(`"${query.alias}"."tenantId" =:tenantId`), {
					tenantId
				});
			})
		);
		query.andWhere(
			new Brackets((qb: WhereExpressionBuilder) => {
				qb.andWhere(p(`"employee"."organizationId" =:organizationId`), {
					organizationId
				});
				qb.andWhere(p(`"employee"."tenantId" =:tenantId`), {
					tenantId
				});
				if (isNotEmpty(employeeIds)) {
					qb.andWhere(p(`"employee"."id" IN (:...employeeIds)`), {
						employeeIds
					});
				}
			})
		);
		query.andWhere(
			new Brackets((qb: WhereExpressionBuilder) => {
				qb.andWhere(p(`"timeLogs"."organizationId" =:organizationId`), {
					organizationId
				});
				qb.andWhere(p(`"timeLogs"."tenantId" =:tenantId`), { tenantId });

				// Date range condition
				const { start, end } = getDateRangeFormat(moment.utc(startDate), moment.utc(endDate));
				qb.andWhere(p(`"timeLogs"."startedAt" >= :startDate AND "timeLogs"."startedAt" < :endDate`), {
					startDate: start,
					endDate: end
				});

				if (isNotEmpty(employeeIds)) {
					qb.andWhere(p(`"timeLogs"."employeeId" IN (:...employeeIds)`), {
						employeeIds
					});
				}
				if (isNotEmpty(projectIds)) {
					qb.andWhere(p(`"timeLogs"."projectId" IN (:...projectIds)`), {
						projectIds
					});
				}
			})
		);

		// Execute the query and retrieve organization projects
		const organizationProjects = await query.getMany();

		const projects = organizationProjects.map(
			(organizationProject: IOrganizationProject): IProjectBudgetLimitReport => {
				const { budgetType, timeLogs = [] } = organizationProject;
				const budget = organizationProject.budget || 0;

				let spent = 0;
				let spentPercentage = 0;
				let remainingBudget = 0;

				if (budgetType == OrganizationProjectBudgetTypeEnum.HOURS) {
					spent = timeLogs.reduce(
						(totalDuration: number, log: ITimeLog) => totalDuration + log.duration / 3600,
						0
					);
				} else {
					spent = timeLogs.reduce((totalAmount: number, log: ITimeLog) => {
						const logAmount = log.employee ? (log.duration / 3600) * log.employee.billRateValue : 0;
						return totalAmount + logAmount;
					}, 0);
				}

				spentPercentage = (spent * 100) / budget;
				remainingBudget = Math.max(budget - spent, 0);

				// Remove timeLogs property from the organizationProject object
				// eslint-disable-next-line @typescript-eslint/no-unused-vars
				const { timeLogs: _, ...projectWithoutTimeLogs } = organizationProject;

				return {
					project: projectWithoutTimeLogs,
					budgetType,
					budget,
					spent: parseFloat(spent.toFixed(2)),
					remainingBudget: Number.isFinite(remainingBudget) ? parseFloat(remainingBudget.toFixed(2)) : 0,
					spentPercentage: Number.isFinite(spentPercentage) ? parseFloat(spentPercentage.toFixed(2)) : 0
				};
			}
		);

		return projects;
	}

	/**
	 * Calculate client budget limit report for a given organization contact.
	 * @param organizationContact The organization contact for which to calculate the budget limit report.
	 * @returns The client budget limit report.
	 */
	async getClientBudgetLimit(request: IGetTimeLogReportInput) {
		const { organizationId, employeeIds = [], projectIds = [], startDate, endDate } = request;
		const tenantId = RequestContext.currentTenantId();

		// Step 1: Create a query builder for the OrganizationClient entity
		const query = this.typeOrmOrganizationContactRepository.createQueryBuilder('organization_contact');

		// Inner join with related entities (employee, timeLogs)
		query.innerJoin(`${query.alias}.timeLogs`, 'timeLogs');
		query.innerJoin(`timeLogs.employee`, 'employee');

		// Set find options for the query
		query.setFindOptions({
			select: {
				id: true,
				name: true,
				budget: true,
				budgetType: true
			},
			relations: {
				timeLogs: {
					employee: true
				}
			}
		});
		query.andWhere(
			new Brackets((qb: WhereExpressionBuilder) => {
				qb.andWhere(p(`"${query.alias}"."organizationId" =:organizationId`), { organizationId });
				qb.andWhere(p(`"${query.alias}"."tenantId" =:tenantId`), { tenantId });
			})
		);
		query.andWhere(
			new Brackets((qb: WhereExpressionBuilder) => {
				qb.andWhere(p(`"employee"."organizationId" =:organizationId`), { organizationId });
				qb.andWhere(p(`"employee"."tenantId" =:tenantId`), { tenantId });

				if (isNotEmpty(employeeIds)) {
					qb.andWhere(p(`"employee"."id" IN (:...employeeIds)`), { employeeIds });
				}
			})
		);
		query.andWhere(
			new Brackets((qb: WhereExpressionBuilder) => {
				qb.andWhere(p(`"timeLogs"."organizationId" =:organizationId`), { organizationId });
				qb.andWhere(p(`"timeLogs"."tenantId" =:tenantId`), { tenantId });

				const { start, end } = getDateRangeFormat(moment.utc(startDate), moment.utc(endDate));
				qb.andWhere(p(`"timeLogs"."startedAt" >= :startDate AND "timeLogs"."startedAt" < :endDate`), {
					startDate: start,
					endDate: end
				});

				if (isNotEmpty(employeeIds)) {
					qb.andWhere(p(`"timeLogs"."employeeId" IN (:...employeeIds)`), {
						employeeIds
					});
				}

				if (isNotEmpty(projectIds)) {
					qb.andWhere(p(`"timeLogs"."projectId" IN (:...projectIds)`), {
						projectIds
					});
				}
			})
		);

		// Execute the query and retrieve organization contacts
		const organizationContacts = await query.getMany();

		const clients = organizationContacts.map(
			(organizationContact: IOrganizationContact): IClientBudgetLimitReport => {
				const { budgetType, timeLogs = [], ...contactWithoutTimeLogs } = organizationContact;
				const budget = organizationContact.budget || 0;

				const spent = timeLogs.reduce((total: number, log: ITimeLog) => {
					const amount =
						budgetType === OrganizationContactBudgetTypeEnum.HOURS
							? total + log.duration / 3600
							: total + (log.duration / 3600) * (log.employee?.billRateValue || 0);
					return amount;
				}, 0);

				const spentPercentage = (spent * 100) / budget;
				const remainingBudget = Math.max(budget - spent, 0);

				return {
					organizationContact: { ...contactWithoutTimeLogs },
					budgetType,
					budget,
					spent: parseFloat(spent.toFixed(2)),
					remainingBudget: Number.isFinite(remainingBudget) ? parseFloat(remainingBudget.toFixed(2)) : 0,
					spentPercentage: Number.isFinite(spentPercentage) ? parseFloat(spentPercentage.toFixed(2)) : 0
				};
			}
		);

		return clients;
	}

	/**
	 * Modifies the provided query to filter TimeLogs based on the given criteria.
	 * @param query - The query to be modified.
	 * @param request - The criteria for filtering TimeLogs.
	 * @param ignoreSlots - Whether to ignore the time slots filter. When time slots are ignored,
	 * 						the activity level filter is also ignored and time slots are not joined.
	 * @returns The modified query.
	 */
<<<<<<< HEAD
	getFilterTimeLogQuery(query: SelectQueryBuilder<TimeLog>, request: IGetTimeLogReportInput, ignoreSlots = false) {
=======
	getFilterTimeLogQuery(query: SelectQueryBuilder<TimeLog>, request: IGetTimeLogReportInput) {
>>>>>>> ba3265fe
		const { organizationId, projectIds = [], teamIds = [], taskIds = [] } = request;
		let { employeeIds = [] } = request;

		const tenantId = RequestContext.currentTenantId();
		const user = RequestContext.currentUser();

		// Check if the current user has the permission to change the selected employee
		const hasChangeSelectedEmployeePermission: boolean = RequestContext.hasPermission(
			PermissionsEnum.CHANGE_SELECTED_EMPLOYEE
		);

		// Determine if the request specifies to retrieve data for the current user only
		const isOnlyMeSelected: boolean = request.onlyMe;

		// Set employeeIds based on permissions and request
		if ((user.employeeId && isOnlyMeSelected) || (!hasChangeSelectedEmployeePermission && user.employeeId)) {
			employeeIds = [user.employeeId];
		}

		// Filters records based on the timesheetId.
		if (isNotEmpty(request.timesheetId)) {
			const { timesheetId } = request;
			query.andWhere(p(`"${query.alias}"."timesheetId" = :timesheetId`), { timesheetId });
		}

		// Filters records based on the date range.
		if (isNotEmpty(request.startDate) && isNotEmpty(request.endDate)) {
			const { start: startDate, end: endDate } = getDateRangeFormat(
				moment.utc(request.startDate || moment().startOf('day')),
				moment.utc(request.endDate || moment().endOf('day'))
			);
			query.andWhere(
				new Brackets((qb) => {
					qb.where(p(`"${query.alias}"."startedAt" >= :startDate`), { startDate });
					qb.andWhere(p(`"${query.alias}"."startedAt" < :endDate`), { endDate });
				})
			);
		}

		// Filter by organization employee IDs if used in the request
		if (isNotEmpty(employeeIds)) {
			query.andWhere(p(`"${query.alias}"."employeeId" IN (:...employeeIds)`), { employeeIds });
		}

		// Filter by organization task IDs if used in the request
		if (isNotEmpty(taskIds)) {
			query.andWhere(p(`"${query.alias}"."taskId" IN (:...taskIds)`), { taskIds });
		}

		// Filter by organization project IDs if used in the request
		if (isNotEmpty(projectIds)) {
			query.andWhere(p(`"${query.alias}"."projectId" IN (:...projectIds)`), { projectIds });
		}

		// Filter by organization team IDs if used in the request
		if (isNotEmpty(teamIds)) {
			query.andWhere(p(`"${query.alias}"."organizationTeamId" IN (:...teamIds)`), { teamIds });
		}

		// Filters records based on the overall column, representing the activity level.
		if (!ignoreSlots && isNotEmpty(request.activityLevel)) {
			/**
			 * Activity Level should be 0-100%
			 * Convert it into a 10-minute time slot by multiplying by 6
			 */
			const { activityLevel } = request;

			query.andWhere(p(`"timeSlots"."overall" BETWEEN :start AND :end`), {
				start: activityLevel.start * 6,
				end: activityLevel.end * 6
			});
		}

		// Filters records based on the source column.
		if (isNotEmpty(request.source)) {
			const { source } = request;
			const condition =
				source instanceof Array
					? p(`"${query.alias}"."source" IN (:...source)`)
					: p(`"${query.alias}"."source" = :source`);

			query.andWhere(condition, { source });
		}

		// Filters records based on the logType column.
		if (isNotEmpty(request.logType)) {
			const { logType } = request;
			const condition =
				logType instanceof Array
					? p(`"${query.alias}"."logType" IN (:...logType)`)
					: p(`"${query.alias}"."logType" = :logType`);

			query.andWhere(condition, { logType });
		}

		/**
		 * Apply a condition to the TypeORM query based on the 'isEdited' property in the request.
		 * If 'isEdited' is true, filter rows where the 'editedAt' column is not null.
		 * If 'isEdited' is false, filter rows where the 'editedAt' column is null.
		 */
		if ('isEdited' in request) {
			if (request.isEdited) {
				query.andWhere(p(`"${query.alias}"."editedAt" IS NOT NULL`));
			} else {
				query.andWhere(p(`"${query.alias}"."editedAt" IS NULL`));
			}
		}

		query.andWhere(p(`"${query.alias}"."tenantId" = :tenantId`), { tenantId });
		query.andWhere(p(`"${query.alias}"."organizationId" = :organizationId`), { organizationId });
		if (!ignoreSlots) {
			query.andWhere(p(`"timeSlots"."tenantId" = :tenantId`), { tenantId });
			query.andWhere(p(`"timeSlots"."organizationId" = :organizationId`), { organizationId });
		}

		return query;
	}

	/**
	 * Checks if the time log will fit the weekly limit taking into account the items that will be removed by conflicts
	 *
	 * @param employee - The employee to check the weekly limit for
	 * @param startedAt - The start date of the time log
	 * @param stoppedAt - The end date of the time log
	 * @param conflicts - The conflicts that will be removed from the weekly limit
	 * @param previousTime - The time that will be removed from the weekly limit by previous time logs
	 */
	async checkWeeklyLimitWithConflicts(
		employee: IEmployee,
		startedAt: Date,
		stoppedAt: Date,
		conflicts: ITimeLog[],
		previousTime = 0
	) {
		// Calculate the amount of time that will be removed by conflicts
		let timeToRemove = 0;
		if (conflicts?.length) {
			// Loop through each conflicting time log
			for await (const timeLog of conflicts) {
				// Entire time log is overlapped
				if (timeLog.startedAt >= startedAt && timeLog.stoppedAt <= stoppedAt) {
					timeToRemove += timeLog.duration;
				} else if (
					timeLog.startedAt < startedAt &&
					timeLog.stoppedAt > startedAt &&
					timeLog.stoppedAt <= stoppedAt
				) {
					// Partial time log is overlapped by the left side
					timeToRemove += moment(timeLog.stoppedAt).diff(startedAt, 'seconds');
				} else if (
					timeLog.startedAt >= startedAt &&
					timeLog.startedAt < stoppedAt &&
					timeLog.stoppedAt > stoppedAt
				) {
					// Partial time log is overlapped by the right side
					timeToRemove += moment(stoppedAt).diff(timeLog.startedAt, 'seconds');
				} else {
					// Time log isn't overlapped
					this.logger.warn(
						`Time log ${timeLog.id} isn't overlapped with range [${timeLog.startedAt}, ${timeLog.stoppedAt}]`
					);
				}
			}
			this.logger.log(`Time to remove from weekly limit due to conflicts: ${timeToRemove} seconds`);
		}

		// Check if the time log will fit the weekly limit taking into account the items that will be removed by conflicts
		const weeklyLimitStatus = await this._timerWeeklyLimitService.checkWeeklyLimit(employee, startedAt, true);
		const newTimeToAdd = moment(stoppedAt).diff(startedAt, 'seconds') - timeToRemove - previousTime;
		if (newTimeToAdd > weeklyLimitStatus.remainWeeklyTime) {
			throw new ConflictException('weekly-limit-reached');
		}
	}

	/**
	 * Adds a manual time log entry.
	 *
	 * @param request The input data for the manual time log.
	 * @returns The created time log entry.
	 */
	async addManualTime(request: IManualTimeInput): Promise<ITimeLog> {
		try {
			const tenantId = RequestContext.currentTenantId() ?? request.tenantId;
			const { employeeId, startedAt, stoppedAt, organizationId } = request;

			// Validate input
			if (!startedAt || !stoppedAt) {
				throw new BadRequestException('Please select valid Date, start time and end time');
			}

			// Retrieve employee information
			const employee: IEmployee = await this.typeOrmEmployeeRepository.findOne({
				where: { id: employeeId },
				relations: { organization: true }
			});

			// Check if future dates are allowed for the organization
			const futureDateAllowed: IOrganization['futureDateAllowed'] = employee.organization.futureDateAllowed;

			// Check if the selected date and time range is allowed for the organization
			const isDateAllow = this.allowDate(startedAt, stoppedAt, futureDateAllowed);
			if (!isDateAllow) {
				throw new BadRequestException('Please select valid Date, start time and end time');
			}

			// Check for conflicts with existing time logs
			const conflicts = await this.commandBus.execute(
				new IGetConflictTimeLogCommand({
					startDate: startedAt,
					endDate: stoppedAt,
					employeeId,
					organizationId,
					tenantId,
					...(request.id && { ignoreId: request.id }) // Simplified ternary check
				})
			);

			// Check if the time log will fit the weekly limit
			await this.checkWeeklyLimitWithConflicts(employee, startedAt, stoppedAt, conflicts);

			// Resolve conflicts by deleting conflicting time slots
			if (conflicts?.length) {
				const times: IDateRange = {
					start: new Date(startedAt),
					end: new Date(stoppedAt)
				};
				// Loop through each conflicting time log
				for await (const timeLog of conflicts) {
					const { timeSlots = [] } = timeLog;
					// Delete conflicting time slots
					for await (const timeSlot of timeSlots) {
						await this.commandBus.execute(new DeleteTimeSpanCommand(times, timeLog, timeSlot));
					}
				}
			}

			// Create the new time log entry
			const timeLog = await this.commandBus.execute(new TimeLogCreateCommand(request));

			// Generate the activity log
			this.activityLogService.logActivity<TimeLog>(
				BaseEntityEnum.TimeLog,
				ActionTypeEnum.Created,
				ActorTypeEnum.User,
				timeLog.id,
				timeLog.reason,
				timeLog,
				organizationId,
				tenantId
			);

			return timeLog;
		} catch (error) {
			// Handle exceptions appropriately
			this.logger.error('Failed to add manual time log', error);
			throw new BadRequestException('Failed to add manual time log');
		}
	}

	/**
	 * Updates a manual time log entry.
	 *
	 * @param id The ID of the time log entry to be updated.
	 * @param request The updated data for the manual time log.
	 * @returns The updated time log entry.
	 */
	async updateManualTime(id: ID, request: IManualTimeInput): Promise<ITimeLog> {
		try {
			const tenantId = RequestContext.currentTenantId() ?? request.tenantId;
			const { startedAt, stoppedAt, employeeId, organizationId } = request;

			// Validate input
			if (!startedAt || !stoppedAt) {
				throw new BadRequestException('Please select valid Date start and end time');
			}

			// Retrieve employee information
			const employee: IEmployee = await this.typeOrmEmployeeRepository.findOne({
				where: { id: employeeId },
				relations: { organization: true }
			});

			// Check if future dates are allowed for the organization
			const futureDateAllowed: IOrganization['futureDateAllowed'] = employee.organization.futureDateAllowed;

			// Check if the selected date and time range is allowed for the organization
			const isDateAllow = this.allowDate(startedAt, stoppedAt, futureDateAllowed);
			if (!isDateAllow) {
				throw new BadRequestException('Please select valid Date, start time and end time');
			}

			// Check for conflicts with existing time logs
			const timeLog = await this.typeOrmRepository.findOneBy({ id });

			// Check for conflicts with existing time logs
			const conflicts = await this.commandBus.execute(
				new IGetConflictTimeLogCommand({
					startDate: startedAt,
					endDate: stoppedAt,
					employeeId,
					organizationId,
					tenantId,
					...(id && { ignoreId: id }) // Simplified check for id
				})
			);

			// Check if the time log will fit the weekly limit
			await this.checkWeeklyLimitWithConflicts(employee, startedAt, stoppedAt, conflicts, timeLog.duration);

			// Resolve conflicts by deleting conflicting time slots
			if (conflicts?.length) {
				const times: IDateRange = { start: new Date(startedAt), end: new Date(stoppedAt) };

				// Loop through each conflicting time log
				for await (const timeLog of conflicts) {
					const { timeSlots = [] } = timeLog;
					// Delete conflicting time slots
					for await (const timeSlot of timeSlots) {
						await this.commandBus.execute(new DeleteTimeSpanCommand(times, timeLog, timeSlot));
					}
				}
			}

			// Update the last edited date for the manual time log
			request.editedAt = new Date();

			// Execute the command to update the time log
			await this.commandBus.execute(new TimeLogUpdateCommand(request, timeLog));

			// Retrieve the updated time log entry
			const newTimeLog = await this.typeOrmRepository.findOneBy({ id });

			// Generate the activity log
			this.activityLogService.logActivity<TimeLog>(
				BaseEntityEnum.TimeLog,
				ActionTypeEnum.Updated,
				ActorTypeEnum.User,
				newTimeLog.id,
				newTimeLog.reason,
				newTimeLog,
				organizationId,
				tenantId,
				timeLog,
				request
			);

			return newTimeLog;
		} catch (error) {
			this.logger.error('Failed to update manual time log', error);
			// Handle exceptions appropriately
			throw new BadRequestException('Failed to update manual time log');
		}
	}

	/**
	 * Deletes time logs based on the provided parameters.
	 *
	 * @param params - The parameters for deleting the time logs, including `logIds`, `organizationId`, and `forceDelete`.
	 * @returns A promise that resolves to the result of the delete or soft delete operation.
	 * @throws NotAcceptableException if no log IDs are provided.
	 */
	async deleteTimeLogs(params: IDeleteTimeLog): Promise<DeleteResult | UpdateResult> {
		// Early return if no logIds are provided
		if (isEmpty(params.logIds)) {
			throw new NotAcceptableException('You cannot delete time logs without IDs');
		}

		// Ensure logIds is an array
		const logIds: ID[] = Array.isArray(params.logIds) ? params.logIds : [params.logIds];

		// Get the tenant ID from the request context or the provided tenant ID
		const tenantId = RequestContext.currentTenantId() ?? params.tenantId;
		const { organizationId, forceDelete } = params;

		// Create a query builder for the TimeLog entity
		const query = this.typeOrmRepository.createQueryBuilder();

		// Set find options for the query
		query.setFindOptions({
			relations: { timeSlots: true }
		});

		// Add where clauses to the query
		query.where(p(`"${query.alias}"."id" IN (:...logIds)`), { logIds });
		query.andWhere(p(`"${query.alias}"."tenantId" = :tenantId`), { tenantId });
		query.andWhere(p(`"${query.alias}"."organizationId" = :organizationId`), { organizationId });

		// If user don't have permission to change selected employee, filter by current employee ID
		if (!RequestContext.hasPermission(PermissionsEnum.CHANGE_SELECTED_EMPLOYEE)) {
			const employeeId = RequestContext.currentEmployeeId();
			query.andWhere(p(`"${query.alias}"."employeeId" = :employeeId`), { employeeId });
		}

		// Get the time logs from the database
		const timeLogs = await query.getMany();

		// Invoke the command bus to delete the time logs
		const deleted = await this.commandBus.execute(new TimeLogDeleteCommand(timeLogs, forceDelete));

		// Generate the activity log
		for (const timeLog of timeLogs) {
			this.activityLogService.logActivity<TimeLog>(
				BaseEntityEnum.TimeLog,
				ActionTypeEnum.Deleted,
				ActorTypeEnum.User,
				timeLog.id,
				timeLog.reason,
				timeLog,
				organizationId,
				tenantId
			);
		}

		return deleted;
	}

	/**
	 * Check if the provided date range is allowed.
	 *
	 * @param start - Start date
	 * @param end - End date
	 * @param organization - Organization object
	 * @returns {boolean} - Returns true if the date range is allowed, otherwise false.
	 */
	private allowDate(start: Date, end: Date, futureDateAllowed: boolean): boolean {
		// Check if the start date is before the end date
		if (!moment.utc(start).isBefore(moment.utc(end))) {
			return false;
		}
		// Check if future dates are allowed for the organization
		if (futureDateAllowed) {
			return true;
		}
		// Check if the end date is on or before the current date
		return moment(end).isSameOrBefore(moment());
	}

	private static readonly TASK_SELECT_FIELDS = {
		id: true,
		isActive: true,
		isArchived: true,
		tenantId: true,
		organizationId: true,
		number: true,
		prefix: true,
		title: true,
		description: true,
		status: true,
		priority: true,
		size: true,
		issueType: true,
		estimate: true,
		dueDate: true,
		startDate: true,
		resolvedAt: true,
		version: true,
		taskStatus: {
			name: true,
			value: true,
			description: true,
			icon: true,
			color: true,
			order: true,
			isCollapsed: true,
			isDefault: true
		}
	} as const;
}<|MERGE_RESOLUTION|>--- conflicted
+++ resolved
@@ -69,13 +69,9 @@
 		readonly typeOrmEmployeeRepository: TypeOrmEmployeeRepository,
 		readonly typeOrmOrganizationProjectRepository: TypeOrmOrganizationProjectRepository,
 		readonly typeOrmOrganizationContactRepository: TypeOrmOrganizationContactRepository,
-<<<<<<< HEAD
 		private readonly _timerWeeklyLimitService: TimerWeeklyLimitService,
 		private readonly commandBus: CommandBus,
 		private readonly activityLogService: ActivityLogService
-=======
-		private readonly commandBus: CommandBus
->>>>>>> ba3265fe
 	) {
 		super(typeOrmTimeLogRepository, mikroOrmTimeLogRepository);
 	}
@@ -192,9 +188,7 @@
 		let invoiceData: IReportDayData;
 		switch (request.groupBy) {
 			case ReportGroupFilterEnum.employee:
-				invoiceData = await this.commandBus.execute(
-					new GetTimeLogGroupByEmployeeCommand(timeLogs, {}, timeZone)
-				);
+				invoiceData = await this.commandBus.execute(new GetTimeLogGroupByEmployeeCommand(timeLogs, timeZone));
 				break;
 			case ReportGroupFilterEnum.project:
 				invoiceData = await this.commandBus.execute(
@@ -1016,11 +1010,7 @@
 	 * 						the activity level filter is also ignored and time slots are not joined.
 	 * @returns The modified query.
 	 */
-<<<<<<< HEAD
 	getFilterTimeLogQuery(query: SelectQueryBuilder<TimeLog>, request: IGetTimeLogReportInput, ignoreSlots = false) {
-=======
-	getFilterTimeLogQuery(query: SelectQueryBuilder<TimeLog>, request: IGetTimeLogReportInput) {
->>>>>>> ba3265fe
 		const { organizationId, projectIds = [], teamIds = [], taskIds = [] } = request;
 		let { employeeIds = [] } = request;
 
@@ -1159,7 +1149,7 @@
 		let timeToRemove = 0;
 		if (conflicts?.length) {
 			// Loop through each conflicting time log
-			for await (const timeLog of conflicts) {
+			for (const timeLog of conflicts) {
 				// Entire time log is overlapped
 				if (timeLog.startedAt >= startedAt && timeLog.stoppedAt <= stoppedAt) {
 					timeToRemove += timeLog.duration;
