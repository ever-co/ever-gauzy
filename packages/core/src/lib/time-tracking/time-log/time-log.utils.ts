<<<<<<< HEAD
import { reduce } from 'underscore';
import { ArraySum } from '@gauzy/utils';
import { ITimeLog, TimeLogType } from '@gauzy/contracts';
=======
import { pluck, reduce } from 'underscore';
import { ITimeLog, ITimeSlot, TimeLogType } from '@gauzy/contracts';
import { ArraySum } from '@gauzy/utils';
>>>>>>> ba3265fe

/**
 * Calculates the average of an array of numbers.
 * @param values An array of numbers.
 * @returns The calculated average.
 */
export const calculateAverage = (values: number[]): number => {
	return reduce(values, ArraySum, 0);
};

/**
 * Calculates the average activity based on the average of activity for the involver time logs
 * @param logs An array of time logs.
 * @param logActivity A map of time log id to its activity.
 * @returns The calculated average activity.
 */
<<<<<<< HEAD
export const calculateAverageActivity = (logs: ITimeLog[], logActivity: Record<string, number>): number => {
	let avgActivity = logs.reduce((total, log) => total + (logActivity[log.id] || 0), 0);
	return logs.length ? avgActivity / logs.length : 0;
=======
export const calculateAverageActivity = (slots: ITimeSlot[]): number => {
	const overallSum = calculateAverage(pluck(slots, 'overall'));
	const durationSum = calculateAverage(pluck(slots, 'duration'));
	return (overallSum * 100) / durationSum || 0;
>>>>>>> ba3265fe
};

/**
 * Calculate the total duration of a specific log type within a given array of time logs.
 * @param logs Array of time logs.
 * @param logType Type of the log (e.g., TRACKED, MANUAL, IDLE, RESUMED).
 * @returns Total duration of the specified log type in seconds.
 */
export const calculateDuration = (logs: ITimeLog[], logType: TimeLogType): number => {
	return logs
		.filter((log) => log.logType === logType)
		.reduce((totalDuration, log) => totalDuration + log.duration, 0);
};<|MERGE_RESOLUTION|>--- conflicted
+++ resolved
@@ -1,12 +1,6 @@
-<<<<<<< HEAD
 import { reduce } from 'underscore';
 import { ArraySum } from '@gauzy/utils';
 import { ITimeLog, TimeLogType } from '@gauzy/contracts';
-=======
-import { pluck, reduce } from 'underscore';
-import { ITimeLog, ITimeSlot, TimeLogType } from '@gauzy/contracts';
-import { ArraySum } from '@gauzy/utils';
->>>>>>> ba3265fe
 
 /**
  * Calculates the average of an array of numbers.
@@ -23,16 +17,9 @@
  * @param logActivity A map of time log id to its activity.
  * @returns The calculated average activity.
  */
-<<<<<<< HEAD
 export const calculateAverageActivity = (logs: ITimeLog[], logActivity: Record<string, number>): number => {
-	let avgActivity = logs.reduce((total, log) => total + (logActivity[log.id] || 0), 0);
+	const avgActivity = logs.reduce((total, log) => total + (logActivity[log.id] || 0), 0);
 	return logs.length ? avgActivity / logs.length : 0;
-=======
-export const calculateAverageActivity = (slots: ITimeSlot[]): number => {
-	const overallSum = calculateAverage(pluck(slots, 'overall'));
-	const durationSum = calculateAverage(pluck(slots, 'duration'));
-	return (overallSum * 100) / durationSum || 0;
->>>>>>> ba3265fe
 };
 
 /**
