--- conflicted
+++ resolved
@@ -301,34 +301,20 @@
 				inviteLink = [callbackUrl, queryParamsString].filter(Boolean).join('?'); // Combine current URL with updated query params
 			} else if (callbackUrl && queryParams) {
 				// Build custom query params from invite properties
-<<<<<<< HEAD
 				const queryParamsObject = Object.entries(queryParams).reduce(
     				(acc, [key, value]) => {
 						const propertyValue = item[value];
-      					if (typeof propertyValue !== 'undefined') {
-							if (typeof propertyValue === 'string' || typeof propertyValue === 'number' || typeof propertyValue === 'boolean') {
+      			if (typeof propertyValue !== 'undefined') {
+							if (
+                typeof propertyValue === 'string' ||
+                typeof propertyValue === 'number' ||
+                typeof propertyValue === 'boolean'
+              ) {
 								acc[key] = String(propertyValue);
 							}
-      					}
-      					return acc;
-    				},
-    				{} as Record<string, string>
-  				);
-=======
-				const queryParamsObject = Object.entries(queryParams).reduce((acc, [key, value]) => {
-					const propertyValue = item[value];
-					if (typeof propertyValue !== 'undefined') {
-						if (
-							typeof propertyValue === 'string' ||
-							typeof propertyValue === 'number' ||
-							typeof propertyValue === 'boolean'
-						) {
-							acc[key] = String(propertyValue);
-						}
-					}
-					return acc;
-				}, {} as Record<string, string>);
->>>>>>> b92931d8
+      			}
+      			return acc;
+ 				}, {} as Record<string, string>);
 				const queryParamsString = this.buildQueryString(queryParamsObject);
 				inviteLink = [callbackUrl, queryParamsString].filter(Boolean).join('?');
 			}
