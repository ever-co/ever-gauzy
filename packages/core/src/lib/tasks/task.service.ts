import { EventBus } from '@nestjs/cqrs';
import { Injectable, BadRequestException, HttpStatus, HttpException, Logger } from '@nestjs/common';
import {
	IsNull,
	SelectQueryBuilder,
	Brackets,
	WhereExpressionBuilder,
	In,
	FindOptionsWhere,
	FindManyOptions,
	Between,
	FindOptionsRelations,
<<<<<<< HEAD
	Raw,
	ILike
=======
	Raw
>>>>>>> ba3265fe
} from 'typeorm';
import { isBoolean, isUUID } from 'class-validator';
import * as moment from 'moment';
import {
	BaseEntityEnum,
	ActorTypeEnum,
	ID,
	IEmployee,
	IGetTaskOptions,
	IGetTasksByViewFilters,
	IPagination,
	ITask,
	ITaskUpdateInput,
	PermissionsEnum,
	ActionTypeEnum,
	ITaskDateFilterInput,
<<<<<<< HEAD
	IUser,
=======
>>>>>>> ba3265fe
	EntitySubscriptionTypeEnum,
	ITaskAdvancedFilter,
	IAdvancedTaskFiltering,
	EmployeeNotificationTypeEnum,
	NotificationActionTypeEnum
} from '@gauzy/contracts';
import { isEmpty, isNotEmpty } from '@gauzy/utils';
import { isSqlite } from '@gauzy/config';
import { TenantAwareCrudService, PaginationParams } from './../core/crud';
import { addBetween, LIKE_OPERATOR } from './../core/util';
import { RequestContext } from '../core/context';
import { TaskViewService } from './views/view.service';
import { EntitySubscriptionService } from '../entity-subscription/entity-subscription.service';
import { MentionService } from '../mention/mention.service';
import { ActivityLogService } from '../activity-log/activity-log.service';
import { EmployeeNotificationService } from '../employee-notification/employee-notification.service';
import { CreateEntitySubscriptionEvent } from '../entity-subscription/events';
import { Task } from './task.entity';
import { TypeOrmOrganizationSprintTaskHistoryRepository } from './../organization-sprint/repository/type-orm-organization-sprint-task-history.repository';
import { GetTaskByIdDTO, TaskQueryDTO } from './dto';
import { prepareSQLQuery as p } from './../database/database.helper';
import { TypeOrmTaskRepository } from './repository/type-orm-task.repository';
import { MikroOrmTaskRepository } from './repository/mikro-orm-task.repository';
import { TaskProjectSequenceService } from './project-sequence/project-sequence.service';

@Injectable()
export class TaskService extends TenantAwareCrudService<Task> {
	private readonly logger = new Logger(TaskService.name);

	constructor(
		readonly typeOrmTaskRepository: TypeOrmTaskRepository,
		readonly mikroOrmTaskRepository: MikroOrmTaskRepository,
		readonly typeOrmOrganizationSprintTaskHistoryRepository: TypeOrmOrganizationSprintTaskHistoryRepository,
		private readonly _eventBus: EventBus,
		private readonly _taskViewService: TaskViewService,
		private readonly _entitySubscriptionService: EntitySubscriptionService,
<<<<<<< HEAD
		private readonly taskProjectSequenceService: TaskProjectSequenceService,
=======
>>>>>>> ba3265fe
		private readonly _mentionService: MentionService,
		private readonly _activityLogService: ActivityLogService,
		private readonly _employeeNotificationService: EmployeeNotificationService
	) {
		super(typeOrmTaskRepository, mikroOrmTaskRepository);
	}

	/**
	 * Update task, if already exist
	 *
	 * @param id - The ID of the task to update
	 * @param input - The data to update the task with
	 * @returns The updated task
	 */
	async update(id: ID, input: Partial<ITaskUpdateInput>): Promise<ITask> {
		try {
			const tenantId = RequestContext.currentTenantId() ?? input.tenantId;
			const userId = RequestContext.currentUserId();

			const user = RequestContext.currentUser();
			const { mentionEmployeeIds, ...data } = input;

			// Find task relations
			const relations: FindOptionsRelations<Task> = {
				tags: true,
				members: true,
				teams: true,
				modules: true,
				parent: true,
				project: true,
				organizationSprint: true,
				taskStatus: true,
				taskSize: true,
				taskPriority: true,
				linkedIssues: true,
				dailyPlans: true
			};

			const task = await this.findOneByIdString(id, { relations });

			const taskMembers = task.members;

			// Separate members into removed and new members
			const memberIdSet = new Set((data.members || []).map(({ id }) => id));
			const existingMemberIdSet = new Set((taskMembers || []).map(({ id }) => id));

			const removedMembers = (taskMembers || []).filter((member) => !memberIdSet.has(member.id));
			const newMembers = (data.members || []).filter((member) => !existingMemberIdSet.has(member.id));

			if (data.projectId && data.projectId !== task.projectId) {
				const { projectId } = task;

				// Get the maximum task number for the project
				const taskNumber = await this.taskProjectSequenceService.getTaskNumber(projectId);

				// Update the task with the new project and task number
				await super.update(id, {
					projectId,
					number: taskNumber
				});
			}

			// Update the task with the provided data
			const updatedTask = await super.create({
				...data,
				id
			});

			// Register Task Sprint moving history
			const { organizationSprintId } = data;
			if (organizationSprintId && organizationSprintId !== task.organizationSprintId) {
				await this.typeOrmOrganizationSprintTaskHistoryRepository.save({
					fromSprintId: task.organizationSprintId || organizationSprintId, // Use incoming sprint ID if the task's organizationSprintId was previously null or undefined
					toSprintId: organizationSprintId,
					taskId: updatedTask.id,
					movedById: userId,
					reason: data.taskSprintMoveReason,
					organizationId: data.organizationId,
					tenantId
				});
			}

			// Synchronize mentions
			if (data.description) {
				try {
					await this._mentionService.updateEntityMentions(BaseEntityEnum.Task, id, mentionEmployeeIds);
				} catch (error) {
					this.logger.error(`Error synchronizing mentions: ${error}`);
				}
			}

			const { organizationId } = updatedTask;

			// Unsubscribe members who were unassigned from task
			if (removedMembers.length > 0) {
				try {
					await Promise.all(
						removedMembers.map(
							async (member) =>
								await this._entitySubscriptionService.delete({
									entity: BaseEntityEnum.Task,
									entityId: updatedTask.id,
									employeeId: member.id,
									type: EntitySubscriptionTypeEnum.ASSIGNMENT,
									organizationId,
									tenantId
								})
						)
					);
				} catch (error) {
					this.logger.error(`Error unsubscribing members from the task: ${error}`);
				}
			}

			// Subscribe the new assignees to the task
			if (newMembers.length) {
				try {
					await Promise.all(
						newMembers.map((member: IEmployee) => {
							this._eventBus.publish(
								new CreateEntitySubscriptionEvent({
									entity: BaseEntityEnum.Task,
									entityId: updatedTask.id,
									employeeId: member.id,
									type: EntitySubscriptionTypeEnum.ASSIGNMENT,
									organizationId,
									tenantId
								})
							);

							this._employeeNotificationService.publishNotificationEvent(
								{
									entity: BaseEntityEnum.Task,
									entityId: task.id,
									type: EmployeeNotificationTypeEnum.ASSIGNMENT,
									organizationId,
									tenantId,
									receiverEmployeeId: member.id,
									sentByEmployeeId: user?.employeeId
								},
								NotificationActionTypeEnum.Assigned,
								task.title,
								user.name
							);
						})
					);
				} catch (error) {
					this.logger.error(`Error publishing CreateSubscriptionEvent: ${error}`);
				}
			}

			// Generate the activity log
			this._activityLogService.logActivity<Task>(
				BaseEntityEnum.Task,
				ActionTypeEnum.Updated,
				ActorTypeEnum.User, // TODO : Since we have Github Integration, make sure we can also store "System" for actor
				updatedTask.id,
				updatedTask.title,
				updatedTask,
				organizationId,
				tenantId,
				task,
				data
			);

			// Return the updated Task
			return updatedTask;
		} catch (error) {
			this.logger.error(`Error while updating task: ${error}`);
			throw new HttpException({ message: error?.message, error }, HttpStatus.BAD_REQUEST);
		}
	}

	/**
	 * Retrieves a task by its ID and includes optional related data.
	 *
	 * @param id The unique identifier of the task.
	 * @param params Additional parameters for fetching task details, including related entities.
	 * @returns A Promise that resolves to the task entity.
	 */
	async findById(id: ID, params: GetTaskByIdDTO): Promise<ITask> {
		const task = await this.findOneByIdString(id, params);

		// Include the root epic if requested
		if (params.includeRootEpic && task) {
			task.rootEpic = await this.findParentUntilEpic(task.id);
		}

		return task;
	}

	/**
	 * Retrieves a paginated list of tasks, with optional advanced filters applied.
	 *
	 * @param options - Pagination options including limit, page, and sorting.
	 * @param filters - Optional filters for advanced task filtering.
	 * @returns A promise that resolves to a paginated list of tasks.
	 * @throws If an error occurs during the retrieval process.
	 */
	async findAll(options: PaginationParams<Task> & IAdvancedTaskFiltering): Promise<IPagination<Task>> {
		try {
			const { filters } = options;
			let advancedFilters: FindOptionsWhere<Task> = {};
			if (filters) {
				advancedFilters = this.buildAdvancedWhereCondition(filters, options.where);
			}

			return super.findAll({ ...options, where: { ...advancedFilters, ...options.where } });
		} catch (error) {
			console.log(error);
			throw new BadRequestException(error);
		}
	}

	/**
	 * Recursively searches for the parent epic of a given task (issue) using a SQL recursive query.
	 *
	 * @param issueId The ID of the task (issue) to start the search from.
	 * @returns A Promise that resolves to the epic task if found, otherwise null.
	 */
	async findParentUntilEpic(issueId: ID): Promise<Task | null> {
		// Define the recursive SQL query to find the parent epic
		const query = p(`
			WITH RECURSIVE IssueHierarchy AS (
				SELECT *
				FROM task
				WHERE id = $1
			UNION ALL
				SELECT i.*
				FROM task i
				INNER JOIN IssueHierarchy ih ON i.id = ih."parentId"
			)
			SELECT *
			FROM IssueHierarchy
			WHERE "issueType" = 'Epic'
			LIMIT 1;
		`);

		// Execute the raw SQL query with the issueId parameter
		const result = await this.typeOrmRepository.query(query, [issueId]);

		// Return the first epic task found or null if no epic is found
		return result.length > 0 ? result[0] : null;
	}

	/**
	 * GET my tasks
	 *
	 * @param options
	 * @returns
	 */
	async getMyTasks(options: PaginationParams<Task> & IAdvancedTaskFiltering) {
		return await this.getEmployeeTasks(options);
	}

	private addTaskCommonFilters(
		query: SelectQueryBuilder<Task>,
		options: PaginationParams<Task> & IAdvancedTaskFiltering
	) {
		const { where, filters } = options;

		const {
			status,
			title,
			prefix,
			isDraft,
			dueDate,
			createdByUser,
			organizationId,
			projectId,
			isScreeningTask = false,
			organizationSprintId = null
		} = where;

		// Join with the creator if it is user for filtering
		if (isNotEmpty((createdByUser as IUser)?.firstName)) {
			query.innerJoin(`${query.alias}.createdByUser`, 'createdByUser');
		}

		// Apply advanced filters
		if (filters) {
			const advancedWhere = this.buildAdvancedWhereCondition(filters, where);
			query.setFindOptions({ where: advancedWhere });
		}

		query.andWhere(
			new Brackets((qb: WhereExpressionBuilder) => {
				const tenantId = RequestContext.currentTenantId();
				qb.andWhere(p(`"${query.alias}"."organizationId" = :organizationId`), { organizationId });
				qb.andWhere(p(`"${query.alias}"."tenantId" = :tenantId`), { tenantId });
			})
		);
		query.andWhere(
			new Brackets((qb: WhereExpressionBuilder) => {
				if (isNotEmpty(projectId)) {
					qb.andWhere(p(`"${query.alias}"."projectId" = :projectId`), { projectId });
				}
				if (isNotEmpty(status)) {
					qb.andWhere(p(`"${query.alias}"."status" = :status`), {
						status
					});
				}
				if (isNotEmpty(isDraft)) {
					qb.andWhere(p(`"${query.alias}"."isDraft" = :isDraft`), {
						isDraft
					});
				}

				// Filter by task title
				if (isNotEmpty(title)) {
					qb.andWhere(p(`"${query.alias}"."title" ${LIKE_OPERATOR} :title`), {
						title: `%${title as string}%`
					});
				}

				// Filter by task prefix and number
				if (isNotEmpty(prefix)) {
					qb.andWhere(
						p(`CONCAT("${query.alias}"."prefix", '-', "${query.alias}"."number") ${LIKE_OPERATOR} :prefix`),
						{
							prefix: `%${prefix as string}%`
						}
					);
				}

				// Filter by due date
				if (dueDate && dueDate instanceof Date) {
					qb.andWhere(p(`"${query.alias}"."dueDate" BETWEEN :start AND :end`), {
						start: moment(dueDate).startOf('day').toDate(),
						end: moment(dueDate).endOf('day').toDate()
					});
				}

				// Filter by creator name
				if (isNotEmpty((createdByUser as IUser)?.firstName)) {
					qb.andWhere(
						p(
							`CONCAT("createdByUser"."firstName", ' ', "createdByUser"."lastName") ${LIKE_OPERATOR} :creatorName`
						),
						{
							creatorName: `%${(createdByUser as IUser).firstName}%`
						}
					);
				}

				if (isNotEmpty(organizationSprintId) && isUUID(organizationSprintId)) {
					qb.andWhere(p(`"${query.alias}"."organizationSprintId" = :organizationSprintId`), {
						organizationSprintId
					});
				} else {
					qb.andWhere(p(`"${query.alias}"."organizationSprintId" IS NULL`));
				}

				qb.andWhere(p(`"${query.alias}"."isScreeningTask" = :isScreeningTask`), {
					isScreeningTask
				});
			})
		);

		/**
		 * If find options
		 */
		if (isNotEmpty(options)) {
			if ('skip' in options) {
				query.setFindOptions({
					skip: (options.take || 10) * (options.skip - 1),
					take: options.take || 10
				});
			}
			query.setFindOptions({
				...(options.select ? { select: options.select } : {}),
				...(options.relations ? { relations: options.relations } : {}),
				...(options.order ? { order: options.order } : {})
			});
		}
	}

	/**
	 * Find employee tasks
	 *
	 * @param options - Pagination options including limit, page, and sorting.
	 * @param filters - Optional filters for advanced task filtering.
	 * @returns
	 */
	async getEmployeeTasks(options: PaginationParams<Task> & IAdvancedTaskFiltering) {
		try {
<<<<<<< HEAD
			const { where } = options;
			const { members } = where;

			const query = this.typeOrmRepository.createQueryBuilder(this.tableName);
			query.innerJoin(`${query.alias}.members`, 'members');
=======
			const { where, filters } = options;
			const { status, title, prefix, isDraft, isScreeningTask = false, organizationSprintId = null } = where;
			const { organizationId, projectId, members } = where;

			const query = this.typeOrmRepository.createQueryBuilder(this.tableName);
			query.innerJoin(`${query.alias}.members`, 'members');
			/**
			 * If find options
			 */
			if (isNotEmpty(options)) {
				if ('skip' in options) {
					query.setFindOptions({
						skip: (options.take || 10) * (options.skip - 1),
						take: options.take || 10
					});
				}
				query.setFindOptions({
					...(options.relations ? { relations: options.relations } : {})
				});
			}

			// Apply advanced filters
			if (filters) {
				const advancedWhere = this.buildAdvancedWhereCondition(filters, where);
				query.setFindOptions({ where: advancedWhere });
			}
>>>>>>> ba3265fe

			query.andWhere((qb: SelectQueryBuilder<Task>) => {
				const subQuery = qb.subQuery();
				subQuery.select(p('"task_employee"."taskId"')).from(p('task_employee'), p('task_employee'));

				// If user have permission to change employee
				if (RequestContext.hasPermission(PermissionsEnum.CHANGE_SELECTED_EMPLOYEE)) {
					if (isNotEmpty(members) && isNotEmpty(members['id'])) {
						const employeeId = members['id'];
						subQuery.andWhere(p('"task_employee"."employeeId" = :employeeId'), { employeeId });
					}
				} else {
					// If employee has login and don't have permission to change employee
					const employeeId = RequestContext.currentEmployeeId();
					if (isNotEmpty(employeeId)) {
						subQuery.andWhere(p('"task_employee"."employeeId" = :employeeId'), { employeeId });
					}
				}
				return p('"task_members"."taskId" IN ') + subQuery.distinct(true).getQuery();
			});
<<<<<<< HEAD
=======
			query.andWhere(
				new Brackets((qb: WhereExpressionBuilder) => {
					const tenantId = RequestContext.currentTenantId();
					qb.andWhere(p(`"${query.alias}"."organizationId" = :organizationId`), { organizationId });
					qb.andWhere(p(`"${query.alias}"."tenantId" = :tenantId`), { tenantId });
				})
			);
			query.andWhere(
				new Brackets((qb: WhereExpressionBuilder) => {
					if (isNotEmpty(projectId)) {
						qb.andWhere(p(`"${query.alias}"."projectId" = :projectId`), { projectId });
					}
					if (isNotEmpty(status)) {
						qb.andWhere(p(`"${query.alias}"."status" = :status`), {
							status
						});
					}
					if (isNotEmpty(isDraft)) {
						qb.andWhere(p(`"${query.alias}"."isDraft" = :isDraft`), {
							isDraft
						});
					}
					if (isNotEmpty(title)) {
						qb.andWhere(p(`"${query.alias}"."title" ${LIKE_OPERATOR} :title`), {
							title: `%${title}%`
						});
					}
					if (isNotEmpty(prefix)) {
						qb.andWhere(p(`"${query.alias}"."prefix" ${LIKE_OPERATOR} :prefix`), {
							prefix: `%${prefix}%`
						});
					}
					if (isNotEmpty(organizationSprintId) && !isUUID(organizationSprintId)) {
						qb.andWhere(p(`"${query.alias}"."organizationSprintId" IS NULL`));
					}
>>>>>>> ba3265fe

			// Apply common filters for tasks
			this.addTaskCommonFilters(query, options);

			const [items, total] = await query.getManyAndCount();
			return { items, total };
		} catch (error) {
			this.logger.error(`Error while getting employee tasks: ${error}`);
			throw new BadRequestException(error);
		}
	}

	/**
	 * GET all tasks by employee
	 *
	 * @param employeeId - The employee ID for whom retrieve tasks
	 * @param options - Pagination options including limit, page, and sorting.
	 * @param filters - Optional filters for advanced task filtering.
	 * @returns
	 */
	async getAllTasksByEmployee(employeeId: IEmployee['id'], options: PaginationParams<Task> & IAdvancedTaskFiltering) {
		try {
			const query = this.typeOrmRepository.createQueryBuilder(this.tableName);
			query.leftJoin(`${query.alias}.members`, 'members');
			query.leftJoin(`${query.alias}.teams`, 'teams');
			const { isScreeningTask = false } = options.where;
			const { filters } = options;

			// Apply advanced filters
			if (filters) {
				const advancedWhere = this.buildAdvancedWhereCondition(filters, options.where);
				query.setFindOptions({ where: advancedWhere });
			}

			/**
			 * If additional options found
			 */
			query.setFindOptions({
				...(isNotEmpty(options) &&
					isNotEmpty(options.where) && {
						where: options.where
					}),
				...(isNotEmpty(options) &&
					isNotEmpty(options.relations) && {
						relations: options.relations
					})
			});

			query.andWhere(
				new Brackets((qb: WhereExpressionBuilder) => {
					const tenantId = RequestContext.currentTenantId();
					qb.andWhere(p(`"${query.alias}"."tenantId" = :tenantId`), {
						tenantId
					});
				})
			);
			query.andWhere(
				new Brackets((web: WhereExpressionBuilder) => {
					web.andWhere((qb: SelectQueryBuilder<Task>) => {
						const subQuery = qb.subQuery();
						subQuery.select(p('"task_employee"."taskId"')).from(p('task_employee'), p('task_employee'));
						subQuery.andWhere(p('"task_employee"."employeeId" = :employeeId'), { employeeId });
						return p(`"task_members"."taskId" IN (${subQuery.distinct(true).getQuery()})`);
					});
					web.orWhere((qb: SelectQueryBuilder<Task>) => {
						const subQuery = qb.subQuery();
						subQuery.select(p('"task_team"."taskId"')).from(p('task_team'), p('task_team'));
						subQuery.leftJoin(
							'organization_team_employee',
							'organization_team_employee',
							p('"organization_team_employee"."organizationTeamId" = "task_team"."organizationTeamId"')
						);
						subQuery.andWhere(p('"organization_team_employee"."employeeId" = :employeeId'), { employeeId });
						return p(`"task_teams"."taskId" IN (${subQuery.distinct(true).getQuery()})`);
					});
				})
			);

			query.andWhere(p(`"${query.alias}"."isScreeningTask" = :isScreeningTask`), {
				isScreeningTask
			});

			return await query.getMany();
		} catch (error) {
			throw new BadRequestException(error);
		}
	}

	/**
	 * GET team tasks
	 *
	 * @param options - Pagination options including limit, page, and sorting.
	 * @param filters - Optional filters for advanced task filtering.
	 * @returns
	 */
	async findTeamTasks(options: PaginationParams<Task> & IAdvancedTaskFiltering): Promise<IPagination<ITask>> {
		try {
<<<<<<< HEAD
			const { where } = options;
			const { teams = [] } = where;
			const { members } = where;
=======
			const { where, filters } = options;

			const {
				status,
				teams = [],
				title,
				prefix,
				isDraft,
				isScreeningTask = false,
				organizationSprintId = null
			} = where;
			const { organizationId, projectId, members } = where;
>>>>>>> ba3265fe

			const query = this.typeOrmRepository.createQueryBuilder(this.tableName);
			query.leftJoin(`${query.alias}.teams`, 'teams');

<<<<<<< HEAD
=======
			/**
			 * If find options
			 */
			if (isNotEmpty(options)) {
				if ('skip' in options) {
					query.setFindOptions({
						skip: (options.take || 10) * (options.skip - 1),
						take: options.take || 10
					});
				}
				query.setFindOptions({
					...(options.select ? { select: options.select } : {}),
					...(options.relations ? { relations: options.relations } : {}),
					...(options.order ? { order: options.order } : {})
				});
			}

			// Apply advanced filters
			if (filters) {
				const advancedWhere = this.buildAdvancedWhereCondition(filters, options.where);
				query.setFindOptions({ where: advancedWhere });
			}

>>>>>>> ba3265fe
			query.andWhere((qb: SelectQueryBuilder<Task>) => {
				const subQuery = qb.subQuery();
				subQuery.select(p('"task_team"."taskId"')).from(p('task_team'), p('task_team'));
				subQuery.leftJoin(
					'organization_team_employee',
					'organization_team_employee',
					p('"organization_team_employee"."organizationTeamId" = "task_team"."organizationTeamId"')
				);
				// If user have permission to change employee
				if (RequestContext.hasPermission(PermissionsEnum.CHANGE_SELECTED_EMPLOYEE)) {
					if (isNotEmpty(members) && isNotEmpty(members['id'])) {
						const employeeId = members['id'];
						subQuery.andWhere(p('"organization_team_employee"."employeeId" = :employeeId'), { employeeId });
					}
				} else {
					// If employee has login and don't have permission to change employee
					const employeeId = RequestContext.currentEmployeeId();
					if (isNotEmpty(employeeId)) {
						subQuery.andWhere(p('"organization_team_employee"."employeeId" = :employeeId'), { employeeId });
					}
				}
				if (isNotEmpty(teams)) {
					subQuery.andWhere(p(`"${subQuery.alias}"."organizationTeamId" IN (:...teams)`), {
						teams
					});
				}
				return p(`"task_teams"."taskId" IN `) + subQuery.distinct(true).getQuery();
			});
<<<<<<< HEAD
=======
			query.andWhere(
				new Brackets((qb: WhereExpressionBuilder) => {
					const tenantId = RequestContext.currentTenantId();
					qb.andWhere(p(`"${query.alias}"."organizationId" = :organizationId`), { organizationId });
					qb.andWhere(p(`"${query.alias}"."tenantId" = :tenantId`), { tenantId });
				})
			);
			if (isNotEmpty(projectId) && isNotEmpty(teams)) {
				query.orWhere(p(`"${query.alias}"."projectId" = :projectId`), { projectId });
			}
			query.andWhere(
				new Brackets((qb: WhereExpressionBuilder) => {
					if (isNotEmpty(projectId) && isEmpty(teams)) {
						qb.andWhere(p(`"${query.alias}"."projectId" = :projectId`), { projectId });
					}
					if (isNotEmpty(status)) {
						qb.andWhere(p(`"${query.alias}"."status" = :status`), {
							status
						});
					}
					if (isNotEmpty(isDraft)) {
						qb.andWhere(p(`"${query.alias}"."isDraft" = :isDraft`), {
							isDraft
						});
					}
					if (isNotEmpty(title)) {
						qb.andWhere(p(`"${query.alias}"."title" ${LIKE_OPERATOR} :title`), {
							title: `%${title}%`
						});
					}
					if (isNotEmpty(prefix)) {
						qb.andWhere(p(`"${query.alias}"."prefix" ${LIKE_OPERATOR} :prefix`), {
							prefix: `%${prefix}%`
						});
					}
					if (isNotEmpty(organizationSprintId) && !isUUID(organizationSprintId)) {
						qb.andWhere(p(`"${query.alias}"."organizationSprintId" IS NULL`));
					}
>>>>>>> ba3265fe

			// Apply common filters for tasks
			this.addTaskCommonFilters(query, options);

			const [items, total] = await query.getManyAndCount();
			return { items, total };
		} catch (error) {
			throw new BadRequestException(error);
		}
	}

	/**
	 * GET tasks by pagination with filtering options.
	 *
	 * @param options The pagination and filtering parameters.
	 * @param filters - Optional filters for advanced task filtering.
	 * @returns A Promise that resolves to a paginated list of tasks.
	 */
<<<<<<< HEAD
	public async pagination(options: TaskQueryDTO): Promise<IPagination<ITask>> {
=======
	public async pagination(options: PaginationParams<Task> & IAdvancedTaskFiltering): Promise<IPagination<ITask>> {
>>>>>>> ba3265fe
		const filters = options?.filters;
		const where = options?.where;

		// Check if there are any filters in the options
		if (where) {
<<<<<<< HEAD
			const {
				title,
				prefix,
				isDraft,
				dueDate,
				createdByUser,
				isScreeningTask = false,
				organizationSprintId = null
			} = where;

			// Filter by task title
			if (isNotEmpty(title)) {
				options.where.title = ILike(`%${title as string}%`);
			}

			// Filter by task prefix and number
			if (isNotEmpty(prefix)) {
				options.where.prefix = Raw(
					(alias) => `CONCAT(${alias}, '-', "task"."number") ${LIKE_OPERATOR} '%${prefix as string}%'`
				);
			}

			// Filter by due date
			if (dueDate && dueDate instanceof Date) {
				options.where.dueDate = Between(
					moment(dueDate).startOf('day').toDate(),
					moment(dueDate).endOf('day').toDate()
				);
			}

			// Filter by creator name
			if (isNotEmpty((createdByUser as IUser)?.firstName)) {
				const name = (createdByUser as IUser).firstName;
				(options.where.createdByUser as any).firstName = Raw(
					(alias) => `CONCAT(${alias}, ' ', "task__task_creator"."lastName") ${LIKE_OPERATOR} '%${name}%'`
				);
=======
			const { isScreeningTask = false } = where;

			// Apply filters for task title with like operator
			if (where.title) {
				options.where.title = Raw((alias) => `${alias} ${LIKE_OPERATOR} :title`, { title: `%${where.title}%` });
			}

			// Apply filters for task prefix with like operator
			if (where.prefix) {
				options.where.prefix = Raw((alias) => `${alias} ${LIKE_OPERATOR} :prefix`, {
					prefix: `%${where.prefix}%`
				});
>>>>>>> ba3265fe
			}

			// Apply filters for isDraft, setting null if not a boolean
			if (isNotEmpty(isDraft) && !isBoolean(isDraft)) {
				options.where.isDraft = IsNull();
			}

			// Apply filters for organizationSprintId, setting null if not a valid UUID
			if (isNotEmpty(organizationSprintId) && !isUUID(organizationSprintId)) {
				options.where.organizationSprintId = IsNull();
			}

			// Apply filters for teams, ensuring it uses In for array comparison
			if (where.teams) {
				options.where.teams = {
					id: In(where.teams as ID[])
				};
			}

			// Apply filter for isScreeningTask
			where.isScreeningTask = isScreeningTask;
		}

		// Apply Advanced filters
		let advancedFilters: FindOptionsWhere<Task> = {};
		if (filters) {
			advancedFilters = this.buildAdvancedWhereCondition(filters, where);
		}

		// Call the base paginate method
		return await super.paginate({ ...options, where: { ...advancedFilters, ...where } });
	}

	/**
	 * GET maximum task number by project filter
	 *
	 * @param options The filtering options including tenant, organization, and project details.
	 * @returns A Promise that resolves to the maximum task number for the given project.
	 */
	public async getMaxTaskNumberByProject(options: IGetTaskOptions): Promise<number> {
		try {
			// Extract tenantId from context or options
			const tenantId = RequestContext.currentTenantId() || options.tenantId;
			const { organizationId, projectId, isScreeningTask = false } = options;

			// Create a query builder for the Task entity
			const query = this.typeOrmRepository.createQueryBuilder(this.tableName);

			// Build the query to get the maximum task number
			query.select(p(`COALESCE(MAX("${query.alias}"."number"), 0)`), 'maxTaskNumber');

			// Apply filters for organization and tenant
			query.andWhere(
				new Brackets((qb: WhereExpressionBuilder) => {
					qb.andWhere(p(`"${query.alias}"."organizationId" = :organizationId`), { organizationId });
					qb.andWhere(p(`"${query.alias}"."tenantId" = :tenantId`), { tenantId });
				})
			);

			// Apply project filter if provided, otherwise check for null
			if (isNotEmpty(projectId)) {
				query.andWhere(p(`"${query.alias}"."projectId" = :projectId`), { projectId });
			} else {
				query.andWhere(p(`"${query.alias}"."projectId" IS NULL`));
			}

			// Apply screening tasks filter
			query.andWhere(p(`"${query.alias}"."isScreeningTask" = :isScreeningTask`), {
				isScreeningTask
			});

			// Execute the query and parse the result to a number
			const result = await query.getRawOne();
			const maxTaskNumber = parseInt(result.maxTaskNumber, 10);
			this.logger.log(`get max task number: ${maxTaskNumber}`);

			return maxTaskNumber;
		} catch (error) {
			// Log the error and throw a detailed exception
			this.logger.error(`Error fetching max task number: ${error}`);
			throw new HttpException({ message: 'Failed to get the max task number', error }, HttpStatus.BAD_REQUEST);
		}
	}

	/**
	 * Unassign employee from team task
	 * @param employeeId
	 * @param organizationTeamId
	 */
	public async unassignEmployeeFromTeamTasks(employeeId: string, organizationTeamId?: string) {
		try {
			const tenantId = RequestContext.currentTenantId();

			const query = this.typeOrmRepository.createQueryBuilder(this.tableName);
			query.leftJoinAndSelect(`${query.alias}.members`, 'members');

			if (organizationTeamId) {
				query.leftJoinAndSelect(`${query.alias}.teams`, 'teams', 'teams.id = :organizationTeamId', {
					organizationTeamId
				});
			} else {
				query.leftJoinAndSelect(`${query.alias}.teams`, 'teams');
			}

			query.andWhere(p(`"${query.alias}"."tenantId" = :tenantId`), { tenantId });

			query.andWhere(
				new Brackets((web: WhereExpressionBuilder) => {
					web.andWhere((qb: SelectQueryBuilder<Task>) => {
						const subQuery = qb.subQuery();
						subQuery.select(p('"task_employee"."taskId"')).from(p('task_employee'), p('task_employee'));
						subQuery.andWhere(p('"task_employee"."employeeId" = :employeeId'), { employeeId });

						return p('"task_members"."taskId" IN ') + subQuery.distinct(true).getQuery();
					});
					web.orWhere((qb: SelectQueryBuilder<Task>) => {
						const subQuery = qb.subQuery();
						subQuery.select(p('"task_team"."taskId"')).from(p('task_team'), p('task_team'));
						subQuery.leftJoin(
							'organization_team_employee',
							'ote',
							p('"ote"."organizationTeamId" = "task_team"."organizationTeamId"')
						);
						subQuery.andWhere(p('"ote"."employeeId" = :employeeId'), { employeeId });
						subQuery.andWhere(p(`"ote"."tenantId" = :tenantId`), { tenantId });

						return p('"task_teams"."taskId" IN ') + subQuery.distinct(true).getQuery();
					});
				})
			);

			// If unassigned for specific team
			if (organizationTeamId) {
				query.andWhere(
					new Brackets((web: WhereExpressionBuilder) => {
						web.andWhere((qb: SelectQueryBuilder<Task>) => {
							const subQuery = qb.subQuery();
							subQuery.select(p('"task_team"."taskId"')).from(p('task_team'), p('task_team'));
							subQuery.andWhere(p('"task_teams"."organizationTeamId" = :organizationTeamId'), {
								organizationTeamId
							});
							subQuery.andWhere(p('"task_teams"."tenantId" = :tenantId'), { tenantId });
							return p('"task_teams"."taskId" IN ') + subQuery.distinct(true).getQuery();
						});
					})
				);
			}

			// Find all assigned tasks of employee
			const tasks = await query.getMany();

			// Unassign member from All the Team Tasks
			tasks.forEach((task) => {
				if (task.teams.length) {
					task.members = task.members.filter((member) => member.id !== employeeId);
				}
			});

			// TODO : Unsubscribe employee from task

			// Save updated entities to DB
			await this.typeOrmRepository.save(tasks);
		} catch (error) {
			throw new BadRequestException(error);
		}
	}

	/**
	 * Retrieves module tasks based on the provided options.
	 *
	 * @param options - The pagination options and filters for querying tasks.
	 * @param filters - Optional filters for advanced task filtering.
	 * @returns A promise that resolves with pagination task items and total count.
	 */
	async findModuleTasks(options: PaginationParams<Task> & IAdvancedTaskFiltering): Promise<IPagination<ITask>> {
		try {
<<<<<<< HEAD
			const { where } = options;
			const { modules = [], members } = where;
=======
			const { where, filters } = options;
			const {
				status,
				modules = [],
				title,
				prefix,
				isDraft,
				isScreeningTask = false,
				organizationSprintId = null,
				organizationId,
				projectId,
				members
			} = where;
			const tenantId = RequestContext.currentTenantId() ?? where.tenantId;
>>>>>>> ba3265fe

			// Initialize the query
			const query = this.typeOrmRepository.createQueryBuilder(this.tableName);
			query.leftJoin(`${query.alias}.modules`, 'modules');

<<<<<<< HEAD
=======
			// Apply find options if provided
			if (isNotEmpty(options)) {
				query.setFindOptions({
					...(options.select && { select: options.select }),
					...(options.relations && { relations: options.relations }),
					...(options.order && { order: options.order })
				});
			}

			// Apply advanced filters
			if (filters) {
				const advancedWhere = this.buildAdvancedWhereCondition(filters, where);
				query.setFindOptions({ where: advancedWhere });
			}

>>>>>>> ba3265fe
			// Filter by project_module_task with a sub query
			query.andWhere((qb: SelectQueryBuilder<Task>) => {
				const subQuery = qb
					.subQuery()
					.select(p('"pmt"."taskId"')) // Use the alias 'pmt' here
					.from(p('project_module_task'), 'pmt') // Assign alias 'pmt' to project_module_task
					.leftJoin(
						'project_module_employee',
						'pme',
						p('"pme"."organizationProjectModuleId" = "pmt"."organizationProjectModuleId"')
					);

				// Retrieve the employee ID based on the permission
				const employeeId = RequestContext.hasPermission(PermissionsEnum.CHANGE_SELECTED_EMPLOYEE)
					? members?.['id']
					: RequestContext.currentEmployeeId();

				if (isNotEmpty(employeeId)) {
					subQuery.andWhere(p('"pme"."employeeId" = :employeeId'), { employeeId });
				}
				if (isNotEmpty(modules)) {
					subQuery.andWhere(p(`"pmt"."organizationProjectModuleId" IN (:...modules)`), { modules });
				}

				return p(`"task_modules"."taskId" IN `) + subQuery.distinct(true).getQuery();
			});

<<<<<<< HEAD
			// Apply common filters for tasks
			this.addTaskCommonFilters(query, options);
=======
			// Add organization and tenant filters
			query.andWhere(
				new Brackets((qb: WhereExpressionBuilder) => {
					qb.andWhere(p(`"${query.alias}"."organizationId" = :organizationId`), { organizationId });
					qb.andWhere(p(`"${query.alias}"."tenantId" = :tenantId`), { tenantId });
				})
			);

			// Filter by projectId and modules
			if (isNotEmpty(projectId) && isEmpty(modules)) {
				query.andWhere(p(`"${query.alias}"."projectId" = :projectId`), { projectId });
			}

			// Add additional filters (status, draft, title, etc.)
			query.andWhere(
				new Brackets((qb: WhereExpressionBuilder) => {
					if (isNotEmpty(status)) {
						qb.andWhere(p(`"${query.alias}"."status" = :status`), { status });
					}
					if (isNotEmpty(isDraft)) {
						qb.andWhere(p(`"${query.alias}"."isDraft" = :isDraft`), { isDraft });
					}
					if (isNotEmpty(title)) {
						qb.andWhere(p(`"${query.alias}"."title" ${LIKE_OPERATOR} :title`), { title: `%${title}%` });
					}
					if (isNotEmpty(prefix)) {
						qb.andWhere(p(`"${query.alias}"."prefix" ${LIKE_OPERATOR} :prefix`), { prefix: `%${prefix}%` });
					}
					if (isUUID(organizationSprintId)) {
						qb.andWhere(p(`"${query.alias}"."organizationSprintId" = :organizationSprintId`), {
							organizationSprintId
						});
					}
					qb.andWhere(p(`"${query.alias}"."isScreeningTask" = :isScreeningTask`), { isScreeningTask });
				})
			);
>>>>>>> ba3265fe

			const [items, total] = await query.getManyAndCount();
			return { items, total };
		} catch (error) {
			this.logger.error(`Error while retrieving module tasks: ${error}`);
			throw new BadRequestException(error);
		}
	}

	/**
	 * @description Get tasks by views query
	 * @param {ID} viewId - View ID
	 * @returns {Promise<IPagination<ITask>>} A Promise resolved to paginated found tasks and total matching query filters
	 * @memberof TaskService
	 */
	async findTasksByViewQuery(viewId: ID): Promise<IPagination<ITask>> {
		const tenantId = RequestContext.currentTenantId();
		try {
			// Retrieve Task View by ID for getting their pre-defined query params
			const taskView = await this._taskViewService.findOneByWhereOptions({ id: viewId, tenantId });
			if (!taskView) {
				throw new HttpException('View not found', HttpStatus.NOT_FOUND);
			}

			// Extract `queryParams` from the view
			const queryParams = taskView.queryParams;
			const viewFilters: IGetTasksByViewFilters = isSqlite()
				? (JSON.parse(queryParams as string) as IGetTasksByViewFilters)
				: (queryParams as IGetTasksByViewFilters) || {};

			// Extract filters
			const {
				statuses = [],
				priorities = [],
				sizes = [],
				types = [],
				startDates = [],
				dueDates = [],
				organizationId,
				relations = []
			} = viewFilters;

			// Calculate min and max dates only if arrays are not empty
			const getMinMaxDates = (dates: Date[]) =>
				dates.length
					? [
							new Date(
								Math.min(
									...dates
										.filter((date) => !Number.isNaN(new Date(date).getTime()))
										.map((date) => new Date(date).getTime())
								)
							),
							new Date(
								Math.max(
									...dates
										.filter((date) => !Number.isNaN(new Date(date).getTime()))
										.map((date) => new Date(date).getTime())
								)
							)
					  ]
					: [undefined, undefined];

			const [minStartDate, maxStartDate] = getMinMaxDates(startDates);
			const [minDueDate, maxDueDate] = getMinMaxDates(dueDates);

			// Build the 'where' condition
			const mainWhereCondition = this.buildAdvancedWhereCondition(viewFilters);
			const where: FindOptionsWhere<Task> = {
				...mainWhereCondition,
				...(statuses.length && { status: In(statuses) }),
				...(priorities.length && { priority: In(priorities) }),
				...(sizes.length && { size: In(sizes) }),
				...(types.length && { issueType: In(types) }),
				...(minStartDate && maxStartDate && { startDate: Between(minStartDate, maxStartDate) }),
				...(minDueDate && maxDueDate && { dueDate: Between(minDueDate, maxDueDate) }),
				organizationId: taskView.organizationId || organizationId,
				tenantId
			};

			// Define find options
			const findOptions: FindManyOptions<Task> = { where, ...(relations && { relations }) };

			// Retrieve tasks using base class method
			return await super.findAll(findOptions);
		} catch (error) {
			this.logger.error(`Error while retrieve view tasks: ${error}`);
			throw new HttpException({ message: error?.message, error }, HttpStatus.BAD_REQUEST);
		}
	}

	/**
	 * Retrieves tasks based on the provided date filters for startDate and dueDate.
	 *
	 * @function getTasksByDateFilters
	 * @param {ITaskDateFilterInput} params - The query params containing the date filters for the tasks.
	 *
	 * @returns {Promise<IPagination<ITask>>} A promise that resolves to an paginated tasks filtered by the provided dates.
	 *
	 * @throws {Error} Will throw an error if there is a problem with the database query.
	 */
	async getTasksByDateFilters(params: ITaskDateFilterInput): Promise<IPagination<ITask>> {
		const tenantId = RequestContext.currentTenantId() || params.tenantId;

		try {
			const {
				startDateFrom,
				startDateTo,
				dueDateFrom,
				dueDateTo,
				createdByUserId,
				isScreeningTask = false,
				organizationId,
				employeeId,
				projectId,
				organizationTeamId,
				organizationSprintId,
				relations
			} = params;

			let query = this.typeOrmRepository.createQueryBuilder(this.tableName);

			query.andWhere(
				new Brackets((qb: WhereExpressionBuilder) => {
					qb.andWhere(p(`"${query.alias}"."tenantId" = :tenantId`), { tenantId });
					qb.andWhere(p(`"${query.alias}"."organizationId" = :organizationId`), { organizationId });
				})
			);

			// Apply the filters on startDate and dueDate
			query = addBetween<Task>(query, 'startDate', startDateFrom, startDateTo, p);
			query = addBetween<Task>(query, 'dueDate', dueDateFrom, dueDateTo, p);

			// Add Optional additional filters by
			query.andWhere(
				new Brackets((web: WhereExpressionBuilder) => {
					if (isNotEmpty(createdByUserId)) {
						web.andWhere(p(`"${query.alias}"."createdByUserId" = :createdByUserId`), { createdByUserId });
					}

					if (isNotEmpty(employeeId)) {
						query.leftJoin(`${query.alias}.members`, 'members');
						web.andWhere((qb: SelectQueryBuilder<Task>) => {
							const subQuery = qb.subQuery();
							subQuery.select(p('"task_employee"."taskId"')).from(p('task_employee'), p('task_employee'));
							subQuery.andWhere(p('"task_employee"."employeeId" = :employeeId'), { employeeId });
							return p(`"task_members"."taskId" IN (${subQuery.distinct(true).getQuery()})`);
						});
					}

					if (isNotEmpty(organizationTeamId)) {
						query.leftJoin(`${query.alias}.teams`, 'teams');
						web.andWhere((qb: SelectQueryBuilder<Task>) => {
							const subQuery = qb.subQuery();
							subQuery.select(p('"task_team"."taskId"')).from(p('task_team'), p('task_team'));
							subQuery.andWhere(p('"task_team"."organizationTeamId" = :organizationTeamId'), {
								organizationTeamId
							});
							return p(`"task_teams"."taskId" IN (${subQuery.distinct(true).getQuery()})`);
						});
					}
					if (isNotEmpty(projectId)) {
						web.andWhere(p(`"${query.alias}"."projectId" = :projectId`), { projectId });
					}

					if (isNotEmpty(organizationSprintId)) {
						web.andWhere(p(`"${query.alias}"."organizationSprintId" = :organizationSprintId`), {
							organizationSprintId
						});
					}

					web.andWhere(p(`"${query.alias}"."isScreeningTask" = :isScreeningTask`), { isScreeningTask });
				})
			);

			// Check if relations were provided and include them
			query.setFindOptions({
				...(relations ? { relations } : {})
			});

			const [items, total] = await query.getManyAndCount();

			return { items, total };
		} catch (error) {
			throw new BadRequestException(error);
		}
	}

	/**
	 * Constructs advanced `where` conditions for filtering tasks based on the provided filters and existing conditions.
	 *
	 * @private
	 * @param {ITaskAdvancedFilter | IGetTasksByViewFilters} [filters] - Advanced filtering criteria for tasks, including projects, teams, sprints, and more.
	 * @param {FindOptionsWhere<Task>} [where] - Existing `where` conditions to be merged with the filters.
	 * @returns {FindOptionsWhere<Task>} A `where` condition object to be used in database queries.
	 */
	private buildAdvancedWhereCondition(
		filters?: ITaskAdvancedFilter | IGetTasksByViewFilters,
		where: FindOptionsWhere<Task> = {}
	): FindOptionsWhere<Task> {
		// Destructuring filter params
		const {
			projects = [],
			teams = [],
			modules = [],
			sprints = [],
			members = [],
			tags = [],
			statusIds = [],
			priorityIds = [],
			sizeIds = [],
			parentIds = [],
			createdByUserIds = [],
			dailyPlans = []
		} = filters;

		// Build the 'where' condition
		return {
			...(projects.length && !where.projectId ? { projectId: In(projects) } : {}),
			...(teams.length && !where.teams ? { teams: { id: In(teams) } } : {}),
			...(modules.length && !where.modules ? { modules: { id: In(modules) } } : {}),
			...(sprints.length && !where.organizationSprintId ? { organizationSprintId: In(sprints) } : {}),
			...(members.length && !where.members ? { members: { id: In(members) } } : {}),
			...(tags.length && !where.tags ? { tags: { id: In(tags) } } : {}),
			...(statusIds.length && !where.taskStatusId ? { taskStatusId: In(statusIds) } : {}),
			...(priorityIds.length && !where.taskPriorityId ? { taskPriorityId: In(priorityIds) } : {}),
			...(sizeIds.length && !where.taskSizeId ? { taskSizeId: In(sizeIds) } : {}),
			...(parentIds.length && !where.parentId ? { parentId: In(parentIds) } : {}),
			...(createdByUserIds.length && !where.createdByUserId ? { createdByUserId: In(createdByUserIds) } : {}),
			...(dailyPlans.length && !where.dailyPlans ? { dailyPlans: { id: In(dailyPlans) } } : {})
		};
	}
}<|MERGE_RESOLUTION|>--- conflicted
+++ resolved
@@ -10,12 +10,8 @@
 	FindManyOptions,
 	Between,
 	FindOptionsRelations,
-<<<<<<< HEAD
 	Raw,
 	ILike
-=======
-	Raw
->>>>>>> ba3265fe
 } from 'typeorm';
 import { isBoolean, isUUID } from 'class-validator';
 import * as moment from 'moment';
@@ -32,10 +28,7 @@
 	PermissionsEnum,
 	ActionTypeEnum,
 	ITaskDateFilterInput,
-<<<<<<< HEAD
 	IUser,
-=======
->>>>>>> ba3265fe
 	EntitySubscriptionTypeEnum,
 	ITaskAdvancedFilter,
 	IAdvancedTaskFiltering,
@@ -72,10 +65,7 @@
 		private readonly _eventBus: EventBus,
 		private readonly _taskViewService: TaskViewService,
 		private readonly _entitySubscriptionService: EntitySubscriptionService,
-<<<<<<< HEAD
 		private readonly taskProjectSequenceService: TaskProjectSequenceService,
-=======
->>>>>>> ba3265fe
 		private readonly _mentionService: MentionService,
 		private readonly _activityLogService: ActivityLogService,
 		private readonly _employeeNotificationService: EmployeeNotificationService
@@ -462,40 +452,11 @@
 	 */
 	async getEmployeeTasks(options: PaginationParams<Task> & IAdvancedTaskFiltering) {
 		try {
-<<<<<<< HEAD
 			const { where } = options;
 			const { members } = where;
 
 			const query = this.typeOrmRepository.createQueryBuilder(this.tableName);
 			query.innerJoin(`${query.alias}.members`, 'members');
-=======
-			const { where, filters } = options;
-			const { status, title, prefix, isDraft, isScreeningTask = false, organizationSprintId = null } = where;
-			const { organizationId, projectId, members } = where;
-
-			const query = this.typeOrmRepository.createQueryBuilder(this.tableName);
-			query.innerJoin(`${query.alias}.members`, 'members');
-			/**
-			 * If find options
-			 */
-			if (isNotEmpty(options)) {
-				if ('skip' in options) {
-					query.setFindOptions({
-						skip: (options.take || 10) * (options.skip - 1),
-						take: options.take || 10
-					});
-				}
-				query.setFindOptions({
-					...(options.relations ? { relations: options.relations } : {})
-				});
-			}
-
-			// Apply advanced filters
-			if (filters) {
-				const advancedWhere = this.buildAdvancedWhereCondition(filters, where);
-				query.setFindOptions({ where: advancedWhere });
-			}
->>>>>>> ba3265fe
 
 			query.andWhere((qb: SelectQueryBuilder<Task>) => {
 				const subQuery = qb.subQuery();
@@ -516,44 +477,6 @@
 				}
 				return p('"task_members"."taskId" IN ') + subQuery.distinct(true).getQuery();
 			});
-<<<<<<< HEAD
-=======
-			query.andWhere(
-				new Brackets((qb: WhereExpressionBuilder) => {
-					const tenantId = RequestContext.currentTenantId();
-					qb.andWhere(p(`"${query.alias}"."organizationId" = :organizationId`), { organizationId });
-					qb.andWhere(p(`"${query.alias}"."tenantId" = :tenantId`), { tenantId });
-				})
-			);
-			query.andWhere(
-				new Brackets((qb: WhereExpressionBuilder) => {
-					if (isNotEmpty(projectId)) {
-						qb.andWhere(p(`"${query.alias}"."projectId" = :projectId`), { projectId });
-					}
-					if (isNotEmpty(status)) {
-						qb.andWhere(p(`"${query.alias}"."status" = :status`), {
-							status
-						});
-					}
-					if (isNotEmpty(isDraft)) {
-						qb.andWhere(p(`"${query.alias}"."isDraft" = :isDraft`), {
-							isDraft
-						});
-					}
-					if (isNotEmpty(title)) {
-						qb.andWhere(p(`"${query.alias}"."title" ${LIKE_OPERATOR} :title`), {
-							title: `%${title}%`
-						});
-					}
-					if (isNotEmpty(prefix)) {
-						qb.andWhere(p(`"${query.alias}"."prefix" ${LIKE_OPERATOR} :prefix`), {
-							prefix: `%${prefix}%`
-						});
-					}
-					if (isNotEmpty(organizationSprintId) && !isUUID(organizationSprintId)) {
-						qb.andWhere(p(`"${query.alias}"."organizationSprintId" IS NULL`));
-					}
->>>>>>> ba3265fe
 
 			// Apply common filters for tasks
 			this.addTaskCommonFilters(query, options);
@@ -651,54 +574,13 @@
 	 */
 	async findTeamTasks(options: PaginationParams<Task> & IAdvancedTaskFiltering): Promise<IPagination<ITask>> {
 		try {
-<<<<<<< HEAD
 			const { where } = options;
 			const { teams = [] } = where;
 			const { members } = where;
-=======
-			const { where, filters } = options;
-
-			const {
-				status,
-				teams = [],
-				title,
-				prefix,
-				isDraft,
-				isScreeningTask = false,
-				organizationSprintId = null
-			} = where;
-			const { organizationId, projectId, members } = where;
->>>>>>> ba3265fe
 
 			const query = this.typeOrmRepository.createQueryBuilder(this.tableName);
 			query.leftJoin(`${query.alias}.teams`, 'teams');
 
-<<<<<<< HEAD
-=======
-			/**
-			 * If find options
-			 */
-			if (isNotEmpty(options)) {
-				if ('skip' in options) {
-					query.setFindOptions({
-						skip: (options.take || 10) * (options.skip - 1),
-						take: options.take || 10
-					});
-				}
-				query.setFindOptions({
-					...(options.select ? { select: options.select } : {}),
-					...(options.relations ? { relations: options.relations } : {}),
-					...(options.order ? { order: options.order } : {})
-				});
-			}
-
-			// Apply advanced filters
-			if (filters) {
-				const advancedWhere = this.buildAdvancedWhereCondition(filters, options.where);
-				query.setFindOptions({ where: advancedWhere });
-			}
-
->>>>>>> ba3265fe
 			query.andWhere((qb: SelectQueryBuilder<Task>) => {
 				const subQuery = qb.subQuery();
 				subQuery.select(p('"task_team"."taskId"')).from(p('task_team'), p('task_team'));
@@ -727,47 +609,6 @@
 				}
 				return p(`"task_teams"."taskId" IN `) + subQuery.distinct(true).getQuery();
 			});
-<<<<<<< HEAD
-=======
-			query.andWhere(
-				new Brackets((qb: WhereExpressionBuilder) => {
-					const tenantId = RequestContext.currentTenantId();
-					qb.andWhere(p(`"${query.alias}"."organizationId" = :organizationId`), { organizationId });
-					qb.andWhere(p(`"${query.alias}"."tenantId" = :tenantId`), { tenantId });
-				})
-			);
-			if (isNotEmpty(projectId) && isNotEmpty(teams)) {
-				query.orWhere(p(`"${query.alias}"."projectId" = :projectId`), { projectId });
-			}
-			query.andWhere(
-				new Brackets((qb: WhereExpressionBuilder) => {
-					if (isNotEmpty(projectId) && isEmpty(teams)) {
-						qb.andWhere(p(`"${query.alias}"."projectId" = :projectId`), { projectId });
-					}
-					if (isNotEmpty(status)) {
-						qb.andWhere(p(`"${query.alias}"."status" = :status`), {
-							status
-						});
-					}
-					if (isNotEmpty(isDraft)) {
-						qb.andWhere(p(`"${query.alias}"."isDraft" = :isDraft`), {
-							isDraft
-						});
-					}
-					if (isNotEmpty(title)) {
-						qb.andWhere(p(`"${query.alias}"."title" ${LIKE_OPERATOR} :title`), {
-							title: `%${title}%`
-						});
-					}
-					if (isNotEmpty(prefix)) {
-						qb.andWhere(p(`"${query.alias}"."prefix" ${LIKE_OPERATOR} :prefix`), {
-							prefix: `%${prefix}%`
-						});
-					}
-					if (isNotEmpty(organizationSprintId) && !isUUID(organizationSprintId)) {
-						qb.andWhere(p(`"${query.alias}"."organizationSprintId" IS NULL`));
-					}
->>>>>>> ba3265fe
 
 			// Apply common filters for tasks
 			this.addTaskCommonFilters(query, options);
@@ -786,17 +627,12 @@
 	 * @param filters - Optional filters for advanced task filtering.
 	 * @returns A Promise that resolves to a paginated list of tasks.
 	 */
-<<<<<<< HEAD
-	public async pagination(options: TaskQueryDTO): Promise<IPagination<ITask>> {
-=======
 	public async pagination(options: PaginationParams<Task> & IAdvancedTaskFiltering): Promise<IPagination<ITask>> {
->>>>>>> ba3265fe
 		const filters = options?.filters;
 		const where = options?.where;
 
 		// Check if there are any filters in the options
 		if (where) {
-<<<<<<< HEAD
 			const {
 				title,
 				prefix,
@@ -833,20 +669,6 @@
 				(options.where.createdByUser as any).firstName = Raw(
 					(alias) => `CONCAT(${alias}, ' ', "task__task_creator"."lastName") ${LIKE_OPERATOR} '%${name}%'`
 				);
-=======
-			const { isScreeningTask = false } = where;
-
-			// Apply filters for task title with like operator
-			if (where.title) {
-				options.where.title = Raw((alias) => `${alias} ${LIKE_OPERATOR} :title`, { title: `%${where.title}%` });
-			}
-
-			// Apply filters for task prefix with like operator
-			if (where.prefix) {
-				options.where.prefix = Raw((alias) => `${alias} ${LIKE_OPERATOR} :prefix`, {
-					prefix: `%${where.prefix}%`
-				});
->>>>>>> ba3265fe
 			}
 
 			// Apply filters for isDraft, setting null if not a boolean
@@ -1023,48 +845,13 @@
 	 */
 	async findModuleTasks(options: PaginationParams<Task> & IAdvancedTaskFiltering): Promise<IPagination<ITask>> {
 		try {
-<<<<<<< HEAD
 			const { where } = options;
 			const { modules = [], members } = where;
-=======
-			const { where, filters } = options;
-			const {
-				status,
-				modules = [],
-				title,
-				prefix,
-				isDraft,
-				isScreeningTask = false,
-				organizationSprintId = null,
-				organizationId,
-				projectId,
-				members
-			} = where;
-			const tenantId = RequestContext.currentTenantId() ?? where.tenantId;
->>>>>>> ba3265fe
 
 			// Initialize the query
 			const query = this.typeOrmRepository.createQueryBuilder(this.tableName);
 			query.leftJoin(`${query.alias}.modules`, 'modules');
 
-<<<<<<< HEAD
-=======
-			// Apply find options if provided
-			if (isNotEmpty(options)) {
-				query.setFindOptions({
-					...(options.select && { select: options.select }),
-					...(options.relations && { relations: options.relations }),
-					...(options.order && { order: options.order })
-				});
-			}
-
-			// Apply advanced filters
-			if (filters) {
-				const advancedWhere = this.buildAdvancedWhereCondition(filters, where);
-				query.setFindOptions({ where: advancedWhere });
-			}
-
->>>>>>> ba3265fe
 			// Filter by project_module_task with a sub query
 			query.andWhere((qb: SelectQueryBuilder<Task>) => {
 				const subQuery = qb
@@ -1092,47 +879,8 @@
 				return p(`"task_modules"."taskId" IN `) + subQuery.distinct(true).getQuery();
 			});
 
-<<<<<<< HEAD
 			// Apply common filters for tasks
 			this.addTaskCommonFilters(query, options);
-=======
-			// Add organization and tenant filters
-			query.andWhere(
-				new Brackets((qb: WhereExpressionBuilder) => {
-					qb.andWhere(p(`"${query.alias}"."organizationId" = :organizationId`), { organizationId });
-					qb.andWhere(p(`"${query.alias}"."tenantId" = :tenantId`), { tenantId });
-				})
-			);
-
-			// Filter by projectId and modules
-			if (isNotEmpty(projectId) && isEmpty(modules)) {
-				query.andWhere(p(`"${query.alias}"."projectId" = :projectId`), { projectId });
-			}
-
-			// Add additional filters (status, draft, title, etc.)
-			query.andWhere(
-				new Brackets((qb: WhereExpressionBuilder) => {
-					if (isNotEmpty(status)) {
-						qb.andWhere(p(`"${query.alias}"."status" = :status`), { status });
-					}
-					if (isNotEmpty(isDraft)) {
-						qb.andWhere(p(`"${query.alias}"."isDraft" = :isDraft`), { isDraft });
-					}
-					if (isNotEmpty(title)) {
-						qb.andWhere(p(`"${query.alias}"."title" ${LIKE_OPERATOR} :title`), { title: `%${title}%` });
-					}
-					if (isNotEmpty(prefix)) {
-						qb.andWhere(p(`"${query.alias}"."prefix" ${LIKE_OPERATOR} :prefix`), { prefix: `%${prefix}%` });
-					}
-					if (isUUID(organizationSprintId)) {
-						qb.andWhere(p(`"${query.alias}"."organizationSprintId" = :organizationSprintId`), {
-							organizationSprintId
-						});
-					}
-					qb.andWhere(p(`"${query.alias}"."isScreeningTask" = :isScreeningTask`), { isScreeningTask });
-				})
-			);
->>>>>>> ba3265fe
 
 			const [items, total] = await query.getManyAndCount();
 			return { items, total };
