import { Logger } from '@nestjs/common';
import { EventSubscriber } from 'typeorm';
import { faker } from '@faker-js/faker';
import { sluggable } from '@gauzy/utils';
<<<<<<< HEAD
=======
import { FileStorageProviderEnum } from '@gauzy/contracts';
import { FileStorage } from '../../core/file-storage';
>>>>>>> ba3265fe
import { BaseEntityEventSubscriber } from '../../core/entities/subscribers/base-entity-event.subscriber';
import { TaskStatus } from './status.entity';
import { setFullIconUrl } from '../utils';

@EventSubscriber()
export class TaskStatusSubscriber extends BaseEntityEventSubscriber<TaskStatus> {
	private readonly logger = new Logger(TaskStatusSubscriber.name);

	/**
	 * Indicates that this subscriber only listen to TaskStatus events.
	 */
	listenTo() {
		return TaskStatus;
	}

	/**
	 * Called after a TaskStatus entity is loaded from the database. This method updates
	 * the entity by setting the full icon URL using the FileStorage provider.
	 *
	 * @param entity The TaskStatus entity that has been loaded.
	 * @returns {Promise<void>} A promise that resolves when the URL updating process is complete.
	 */
	async afterEntityLoad(entity: TaskStatus): Promise<void> {
		try {
			// Update the fullIconUrl if an icon is present
			if (Object.hasOwn(entity, 'icon')) {
				await setFullIconUrl([entity]);
			}
		} catch (error) {
			this.logger.error(`An error occurred during the afterEntityLoad process: ${error}`);
		}
	}

	/**
	 * Called before a TaskStatus entity is inserted into the database. This method ensures
	 * default values for color and value properties are set.
	 *
	 * @param entity The TaskStatus entity about to be created.
	 * @returns {Promise<void>} A promise that resolves when the pre-creation processing is complete.
	 */
	async beforeEntityCreate(entity: TaskStatus): Promise<void> {
		try {
			// Set a default color using faker if not provided
			entity.color ??= faker.color.rgb();

			// Set a sluggable value based on the name, if provided
			if (Object.hasOwn(entity, 'name')) {
				entity.value = sluggable(entity.name);
			}
		} catch (error) {
			this.logger.error(`An error occurred during the beforeEntityCreate process: ${error}`);
		}
	}
}<|MERGE_RESOLUTION|>--- conflicted
+++ resolved
@@ -2,11 +2,6 @@
 import { EventSubscriber } from 'typeorm';
 import { faker } from '@faker-js/faker';
 import { sluggable } from '@gauzy/utils';
-<<<<<<< HEAD
-=======
-import { FileStorageProviderEnum } from '@gauzy/contracts';
-import { FileStorage } from '../../core/file-storage';
->>>>>>> ba3265fe
 import { BaseEntityEventSubscriber } from '../../core/entities/subscribers/base-entity-event.subscriber';
 import { TaskStatus } from './status.entity';
 import { setFullIconUrl } from '../utils';
