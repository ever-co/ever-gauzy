<<<<<<< HEAD
import { Controller, HttpStatus, Get, Res, Query, UseGuards } from '@nestjs/common';
=======
import { Controller, HttpStatus, Get, Res, Query, UseGuards, Headers } from '@nestjs/common';
>>>>>>> ba3265fe
import { ApiTags, ApiOperation, ApiResponse } from '@nestjs/swagger';
import { PermissionsEnum } from '@gauzy/contracts';
import { ParseJsonPipe } from '../../shared/pipes/parse-json.pipe';
import { PermissionGuard, TenantPermissionGuard } from '../../shared/guards';
import { Permissions } from '../../shared/decorators';
import { ExportService } from './export.service';

@ApiTags('Download')
@UseGuards(TenantPermissionGuard, PermissionGuard)
@Permissions(PermissionsEnum.ALL_ORG_VIEW, PermissionsEnum.EXPORT_ADD)
@Controller('/export')
export class ExportController {
	constructor(private readonly _exportService: ExportService) {}

	@ApiOperation({ summary: 'Find all exports.' })
	@ApiResponse({
		status: HttpStatus.OK,
		description: 'Found tables'
	})
	@ApiResponse({
		status: HttpStatus.NOT_FOUND,
		description: 'Record not found'
	})
	@Get()
<<<<<<< HEAD
	async exportAll(@Query('data', ParseJsonPipe) data: any, @Res() res): Promise<any> {
=======
	async exportAll(
		@Query('data', ParseJsonPipe) data: any,
		@Query('organizationId') organizationId: string,
		@Res() res
	): Promise<any> {
		await this._exportService.registerAllRepositories();
>>>>>>> ba3265fe
		await this._exportService.createFolders();
		await this._exportService.exportTables(organizationId);
		await this._exportService.archiveAndDownload();
		await this._exportService.downloadToUser(res);
		await this._exportService.deleteCsvFiles();
		await this._exportService.deleteArchive();
	}

	@ApiOperation({ summary: 'Exports all tables schemas.' })
	@ApiResponse({
		status: HttpStatus.OK,
		description: 'Found tables schemas'
	})
	@ApiResponse({
		status: HttpStatus.NOT_FOUND,
		description: 'Record not found'
	})
	@Get('template')
	async downloadTemplate(@Res() res): Promise<any> {
		await this._exportService.createFolders();
		await this._exportService.exportSpecificTablesSchema();
		await this._exportService.archiveAndDownload();
		await this._exportService.downloadToUser(res);
		await this._exportService.deleteCsvFiles();
		await this._exportService.deleteArchive();
	}

	@ApiOperation({ summary: 'Find exports by name' })
	@ApiResponse({
		status: HttpStatus.OK,
		description: 'Found specific tables'
	})
	@ApiResponse({
		status: HttpStatus.NOT_FOUND,
		description: 'Record not found'
	})
	@Get('filter')
<<<<<<< HEAD
	async exportByName(@Query('data', ParseJsonPipe) data: any, @Res() res): Promise<any> {
		const {
			entities: { names }
		} = data;
=======
	async exportByName(
		@Query('data', ParseJsonPipe) data: any,
		@Headers() headers: Record<string, string>,
		@Res() res
	): Promise<any> {
		const {
			entities: { names }
		} = data;
		const organizationId = headers['Organization-Id'];
		await this._exportService.registerAllRepositories();
>>>>>>> ba3265fe
		await this._exportService.createFolders();
		await this._exportService.exportSpecificTables(names, organizationId);
		await this._exportService.archiveAndDownload();
		await this._exportService.downloadToUser(res);
		await this._exportService.deleteCsvFiles();
		await this._exportService.deleteArchive();
	}
}<|MERGE_RESOLUTION|>--- conflicted
+++ resolved
@@ -1,8 +1,4 @@
-<<<<<<< HEAD
-import { Controller, HttpStatus, Get, Res, Query, UseGuards } from '@nestjs/common';
-=======
 import { Controller, HttpStatus, Get, Res, Query, UseGuards, Headers } from '@nestjs/common';
->>>>>>> ba3265fe
 import { ApiTags, ApiOperation, ApiResponse } from '@nestjs/swagger';
 import { PermissionsEnum } from '@gauzy/contracts';
 import { ParseJsonPipe } from '../../shared/pipes/parse-json.pipe';
@@ -27,16 +23,12 @@
 		description: 'Record not found'
 	})
 	@Get()
-<<<<<<< HEAD
-	async exportAll(@Query('data', ParseJsonPipe) data: any, @Res() res): Promise<any> {
-=======
 	async exportAll(
 		@Query('data', ParseJsonPipe) data: any,
 		@Query('organizationId') organizationId: string,
 		@Res() res
 	): Promise<any> {
 		await this._exportService.registerAllRepositories();
->>>>>>> ba3265fe
 		await this._exportService.createFolders();
 		await this._exportService.exportTables(organizationId);
 		await this._exportService.archiveAndDownload();
@@ -74,12 +66,6 @@
 		description: 'Record not found'
 	})
 	@Get('filter')
-<<<<<<< HEAD
-	async exportByName(@Query('data', ParseJsonPipe) data: any, @Res() res): Promise<any> {
-		const {
-			entities: { names }
-		} = data;
-=======
 	async exportByName(
 		@Query('data', ParseJsonPipe) data: any,
 		@Headers() headers: Record<string, string>,
@@ -90,7 +76,6 @@
 		} = data;
 		const organizationId = headers['Organization-Id'];
 		await this._exportService.registerAllRepositories();
->>>>>>> ba3265fe
 		await this._exportService.createFolders();
 		await this._exportService.exportSpecificTables(names, organizationId);
 		await this._exportService.archiveAndDownload();
