import { CqrsModule } from '@nestjs/cqrs';
import { Module } from '@nestjs/common';
import { MikroOrmModule } from '@mikro-orm/nestjs';
import { TypeOrmModule } from '@nestjs/typeorm';
import { getEntitiesFromPlugins } from '@gauzy/plugin';
import { getConfig } from '@gauzy/config';
import { coreEntities } from '../../core/entities';
import { RolePermissionModule } from '../../role-permission/role-permission.module';
import { ExportController } from './export.controller';
import { ExportService } from './export.service';
import { RepositoriesService } from '../repositories/repositories.service';

@Module({
	imports: [
		TypeOrmModule.forFeature([...coreEntities, ...getEntitiesFromPlugins(getConfig().plugins)]),
		MikroOrmModule.forFeature([...coreEntities, ...getEntitiesFromPlugins(getConfig().plugins)]),
		RolePermissionModule,
		CqrsModule
	],
	controllers: [ExportController],
<<<<<<< HEAD
	providers: [ExportService]
=======
	providers: [ExportService, RepositoriesService]
>>>>>>> ba3265fe
})
export class ExportModule {}<|MERGE_RESOLUTION|>--- conflicted
+++ resolved
@@ -18,10 +18,6 @@
 		CqrsModule
 	],
 	controllers: [ExportController],
-<<<<<<< HEAD
-	providers: [ExportService]
-=======
 	providers: [ExportService, RepositoriesService]
->>>>>>> ba3265fe
 })
 export class ExportModule {}