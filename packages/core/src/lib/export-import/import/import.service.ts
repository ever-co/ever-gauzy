--- conflicted
+++ resolved
@@ -9,280 +9,19 @@
 import * as path from 'path';
 import * as chalk from 'chalk';
 import { ConfigService } from '@gauzy/config';
-<<<<<<< HEAD
-import { getEntitiesFromPlugins } from '@gauzy/plugin';
-import { isFunction, isNotEmpty } from '@gauzy/utils';
-import { ConnectionEntityManager } from '../../database/connection-entity-manager';
-=======
 import { isNotEmpty } from '@gauzy/utils';
->>>>>>> ba3265fe
 import { convertToDatetime } from '../../core/utils';
 import { FileStorage } from '../../core/file-storage';
 import { Organization } from '../../core/entities/internal';
 import { RequestContext } from '../../core';
 import { ImportEntityFieldMapOrCreateCommand } from './commands';
 import { ImportRecordFindOrFailCommand, ImportRecordUpdateOrCreateCommand } from '../import-record';
-<<<<<<< HEAD
-import { MikroOrmAccountingTemplateRepository } from '../../accounting-template/repository/mikro-orm-accounting-template.repository';
-import { TypeOrmAccountingTemplateRepository } from '../../accounting-template/repository/type-orm-accounting-template.repository';
-import { MikroOrmAppointmentEmployeeRepository } from '../../appointment-employees/repository/mikro-orm-appointment-employee.repository';
-import { TypeOrmAppointmentEmployeeRepository } from '../../appointment-employees/repository/type-orm-appointment-employee.repository';
-import { MikroOrmApprovalPolicyRepository } from '../../approval-policy/repository/mikro-orm-approval-policy.repository';
-import { TypeOrmApprovalPolicyRepository } from '../../approval-policy/repository/type-orm-approval-policy.repository';
-import { MikroOrmAvailabilitySlotRepository } from '../../availability-slots/repository/mikro-orm-availability-slot.repository';
-import { TypeOrmAvailabilitySlotRepository } from '../../availability-slots/repository/type-orm-availability-slot.repository';
-import { MikroOrmCandidateCriterionsRatingRepository } from '../../candidate-criterions-rating/repository/mikro-orm-candidate-criterions-rating.repository';
-import { TypeOrmCandidateCriterionsRatingRepository } from '../../candidate-criterions-rating/repository/type-orm-candidate-criterions-rating.repository';
-import { MikroOrmCandidateDocumentRepository } from '../../candidate-documents/repository/mikro-orm-candidate-document.repository';
-import { TypeOrmCandidateDocumentRepository } from '../../candidate-documents/repository/type-orm-candidate-document.repository';
-import { MikroOrmCandidateEducationRepository } from '../../candidate-education/repository/mikro-orm-candidate-education.repository';
-import { TypeOrmCandidateEducationRepository } from '../../candidate-education/repository/type-orm-candidate-education.repository';
-import { MikroOrmCandidateExperienceRepository } from '../../candidate-experience/repository/mikro-orm-candidate-experience.repository';
-import { TypeOrmCandidateExperienceRepository } from '../../candidate-experience/repository/type-orm-candidate-experience.repository';
-import { MikroOrmCandidateFeedbackRepository } from '../../candidate-feedbacks/repository/mikro-orm-candidate-feedback.repository';
-import { TypeOrmCandidateFeedbackRepository } from '../../candidate-feedbacks/repository/type-orm-candidate-feedback.repository';
-import { MikroOrmCandidateInterviewRepository } from '../../candidate-interview/repository/mikro-orm-candidate-interview.repository';
-import { TypeOrmCandidateInterviewRepository } from '../../candidate-interview/repository/type-orm-candidate-interview.repository';
-import { MikroOrmCandidateInterviewersRepository } from '../../candidate-interviewers/repository/mikro-orm-candidate-interviewers.repository';
-import { TypeOrmCandidateInterviewersRepository } from '../../candidate-interviewers/repository/type-orm-candidate-interviewers.repository';
-import { MikroOrmCandidatePersonalQualitiesRepository } from '../../candidate-personal-qualities/repository/mikro-orm-candidate-personal-qualities.repository';
-import { TypeOrmCandidatePersonalQualitiesRepository } from '../../candidate-personal-qualities/repository/type-orm-candidate-personal-qualities.repository';
-import { MikroOrmCandidateSkillRepository } from '../../candidate-skill/repository/mikro-orm-candidate-skill.repository';
-import { TypeOrmCandidateSkillRepository } from '../../candidate-skill/repository/type-orm-candidate-skill.repository';
-import { MikroOrmCandidateSourceRepository } from '../../candidate-source/repository/mikro-orm-candidate-source.repository';
-import { TypeOrmCandidateSourceRepository } from '../../candidate-source/repository/type-orm-candidate-source.repository';
-import { MikroOrmCandidateTechnologiesRepository } from '../../candidate-technologies/repository/mikro-orm-candidate-technologies.repository';
-import { TypeOrmCandidateTechnologiesRepository } from '../../candidate-technologies/repository/type-orm-candidate-technologies.repository';
-import { MikroOrmCandidateRepository } from '../../candidate/repository/mikro-orm-candidate.repository';
-import { TypeOrmCandidateRepository } from '../../candidate/repository/type-orm-candidate.repository';
-import { MikroOrmContactRepository } from '../../contact/repository/mikro-orm-contact.repository';
-import { TypeOrmContactRepository } from '../../contact/repository/type-orm-contact.repository';
-import { MikroOrmCustomSmtpRepository } from '../../custom-smtp/repository/mikro-orm-custom-smtp.repository';
-import { TypeOrmCustomSmtpRepository } from '../../custom-smtp/repository/type-orm-custom-smtp.repository';
-import { MikroOrmDealRepository } from '../../deal/repository/mikro-orm-deal.repository';
-import { TypeOrmDealRepository } from '../../deal/repository/type-orm-deal.repository';
-import { MikroOrmEmailHistoryRepository } from '../../email-history/repository/mikro-orm-email-history.repository';
-import { TypeOrmEmailHistoryRepository } from '../../email-history/repository/type-orm-email-history.repository';
-import { MikroOrmEmailTemplateRepository } from '../../email-template/repository/mikro-orm-email-template.repository';
-import { TypeOrmEmailTemplateRepository } from '../../email-template/repository/type-orm-email-template.repository';
-import { MikroOrmEmployeeAppointmentRepository } from '../../employee-appointment/repository/mikro-orm-employee-appointment.repository';
-import { TypeOrmEmployeeAppointmentRepository } from '../../employee-appointment/repository/type-orm-employee-appointment.repository';
-import { MikroOrmEmployeeAwardRepository } from '../../employee-award/repository/mikro-orm-employee-award.repository';
-import { TypeOrmEmployeeAwardRepository } from '../../employee-award/repository/type-orm-employee-award.repository';
-import { MikroOrmEmployeeLevelRepository } from '../../employee-level/repository/mikro-orm-employee-level.repository';
-import { TypeOrmEmployeeLevelRepository } from '../../employee-level/repository/type-orm-employee-level.repository';
-import { MikroOrmEmployeeRecurringExpenseRepository } from '../../employee-recurring-expense/repository/mikro-orm-employee-recurring-expense.repository';
-import { TypeOrmEmployeeRecurringExpenseRepository } from '../../employee-recurring-expense/repository/type-orm-employee-recurring-expense.repository';
-import { MikroOrmEmployeeSettingRepository } from '../../employee-setting/repository/mikro-orm-employee-setting.repository';
-import { TypeOrmEmployeeSettingRepository } from '../../employee-setting/repository/type-orm-employee-setting.repository';
-import { MikroOrmEmployeeRepository } from '../../employee/repository/mikro-orm-employee.repository';
-import { TypeOrmEmployeeRepository } from '../../employee/repository/type-orm-employee.repository';
-import { MikroOrmEquipmentSharingPolicyRepository } from '../../equipment-sharing-policy/repository/mikro-orm-equipment-sharing-policy.repository';
-import { TypeOrmEquipmentSharingPolicyRepository } from '../../equipment-sharing-policy/repository/type-orm-equipment-sharing-policy.repository';
-import { MikroOrmEquipmentSharingRepository } from '../../equipment-sharing/repository/mikro-orm-equipment-sharing.repository';
-import { TypeOrmEquipmentSharingRepository } from '../../equipment-sharing/repository/type-orm-equipment-sharing.repository';
-import { MikroOrmEquipmentRepository } from '../../equipment/repository/mikro-orm-equipment.repository';
-import { TypeOrmEquipmentRepository } from '../../equipment/repository/type-orm-equipment.repository';
-import { MikroOrmEstimateEmailRepository } from '../../estimate-email/repository/mikro-orm-estimate-email.repository';
-import { TypeOrmEstimateEmailRepository } from '../../estimate-email/repository/type-orm-estimate-email.repository';
-import { MikroOrmEventTypeRepository } from '../../event-types/repository/mikro-orm-event-type.repository';
-import { TypeOrmEventTypeRepository } from '../../event-types/repository/type-orm-event-types.repository';
-import { MikroOrmExpenseCategoryRepository } from '../../expense-categories/repository/mikro-orm-expense-category.repository';
-import { TypeOrmExpenseCategoryRepository } from '../../expense-categories/repository/type-orm-expense-category.repository';
-import { MikroOrmExpenseRepository } from '../../expense/repository/mikro-orm-expense.repository';
-import { TypeOrmExpenseRepository } from '../../expense/repository/type-orm-expense.repository';
-import { MikroOrmFeatureOrganizationRepository } from '../../feature/repository/mikro-orm-feature-organization.repository';
-import { MikroOrmFeatureRepository } from '../../feature/repository/mikro-orm-feature.repository';
-import { TypeOrmFeatureRepository } from '../../feature/repository/type-orm-feature.repository';
-import { TypeOrmFeatureOrganizationRepository } from '../../feature/repository/type-orm-feature-organization.repository';
-import { MikroOrmGoalGeneralSettingRepository } from '../../goal-general-setting/repository/mikro-orm-goal-general-setting.repository';
-import { TypeOrmGoalGeneralSettingRepository } from '../../goal-general-setting/repository/type-orm-goal-general-setting.repository';
-import { MikroOrmGoalKPITemplateRepository } from '../../goal-kpi-template/repository/mikro-orm-goal-kpi-template.repository';
-import { TypeOrmGoalKPITemplateRepository } from '../../goal-kpi-template/repository/type-orm-goal-kpi-template.repository';
-import { MikroOrmGoalKPIRepository } from '../../goal-kpi/repository/mikro-orm-goal-kpi.repository';
-import { TypeOrmGoalKPIRepository } from '../../goal-kpi/repository/type-orm-goal-kpi.repository';
-import { MikroOrmGoalTemplateRepository } from '../../goal-template/repository/mikro-orm-goal-template.repository';
-import { TypeOrmGoalTemplateRepository } from '../../goal-template/repository/type-orm-goal-template.repository';
-import { MikroOrmGoalTimeFrameRepository } from '../../goal-time-frame/repository/mikro-orm-goal-time-frame.repository';
-import { TypeOrmGoalTimeFrameRepository } from '../../goal-time-frame/repository/type-orm-goal-time-frame.repository';
-import { MikroOrmGoalRepository } from '../../goal/repository/mikro-orm-goal.repository';
-import { TypeOrmGoalRepository } from '../../goal/repository/type-orm-goal.repository';
-import { MikroOrmImageAssetRepository } from '../../image-asset/repository/mikro-orm-image-asset.repository';
-import { TypeOrmImageAssetRepository } from '../../image-asset/repository/type-orm-image-asset.repository';
-import { MikroOrmIncomeRepository } from '../../income/repository/mikro-orm-income.repository';
-import { TypeOrmIncomeRepository } from '../../income/repository/type-orm-income.repository';
-import { MikroOrmIntegrationEntitySettingTiedRepository } from '../../integration-entity-setting-tied/repository/mikro-orm-integration-entity-setting-tied.repository';
-import { TypeOrmIntegrationEntitySettingTiedRepository } from '../../integration-entity-setting-tied/repository/type-orm-integration-entity-setting-tied.repository';
-import { MikroOrmIntegrationEntitySettingRepository } from '../../integration-entity-setting/repository/mikro-orm-integration-entity-setting.repository';
-import { TypeOrmIntegrationEntitySettingRepository } from '../../integration-entity-setting/repository/type-orm-integration-entity-setting.repository';
-import { MikroOrmIntegrationMapRepository } from '../../integration-map/repository/mikro-orm-integration-map.repository';
-import { TypeOrmIntegrationMapRepository } from '../../integration-map/repository/type-orm-integration-map.repository';
-import { MikroOrmIntegrationSettingRepository } from '../../integration-setting/repository/mikro-orm-integration-setting.repository';
-import { TypeOrmIntegrationSettingRepository } from '../../integration-setting/repository/type-orm-integration-setting.repository';
-import { MikroOrmIntegrationTenantRepository } from '../../integration-tenant/repository/mikro-orm-integration-tenant.repository';
-import { TypeOrmIntegrationTenantRepository } from '../../integration-tenant/repository/type-orm-integration-tenant.repository';
-import { MikroOrmIntegrationTypeRepository } from '../../integration/repository/mikro-orm-integration-type.repository';
-import { MikroOrmIntegrationRepository } from '../../integration/repository/mikro-orm-integration.repository';
-import { TypeOrmIntegrationTypeRepository } from '../../integration/repository/type-orm-integration-type.repository';
-import { TypeOrmIntegrationRepository } from '../../integration/repository/type-orm-integration.repository';
-import { MikroOrmInviteRepository } from '../../invite/repository/mikro-orm-invite.repository';
-import { TypeOrmInviteRepository } from '../../invite/repository/type-orm-invite.repository';
-import { MikroOrmInvoiceEstimateHistoryRepository } from '../../invoice-estimate-history/repository/mikro-orm-invoice-estimate-history.repository';
-import { TypeOrmInvoiceEstimateHistoryRepository } from '../../invoice-estimate-history/repository/type-orm-invoice-estimate-history.repository';
-import { MikroOrmInvoiceItemRepository } from '../../invoice-item/repository/mikro-orm-invoice-item.repository';
-import { TypeOrmInvoiceItemRepository } from '../../invoice-item/repository/type-orm-invoice-item.repository';
-import { MikroOrmInvoiceRepository } from '../../invoice/repository/mikro-orm-invoice.repository';
-import { TypeOrmInvoiceRepository } from '../../invoice/repository/type-orm-invoice.repository';
-import { MikroOrmKeyResultTemplateRepository } from '../../keyresult-template/repository/mikro-orm-keyresult-template.repository';
-import { TypeOrmKeyResultTemplateRepository } from '../../keyresult-template/repository/type-orm-keyresult-template.repository';
-import { MikroOrmKeyResultUpdateRepository } from '../../keyresult-update/repository/mikro-orm-keyresult-update.repository';
-import { TypeOrmKeyResultUpdateRepository } from '../../keyresult-update/repository/type-orm-keyresult-update.repository';
-import { MikroOrmKeyResultRepository } from '../../keyresult/repository/mikro-orm-keyresult.repository';
-import { TypeOrmKeyResultRepository } from '../../keyresult/repository/type-orm-keyresult.repository';
-import { MikroOrmLanguageRepository } from '../../language/repository/mikro-orm-language.repository';
-import { TypeOrmLanguageRepository } from '../../language/repository/type-orm-language.repository';
-import { MikroOrmMerchantRepository } from '../../merchant/repository/mikro-orm-merchant.repository';
-import { TypeOrmMerchantRepository } from '../../merchant/repository/type-orm-merchant.repository';
-import { MikroOrmOrganizationAwardRepository } from '../../organization-award/repository/mikro-orm-organization-award.repository';
-import { TypeOrmOrganizationAwardRepository } from '../../organization-award/repository/type-orm-organization-award.repository';
-import { MikroOrmOrganizationContactRepository } from '../../organization-contact/repository/mikro-orm-organization-contact.repository';
-import { TypeOrmOrganizationContactRepository } from '../../organization-contact/repository/type-orm-organization-contact.repository';
-import { MikroOrmOrganizationDepartmentRepository } from '../../organization-department/repository/mikro-orm-organization-department.repository';
-import { TypeOrmOrganizationDepartmentRepository } from '../../organization-department/repository/type-orm-organization-department.repository';
-import { MikroOrmOrganizationDocumentRepository } from '../../organization-document/repository/mikro-orm-organization-document.repository';
-import { TypeOrmOrganizationDocumentRepository } from '../../organization-document/repository/type-orm-organization-document.repository';
-import { MikroOrmOrganizationEmploymentTypeRepository } from '../../organization-employment-type/repository/mikro-orm-organization-employment-type.repository';
-import { TypeOrmOrganizationEmploymentTypeRepository } from '../../organization-employment-type/repository/type-orm-organization-employment-type.repository';
-import { MikroOrmOrganizationLanguageRepository } from '../../organization-language/repository/mikro-orm-organization-language.repository';
-import { TypeOrmOrganizationLanguageRepository } from '../../organization-language/repository/type-orm-organization-language.repository';
-import { MikroOrmOrganizationPositionRepository } from '../../organization-position/repository/mikro-orm-organization-position.repository';
-import { TypeOrmOrganizationPositionRepository } from '../../organization-position/repository/type-orm-organization-position.repository';
-import { MikroOrmOrganizationProjectRepository } from '../../organization-project/repository/mikro-orm-organization-project.repository';
-import { TypeOrmOrganizationProjectRepository } from '../../organization-project/repository/type-orm-organization-project.repository';
-import { MikroOrmOrganizationRecurringExpenseRepository } from '../../organization-recurring-expense/repository/mikro-orm-organization-recurring-expense.repository';
-import { TypeOrmOrganizationRecurringExpenseRepository } from '../../organization-recurring-expense/repository/type-orm-organization-recurring-expense.repository';
-import { MikroOrmOrganizationSprintRepository } from '../../organization-sprint/repository/mikro-orm-organization-sprint.repository';
-import { TypeOrmOrganizationSprintRepository } from '../../organization-sprint/repository/type-orm-organization-sprint.repository';
-import { MikroOrmOrganizationTeamEmployeeRepository } from '../../organization-team-employee/repository/mikro-orm-organization-team-employee.repository';
-import { TypeOrmOrganizationTeamEmployeeRepository } from '../../organization-team-employee/repository/type-orm-organization-team-employee.repository';
-import { MikroOrmOrganizationTeamRepository } from '../../organization-team/repository/mikro-orm-organization-team.repository';
-import { TypeOrmOrganizationTeamRepository } from '../../organization-team/repository/type-orm-organization-team.repository';
-import { MikroOrmOrganizationVendorRepository } from '../../organization-vendor/repository/mikro-orm-organization-vendor.repository';
-import { TypeOrmOrganizationVendorRepository } from '../../organization-vendor/repository/type-orm-organization-vendor.repository';
-import { MikroOrmOrganizationRepository } from '../../organization/repository/mikro-orm-organization.repository';
-import { TypeOrmOrganizationRepository } from '../../organization/repository/type-orm-organization.repository';
-import { MikroOrmPaymentRepository } from '../../payment/repository/mikro-orm-payment.repository';
-import { TypeOrmPaymentRepository } from '../../payment/repository/type-orm-payment.repository';
-import { MikroOrmPipelineStageRepository } from '../../pipeline-stage/repository/mikro-orm-pipeline-stage.repository';
-import { TypeOrmPipelineStageRepository } from '../../pipeline-stage/repository/type-orm-pipeline-stage.repository';
-import { MikroOrmPipelineRepository } from '../../pipeline/repository/mikro-orm-pipeline.repository';
-import { TypeOrmPipelineRepository } from '../../pipeline/repository/type-orm-pipeline.repository';
-import { MikroOrmProductCategoryTranslationRepository } from '../../product-category/repository/mikro-orm-product-category-translation.repository';
-import { MikroOrmProductCategoryRepository } from '../../product-category/repository/mikro-orm-product-category.repository';
-import { TypeOrmProductCategoryTranslationRepository } from '../../product-category/repository/type-orm-product-category-translation.repository';
-import { TypeOrmProductCategoryRepository } from '../../product-category/repository/type-orm-product-category.repository';
-import { MikroOrmProductOptionGroupTranslationRepository } from '../../product-option/repository/mikro-orm-product-option-group-translation.repository';
-import { MikroOrmProductOptionGroupRepository } from '../../product-option/repository/mikro-orm-product-option-group.repository';
-import { MikroOrmProductOptionTranslationRepository } from '../../product-option/repository/mikro-orm-product-option-translation.repository';
-import { MikroOrmProductOptionRepository } from '../../product-option/repository/mikro-orm-product-option.repository';
-import { TypeOrmProductOptionGroupTranslationRepository } from '../../product-option/repository/type-orm-product-option-group-translation.repository';
-import { TypeOrmProductOptionGroupRepository } from '../../product-option/repository/type-orm-product-option-group.repository';
-import { TypeOrmProductOptionTranslationRepository } from '../../product-option/repository/type-orm-product-option-translation.repository';
-import { TypeOrmProductOptionRepository } from '../../product-option/repository/type-orm-product-option.repository';
-import { MikroOrmProductVariantSettingRepository } from '../../product-setting/repository/mikro-orm-product-setting.repository';
-import { TypeOrmProductVariantSettingRepository } from '../../product-setting/repository/type-orm-product-setting.repository';
-import { MikroOrmProductTypeTranslationRepository } from '../../product-type/repository/mikro-orm-product-type-translation.repository';
-import { MikroOrmProductTypeRepository } from '../../product-type/repository/mikro-orm-product-type.repository';
-import { TypeOrmProductTypeTranslationRepository } from '../../product-type/repository/type-orm-product-type-translation.repository';
-import { TypeOrmProductTypeRepository } from '../../product-type/repository/type-orm-product-type.repository';
-import { MikroOrmProductVariantPriceRepository } from '../../product-variant-price/repository/mikro-orm-product-variant-price.repository';
-import { TypeOrmProductVariantPriceRepository } from '../../product-variant-price/repository/type-orm-product-variant-price.repository';
-import { MikroOrmProductVariantRepository } from '../../product-variant/repository/mikro-orm-product-variant.repository';
-import { TypeOrmProductVariantRepository } from '../../product-variant/repository/type-orm-product-variant.repository';
-import { MikroOrmProductTranslationRepository } from '../../product/repository/mikro-orm-product-translation.repository';
-import { MikroOrmProductRepository } from '../../product/repository/mikro-orm-product.repository';
-import { TypeOrmProductTranslationRepository } from '../../product/repository/type-orm-product-translation.repository';
-import { TypeOrmProductRepository } from '../../product/repository/type-orm-product.repository';
-import { MikroOrmReportCategoryRepository } from '../../reports/repository/mikro-orm-report-category.repository';
-import { MikroOrmReportOrganizationRepository } from '../../reports/repository/mikro-orm-report-organization.repository';
-import { MikroOrmReportRepository } from '../../reports/repository/mikro-orm-report.repository';
-import { TypeOrmReportCategoryRepository } from '../../reports/repository/type-orm-report-category.repository';
-import { TypeOrmReportOrganizationRepository } from '../../reports/repository/type-orm-report-organization.repository';
-import { TypeOrmReportRepository } from '../../reports/repository/type-orm-report.repository';
-import { MikroOrmRequestApprovalEmployeeRepository } from '../../request-approval-employee/repository/mikro-orm-request-approval-employee.repository';
-import { TypeOrmRequestApprovalEmployeeRepository } from '../../request-approval-employee/repository/type-orm-request-approval-employee.repository';
-import { MikroOrmRequestApprovalTeamRepository } from '../../request-approval-team/repository/mikro-orm-request-approval-team.repository';
-import { TypeOrmRequestApprovalTeamRepository } from '../../request-approval-team/repository/type-orm-request-approval-team.repository';
-import { MikroOrmRequestApprovalRepository } from '../../request-approval/repository/mikro-orm-request-approval.repository';
-import { TypeOrmRequestApprovalRepository } from '../../request-approval/repository/type-orm-request-approval.repository';
-import { MikroOrmRolePermissionRepository } from '../../role-permission/repository/mikro-orm-role-permission.repository';
-import { TypeOrmRolePermissionRepository } from '../../role-permission/repository/type-orm-role-permission.repository';
-import { MikroOrmRoleRepository } from '../../role/repository/mikro-orm-role.repository';
-import { TypeOrmRoleRepository } from '../../role/repository/type-orm-role.repository';
-import { MikroOrmSkillRepository } from '../../skills/repository/mikro-orm-skill.repository';
-import { TypeOrmSkillRepository } from '../../skills/repository/type-orm-skill.repository';
-import { MikroOrmTagRepository } from '../../tags/repository/mikro-orm-tag.repository';
-import { TypeOrmTagRepository } from '../../tags/repository/type-orm-tag.repository';
-import { MikroOrmTaskRepository } from '../../tasks/repository/mikro-orm-task.repository';
-import { TypeOrmTaskRepository } from '../../tasks/repository/type-orm-task.repository';
-import { MikroOrmTenantSettingRepository } from '../../tenant/tenant-setting/repository/mikro-orm-tenant-setting.repository';
-import { TypeOrmTenantSettingRepository } from '../../tenant/tenant-setting/repository/type-orm-tenant-setting.repository';
-import { MikroOrmTimeOffPolicyRepository } from '../../time-off-policy/repository/mikro-orm-time-off-policy.repository';
-import { TypeOrmTimeOffPolicyRepository } from '../../time-off-policy/repository/type-orm-time-off-policy.repository';
-import { MikroOrmTimeOffRequestRepository } from '../../time-off-request/repository/mikro-orm-time-off-request.repository';
-import { TypeOrmTimeOffRequestRepository } from '../../time-off-request/repository/type-orm-time-off-request.repository';
-import { MikroOrmActivityRepository } from '../../time-tracking/activity/repository/mikro-orm-activity.repository';
-import { TypeOrmActivityRepository } from '../../time-tracking/activity/repository/type-orm-activity.repository';
-import { MikroOrmScreenshotRepository } from '../../time-tracking/screenshot/repository/mikro-orm-screenshot.repository';
-import { TypeOrmScreenshotRepository } from '../../time-tracking/screenshot/repository/type-orm-screenshot.repository';
-import { MikroOrmTimeLogRepository } from '../../time-tracking/time-log/repository/mikro-orm-time-log.repository';
-import { TypeOrmTimeLogRepository } from '../../time-tracking/time-log/repository/type-orm-time-log.repository';
-import { MikroOrmTimeSlotMinuteRepository } from '../../time-tracking/time-slot/repository/mikro-orm-time-slot-minute.repository';
-import { MikroOrmTimeSlotRepository } from '../../time-tracking/time-slot/repository/mikro-orm-time-slot.repository';
-import { TypeOrmTimeSlotMinuteRepository } from '../../time-tracking/time-slot/repository/type-orm-time-slot-minute.repository';
-import { TypeOrmTimeSlotRepository } from '../../time-tracking/time-slot/repository/type-orm-time-slot.repository';
-import { MikroOrmTimesheetRepository } from '../../time-tracking/timesheet/repository/mikro-orm-timesheet.repository';
-import { TypeOrmTimesheetRepository } from '../../time-tracking/timesheet/repository/type-orm-timesheet.repository';
-import { MikroOrmUserOrganizationRepository } from '../../user-organization/repository/mikro-orm-user-organization.repository';
-import { TypeOrmUserOrganizationRepository } from '../../user-organization/repository/type-orm-user-organization.repository';
-import { MikroOrmUserRepository } from '../../user/repository/mikro-orm-user.repository';
-import { TypeOrmUserRepository } from '../../user/repository/type-orm-user.repository';
-import { MikroOrmWarehouseProductVariantRepository } from '../../warehouse/repository/mikro-orm-warehouse-product-variant.repository';
-import { MikroOrmWarehouseProductRepository } from '../../warehouse/repository/mikro-orm-warehouse-product.repository ';
-import { MikroOrmWarehouseRepository } from '../../warehouse/repository/mikro-orm-warehouse.repository';
-import { TypeOrmWarehouseProductVariantRepository } from '../../warehouse/repository/type-orm-warehouse-product-variant.repository';
-import { TypeOrmWarehouseProductRepository } from '../../warehouse/repository/type-orm-warehouse-product.repository ';
-import { TypeOrmWarehouseRepository } from '../../warehouse/repository/type-orm-warehouse.repository';
-
-export interface IForeignKey<T> {
-	column: string;
-	repository: Repository<T>;
-}
-
-export interface IColumnRelationMetadata<T> {
-	joinTableName: string;
-	foreignKeys: IForeignKey<T>[];
-	isCheckRelation: boolean;
-}
-
-export interface IRepositoryModel<T> {
-	repository: Repository<T>;
-	relations?: IColumnRelationMetadata<T>[];
-	foreignKeys?: any;
-	uniqueIdentifier?: any;
-
-	// additional condition
-	isStatic?: boolean;
-	isCheckRelation?: boolean;
-}
-=======
 import {
 	IColumnRelationMetadata,
 	IForeignKey,
 	IRepositoryModel,
 	RepositoriesService
 } from '../repositories/repositories.service';
->>>>>>> ba3265fe
 
 @Injectable()
 export class ImportService implements OnModuleInit {
@@ -293,13 +32,8 @@
 
 	constructor(
 		private readonly configService: ConfigService,
-<<<<<<< HEAD
-		private readonly _connectionEntityManager: ConnectionEntityManager,
-		private readonly commandBus: CommandBus
-=======
 		private readonly commandBus: CommandBus,
-		private repositoriesService: RepositoriesService
->>>>>>> ba3265fe
+		private readonly repositoriesService: RepositoriesService
 	) {}
 
 	async onModuleInit() {
@@ -319,7 +53,7 @@
 		}
 	}
 
-	public async unzipAndParse(filePath: string, cleanup: boolean = false) {
+	public async unzipAndParse(filePath: string, cleanup = false) {
 		//extracted import csv directory path
 		this._extractPath = path.join(path.join(this._dirname, filePath), '../csv');
 
@@ -328,7 +62,7 @@
 		await this.parse(cleanup);
 	}
 
-	async parse(cleanup: boolean = false) {
+	async parse(cleanup = false) {
 		/**
 		 * Can only run in a particular order
 		 */
@@ -354,7 +88,7 @@
 					 */
 					if (cleanup && isStatic !== true) {
 						try {
-							let sql = `DELETE FROM "${masterTable}" WHERE "${masterTable}"."tenantId" = '${tenantId}'`;
+							const sql = `DELETE FROM "${masterTable}" WHERE "${masterTable}"."tenantId" = '${tenantId}'`;
 							await repository.query(sql);
 							console.log(chalk.yellow(`Clean up processing for table: ${masterTable}`));
 						} catch (error) {
@@ -400,11 +134,7 @@
 		}
 	}
 
-<<<<<<< HEAD
-	async parseRelationalTables(entity: IRepositoryModel<any>, cleanup: boolean = false) {
-=======
-	async parseRelationalTables(entity: IRepositoryModel, cleanup: boolean = false) {
->>>>>>> ba3265fe
+	async parseRelationalTables(entity: IRepositoryModel, cleanup = false) {
 		const { relations } = entity;
 		for await (const item of relations) {
 			const { joinTableName } = item;
@@ -460,13 +190,8 @@
 	/*
 	 * Map static tables import record before insert data
 	 */
-<<<<<<< HEAD
-	async migrateImportEntityRecord(item: IRepositoryModel<any>, entity: any): Promise<any> {
-		const { repository, uniqueIdentifier = [] } = item;
-=======
 	async migrateImportEntityRecord(item: IRepositoryModel, entity: any): Promise<any> {
 		const { repository, uniqueIdentifiers = [] } = item;
->>>>>>> ba3265fe
 		const masterTable = repository.metadata.tableName;
 
 		return await new Promise(async (resolve, reject) => {
@@ -503,11 +228,7 @@
 	/*
 	 * Map import record after find or insert data
 	 */
-<<<<<<< HEAD
-	async mappedImportRecord(item: IRepositoryModel<any>, destination: any, row: any): Promise<any> {
-=======
 	async mappedImportRecord(item: IRepositoryModel, destination: any, row: any): Promise<any> {
->>>>>>> ba3265fe
 		const { repository } = item;
 		const entityType = repository.metadata.tableName;
 
@@ -535,11 +256,7 @@
 	 * Map tenant & organization base fields here
 	 * Notice: Please add timestamp field here if missing
 	 */
-<<<<<<< HEAD
-	async mapFields(item: IRepositoryModel<any>, data: any) {
-=======
 	async mapFields(item: IRepositoryModel, data: any) {
->>>>>>> ba3265fe
 		if ('id' in data && isNotEmpty(data['id'])) {
 			delete data['id'];
 		}
@@ -570,19 +287,6 @@
 	/*
 	 * Map timestamps fields here
 	 */
-<<<<<<< HEAD
-	async mapTimeStampsFields(item: IRepositoryModel<any>, data: any) {
-		const { repository } = item;
-		for await (const column of repository.metadata.columns as ColumnMetadata[]) {
-			const { propertyName, type } = column;
-			if (`${propertyName}` in data && isNotEmpty(data[`${propertyName}`])) {
-				if (type.valueOf() === Date || type === 'datetime' || type === 'timestamp') {
-					data[`${propertyName}`] = convertToDatetime(data[`${propertyName}`]);
-				} else if (data[`${propertyName}`] === 'true') {
-					data[`${propertyName}`] = true;
-				} else if (data[`${propertyName}`] === 'false') {
-					data[`${propertyName}`] = false;
-=======
 	async mapTimeStampsFields(item: IRepositoryModel, data: any) {
 		const { repository } = item;
 		for await (const column of repository.metadata.columns as ColumnMetadata[]) {
@@ -598,7 +302,6 @@
 					}
 				} else {
 					data[`${propertyName}`] = null;
->>>>>>> ba3265fe
 				}
 			}
 		}
@@ -630,11 +333,7 @@
 	/*
 	 * Map relation fields here
 	 */
-<<<<<<< HEAD
-	async mapRelationFields(item: IRepositoryModel<any> | IColumnRelationMetadata<any>, data: any): Promise<any> {
-=======
 	async mapRelationFields(item: IRepositoryModel | IColumnRelationMetadata<any>, data: any): Promise<any> {
->>>>>>> ba3265fe
 		return await new Promise(async (resolve, reject) => {
 			try {
 				const { foreignKeys = [], isCheckRelation = false } = item;
@@ -655,17 +354,8 @@
 		});
 	}
 
-<<<<<<< HEAD
-	//load plugins entities for import data
-	private async createDynamicInstanceForPluginEntities() {
-		for await (const entity of getEntitiesFromPlugins(this.configService.plugins)) {
-			if (!isFunction(entity)) {
-				continue;
-			}
-=======
 	public async addCurrentUserToImportedOrganizations() {
 		const userId = RequestContext.currentUserId();
->>>>>>> ba3265fe
 
 		const organizationsCsvPath = path.join(this._extractPath, 'organization.csv');
 
@@ -699,882 +389,6 @@
 							}
 						});
 
-<<<<<<< HEAD
-	/*
-	 * Load all entities repository after create instance
-	 * Warning: Changing position here can be FATAL
-	 */
-	private async registerCoreRepositories() {
-		this.repositories = [
-			/**
-			 * These entities do not have any other dependency so need to be mapped first
-			 */
-			{
-				repository: this.typeOrmReportCategoryRepository,
-				isStatic: true,
-				uniqueIdentifier: [{ column: 'name' }]
-			},
-			{
-				repository: this.typeOrmReportRepository,
-				isStatic: true,
-				uniqueIdentifier: [{ column: 'name' }, { column: 'slug' }]
-			},
-			{
-				repository: this.typeOrmFeatureRepository,
-				isStatic: true,
-				uniqueIdentifier: [{ column: 'name' }, { column: 'code' }]
-			},
-			{
-				repository: this.typeOrmLanguageRepository,
-				isStatic: true,
-				uniqueIdentifier: [{ column: 'name' }, { column: 'code' }]
-			},
-			{
-				repository: this.typeOrmIntegrationRepository,
-				isStatic: true,
-				uniqueIdentifier: [{ column: 'name' }]
-			},
-			{
-				repository: this.typeOrmIntegrationTypeRepository,
-				isStatic: true,
-				uniqueIdentifier: [{ column: 'name' }, { column: 'groupName' }],
-				relations: [
-					{
-						joinTableName: 'integration_integration_type',
-						isCheckRelation: true,
-						foreignKeys: [
-							{ column: 'integrationId', repository: this.typeOrmIntegrationRepository },
-							{ column: 'integrationTypeId', repository: this.typeOrmIntegrationTypeRepository }
-						]
-					}
-				]
-			},
-			/**
-			 * These entities need TENANT
-			 */
-			{
-				repository: this.typeOrmTenantSettingRepository
-			},
-			{
-				repository: this.typeOrmRoleRepository
-			},
-			{
-				repository: this.typeOrmRolePermissionRepository,
-				isCheckRelation: true,
-				foreignKeys: [{ column: 'roleId', repository: this.typeOrmRoleRepository }]
-			},
-			{
-				repository: this.typeOrmOrganizationRepository
-			},
-			/**
-			 * These entities need TENANT and ORGANIZATION
-			 */
-			{
-				repository: this.typeOrmUserRepository,
-				isStatic: true,
-				isCheckRelation: true,
-				foreignKeys: [{ column: 'roleId', repository: this.typeOrmRoleRepository }]
-			},
-			{
-				repository: this.typeOrmUserOrganizationRepository,
-				isCheckRelation: true,
-				foreignKeys: [{ column: 'userId', repository: this.typeOrmUserRepository }]
-			},
-			//Organization & Related Entities
-			{
-				repository: this.typeOrmOrganizationPositionRepository
-			},
-			{
-				repository: this.typeOrmOrganizationTeamRepository
-			},
-			{
-				repository: this.typeOrmOrganizationAwardRepository
-			},
-			{
-				repository: this.typeOrmOrganizationVendorRepository
-			},
-			{
-				repository: this.typeOrmOrganizationDepartmentRepository
-			},
-			{
-				repository: this.typeOrmOrganizationDocumentRepository
-			},
-			{
-				repository: this.typeOrmOrganizationLanguageRepository
-			},
-			{
-				repository: this.typeOrmOrganizationEmploymentTypeRepository
-			},
-			{
-				repository: this.typeOrmOrganizationContactRepository
-			},
-			{
-				repository: this.typeOrmOrganizationProjectRepository,
-				isCheckRelation: true,
-				foreignKeys: [
-					{ column: 'organizationContactId', repository: this.typeOrmOrganizationContactRepository }
-				]
-			},
-			{
-				repository: this.typeOrmOrganizationSprintRepository,
-				isCheckRelation: true,
-				foreignKeys: [{ column: 'projectId', repository: this.typeOrmOrganizationProjectRepository }]
-			},
-			{
-				repository: this.typeOrmOrganizationRecurringExpenseRepository
-			},
-			{
-				repository: this.typeOrmContactRepository
-			},
-			{
-				repository: this.typeOrmCustomSmtpRepository
-			},
-			{
-				repository: this.typeOrmReportOrganizationRepository,
-				isCheckRelation: true,
-				foreignKeys: [{ column: 'reportId', repository: this.typeOrmReportRepository }]
-			},
-			/**
-			 * These entities need TENANT, ORGANIZATION & USER
-			 */
-			{
-				repository: this.typeOrmEmployeeRepository,
-				isCheckRelation: true,
-				foreignKeys: [
-					{ column: 'userId', repository: this.typeOrmUserRepository },
-					{ column: 'contactId', repository: this.typeOrmContactRepository },
-					{ column: 'organizationPositionId', repository: this.typeOrmOrganizationPositionRepository }
-				],
-				relations: [
-					{ joinTableName: 'employee_job_preset' },
-					{
-						joinTableName: 'organization_department_employee',
-						foreignKeys: [
-							{
-								column: 'organizationDepartmentId',
-								repository: this.typeOrmOrganizationDepartmentRepository
-							},
-							{ column: 'employeeId', repository: this.typeOrmEmployeeRepository }
-						]
-					},
-					{
-						joinTableName: 'organization_employment_type_employee',
-						foreignKeys: [
-							{
-								column: 'organizationEmploymentTypeId',
-								repository: this.typeOrmOrganizationEmploymentTypeRepository
-							},
-							{ column: 'employeeId', repository: this.typeOrmEmployeeRepository }
-						]
-					},
-					{
-						joinTableName: 'organization_contact_employee',
-						foreignKeys: [
-							{ column: 'organizationContactId', repository: this.typeOrmOrganizationContactRepository },
-							{ column: 'employeeId', repository: this.typeOrmEmployeeRepository }
-						]
-					},
-					{
-						joinTableName: 'organization_project_employee',
-						foreignKeys: [
-							{ column: 'organizationProjectId', repository: this.typeOrmOrganizationProjectRepository },
-							{ column: 'employeeId', repository: this.typeOrmEmployeeRepository }
-						]
-					}
-				]
-			},
-			/**
-			 * These entities need TENANT, ORGANIZATION & CANDIDATE
-			 */
-			{
-				repository: this.typeOrmCandidateRepository,
-				isCheckRelation: true,
-				foreignKeys: [
-					{ column: 'userId', repository: this.typeOrmUserRepository },
-					{ column: 'organizationPositionId', repository: this.typeOrmOrganizationPositionRepository }
-				],
-				relations: [
-					{
-						joinTableName: 'candidate_department',
-						foreignKeys: [
-							{ column: 'candidateId', repository: this.typeOrmCandidateRepository },
-							{
-								column: 'organizationDepartmentId',
-								repository: this.typeOrmOrganizationDepartmentRepository
-							}
-						]
-					},
-					{
-						joinTableName: 'candidate_employment_type',
-						foreignKeys: [
-							{ column: 'candidateId', repository: this.typeOrmCandidateRepository },
-							{
-								column: 'organizationEmploymentTypeId',
-								repository: this.typeOrmOrganizationEmploymentTypeRepository
-							}
-						]
-					}
-				]
-			},
-			{
-				repository: this.typeOrmCandidateDocumentRepository,
-				isCheckRelation: true,
-				foreignKeys: [{ column: 'candidateId', repository: this.typeOrmCandidateRepository }]
-			},
-			{
-				repository: this.typeOrmCandidateEducationRepository,
-				isCheckRelation: true,
-				foreignKeys: [{ column: 'candidateId', repository: this.typeOrmCandidateRepository }]
-			},
-			{
-				repository: this.typeOrmCandidateSkillRepository,
-				isCheckRelation: true,
-				foreignKeys: [{ column: 'candidateId', repository: this.typeOrmCandidateRepository }]
-			},
-			{
-				repository: this.typeOrmCandidateSourceRepository,
-				isCheckRelation: true,
-				foreignKeys: [{ column: 'candidateId', repository: this.typeOrmCandidateRepository }]
-			},
-			{
-				repository: this.typeOrmCandidateInterviewRepository,
-				isCheckRelation: true,
-				foreignKeys: [{ column: 'candidateId', repository: this.typeOrmCandidateRepository }]
-			},
-			{
-				repository: this.typeOrmCandidateInterviewersRepository,
-				isCheckRelation: true,
-				foreignKeys: [
-					{ column: 'interviewId', repository: this.typeOrmCandidateInterviewRepository },
-					{ column: 'employeeId', repository: this.typeOrmEmployeeRepository }
-				]
-			},
-			{
-				repository: this.typeOrmCandidateExperienceRepository,
-				isCheckRelation: true,
-				foreignKeys: [{ column: 'candidateId', repository: this.typeOrmCandidateRepository }]
-			},
-			{
-				repository: this.typeOrmCandidateFeedbackRepository,
-				isCheckRelation: true,
-				foreignKeys: [
-					{ column: 'candidateId', repository: this.typeOrmCandidateRepository },
-					{ column: 'interviewId', repository: this.typeOrmCandidateInterviewRepository },
-					{ column: 'interviewerId', repository: this.typeOrmCandidateInterviewersRepository }
-				]
-			},
-			{
-				repository: this.typeOrmCandidatePersonalQualitiesRepository,
-				isCheckRelation: true,
-				foreignKeys: [{ column: 'interviewId', repository: this.typeOrmCandidateInterviewRepository }]
-			},
-			{
-				repository: this.typeOrmCandidateTechnologiesRepository,
-				isCheckRelation: true,
-				foreignKeys: [{ column: 'interviewId', repository: this.typeOrmCandidateInterviewRepository }]
-			},
-			{
-				repository: this.typeOrmCandidateCriterionsRatingRepository,
-				isCheckRelation: true,
-				foreignKeys: [
-					{ column: 'feedbackId', repository: this.typeOrmCandidateFeedbackRepository },
-					{ column: 'technologyId', repository: this.typeOrmCandidateTechnologiesRepository },
-					{ column: 'personalQualityId', repository: this.typeOrmCandidatePersonalQualitiesRepository }
-				]
-			},
-			/**
-			 * These entities need TENANT and ORGANIZATION
-			 */
-			{
-				repository: this.typeOrmSkillRepository,
-				uniqueIdentifier: [{ column: 'name' }],
-				relations: [
-					{
-						joinTableName: 'skill_employee',
-						foreignKeys: [
-							{ column: 'skillId', repository: this.typeOrmSkillRepository },
-							{ column: 'employeeId', repository: this.typeOrmEmployeeRepository }
-						]
-					},
-					{
-						joinTableName: 'skill_organization',
-						foreignKeys: [
-							{ column: 'skillId', repository: this.typeOrmSkillRepository },
-							{ column: 'organizationId', repository: this.typeOrmOrganizationRepository }
-						]
-					}
-				]
-			},
-			{
-				repository: this.typeOrmAccountingTemplateRepository
-			},
-			{
-				repository: this.typeOrmApprovalPolicyRepository
-			},
-			{
-				repository: this.typeOrmAvailabilitySlotRepository,
-				isCheckRelation: true,
-				foreignKeys: [{ column: 'employeeId', repository: this.typeOrmEmployeeRepository }]
-			},
-			{
-				repository: this.typeOrmEmployeeAppointmentRepository,
-				isCheckRelation: true,
-				foreignKeys: [{ column: 'employeeId', repository: this.typeOrmEmployeeRepository }]
-			},
-			{
-				repository: this.typeOrmAppointmentEmployeeRepository,
-				isCheckRelation: true,
-				foreignKeys: [
-					{ column: 'employeeId', repository: this.typeOrmEmployeeRepository },
-					{ column: 'employeeAppointmentId', repository: this.typeOrmEmployeeAppointmentRepository }
-				]
-			},
-			/*
-			 * Email & Template
-			 */
-			{
-				repository: this.typeOrmEmailTemplateRepository
-			},
-			{
-				repository: this.typeOrmEmailHistoryRepository,
-				isCheckRelation: true,
-				foreignKeys: [
-					{ column: 'emailTemplateId', repository: this.typeOrmEmailTemplateRepository },
-					{ column: 'userId', repository: this.typeOrmUserRepository }
-				]
-			},
-			{
-				repository: this.typeOrmEstimateEmailRepository
-			},
-			/*
-			 * Employee & Related Entities
-			 */
-			{
-				repository: this.typeOrmEmployeeAwardRepository,
-				isCheckRelation: true,
-				foreignKeys: [{ column: 'employeeId', repository: this.typeOrmEmployeeRepository }]
-			},
-			{
-				repository: this.typeOrmEmployeeRecurringExpenseRepository,
-				isCheckRelation: true,
-				foreignKeys: [{ column: 'employeeId', repository: this.typeOrmEmployeeRepository }]
-			},
-			{
-				repository: this.typeOrmEmployeeSettingRepository,
-				isCheckRelation: true,
-				foreignKeys: [{ column: 'employeeId', repository: this.typeOrmEmployeeRepository }]
-			},
-			{
-				repository: this.typeOrmEmployeeLevelRepository
-			},
-			/*
-			 * Equipment & Related Entities
-			 */
-			{
-				repository: this.typeOrmEquipmentSharingPolicyRepository
-			},
-			{
-				repository: this.typeOrmEquipmentRepository
-			},
-			{
-				repository: this.typeOrmEquipmentSharingRepository,
-				isCheckRelation: true,
-				foreignKeys: [
-					{ column: 'equipmentId', repository: this.typeOrmEquipmentRepository },
-					{ column: 'equipmentSharingPolicyId', repository: this.typeOrmEquipmentSharingPolicyRepository }
-				],
-				relations: [
-					{
-						joinTableName: 'equipment_shares_employees',
-						foreignKeys: [
-							{ column: 'equipmentSharingId', repository: this.typeOrmEquipmentSharingRepository },
-							{ column: 'employeeId', repository: this.typeOrmEmployeeRepository }
-						]
-					},
-					{
-						joinTableName: 'equipment_shares_teams',
-						foreignKeys: [
-							{ column: 'equipmentSharingId', repository: this.typeOrmEquipmentSharingRepository },
-							{ column: 'organizationTeamId', repository: this.typeOrmOrganizationTeamRepository }
-						]
-					}
-				]
-			},
-			/*
-			 * Event Type & Related Entities
-			 */
-			{
-				repository: this.typeOrmEventTypeRepository,
-				isCheckRelation: true,
-				foreignKeys: [{ column: 'employeeId', repository: this.typeOrmEmployeeRepository }]
-			},
-			/*
-			 * Invoice & Related Entities
-			 */
-			{
-				repository: this.typeOrmInvoiceRepository,
-				isCheckRelation: true,
-				foreignKeys: [
-					{ column: 'sendTo', repository: this.typeOrmOrganizationContactRepository },
-					{ column: 'organizationContactId', repository: this.typeOrmOrganizationContactRepository },
-					{ column: 'fromOrganizationId', repository: this.typeOrmOrganizationRepository },
-					{ column: 'toContactId', repository: this.typeOrmOrganizationContactRepository }
-				]
-			},
-			{
-				repository: this.typeOrmInvoiceItemRepository,
-				isCheckRelation: true,
-				foreignKeys: [
-					{ column: 'invoiceId', repository: this.typeOrmInvoiceRepository },
-					{ column: 'taskId', repository: this.typeOrmTaskRepository },
-					{ column: 'employeeId', repository: this.typeOrmEmployeeRepository },
-					{ column: 'projectId', repository: this.typeOrmOrganizationProjectRepository },
-					{ column: 'productId', repository: this.typeOrmProductRepository },
-					{ column: 'expenseId', repository: this.typeOrmExpenseRepository }
-				]
-			},
-			{
-				repository: this.typeOrmInvoiceEstimateHistoryRepository,
-				isCheckRelation: true,
-				foreignKeys: [
-					{ column: 'userId', repository: this.typeOrmUserRepository },
-					{ column: 'invoiceId', repository: this.typeOrmInvoiceRepository }
-				]
-			},
-			/*
-			 * Expense & Related Entities
-			 */
-			{
-				repository: this.typeOrmExpenseCategoryRepository
-			},
-			{
-				repository: this.typeOrmExpenseRepository,
-				isCheckRelation: true,
-				foreignKeys: [
-					{ column: 'employeeId', repository: this.typeOrmEmployeeRepository },
-					{ column: 'vendorId', repository: this.typeOrmOrganizationVendorRepository },
-					{ column: 'categoryId', repository: this.typeOrmExpenseCategoryRepository },
-					{ column: 'projectId', repository: this.typeOrmOrganizationProjectRepository }
-				]
-			},
-			/*
-			 * Income
-			 */
-			{
-				repository: this.typeOrmIncomeRepository,
-				isCheckRelation: true,
-				foreignKeys: [{ column: 'employeeId', repository: this.typeOrmEmployeeRepository }]
-			},
-			/*
-			 * Feature & Related Entities
-			 */
-			{
-				repository: this.typeOrmFeatureOrganizationRepository,
-				isCheckRelation: true,
-				foreignKeys: [{ column: 'featureId', repository: this.typeOrmFeatureRepository }]
-			},
-			{
-				repository: this.typeOrmGoalRepository,
-				isCheckRelation: true,
-				foreignKeys: [
-					{ column: 'ownerTeamId', repository: this.typeOrmOrganizationTeamRepository },
-					{ column: 'ownerEmployeeId', repository: this.typeOrmEmployeeRepository },
-					{ column: 'leadId', repository: this.typeOrmEmployeeRepository }
-				]
-			},
-			/*
-			 * Key Result & Related Entities
-			 */
-			{
-				repository: this.typeOrmKeyResultRepository,
-				isCheckRelation: true,
-				foreignKeys: [
-					{ column: 'projectId', repository: this.typeOrmOrganizationProjectRepository },
-					{ column: 'taskId', repository: this.typeOrmTaskRepository },
-					{ column: 'leadId', repository: this.typeOrmEmployeeRepository },
-					{ column: 'ownerId', repository: this.typeOrmEmployeeRepository },
-					{ column: 'goalId', repository: this.typeOrmGoalRepository }
-				]
-			},
-			{
-				repository: this.typeOrmKeyResultTemplateRepository
-			},
-			{
-				repository: this.typeOrmKeyResultUpdateRepository
-			},
-			/*
-			 * Goal KPI & Related Entities
-			 */
-			{
-				repository: this.typeOrmGoalKPIRepository,
-				isCheckRelation: true,
-				foreignKeys: [{ column: 'leadId', repository: this.typeOrmEmployeeRepository }]
-			},
-			{
-				repository: this.typeOrmGoalKPITemplateRepository,
-				isCheckRelation: true,
-				foreignKeys: [{ column: 'leadId', repository: this.typeOrmEmployeeRepository }]
-			},
-			{
-				repository: this.typeOrmGoalTemplateRepository
-			},
-			{
-				repository: this.typeOrmGoalTimeFrameRepository
-			},
-			{
-				repository: this.typeOrmGoalGeneralSettingRepository
-			},
-			/*
-			 * Integration & Related Entities
-			 */
-			{
-				repository: this.typeOrmIntegrationTenantRepository
-			},
-			{
-				repository: this.typeOrmIntegrationSettingRepository,
-				isCheckRelation: true,
-				foreignKeys: [{ column: 'integrationId', repository: this.typeOrmIntegrationTenantRepository }]
-			},
-			{
-				repository: this.typeOrmIntegrationMapRepository,
-				isCheckRelation: true,
-				foreignKeys: [{ column: 'integrationId', repository: this.typeOrmIntegrationTenantRepository }]
-			},
-			{
-				repository: this.typeOrmIntegrationEntitySettingRepository,
-				isCheckRelation: true,
-				foreignKeys: [{ column: 'integrationId', repository: this.typeOrmIntegrationTenantRepository }]
-			},
-			{
-				repository: this.typeOrmIntegrationEntitySettingTiedRepository,
-				isCheckRelation: true,
-				foreignKeys: [
-					{ column: 'integrationEntitySettingId', repository: this.typeOrmIntegrationEntitySettingRepository }
-				]
-			},
-			/*
-			 * Invite & Related Entities
-			 */
-			{
-				repository: this.typeOrmInviteRepository,
-				isCheckRelation: true,
-				foreignKeys: [
-					{ column: 'roleId', repository: this.typeOrmRoleRepository },
-					{ column: 'invitedByUserId', repository: this.typeOrmUserRepository },
-					{ column: 'organizationContactId', repository: this.typeOrmOrganizationContactRepository }
-				],
-				relations: [
-					{
-						joinTableName: 'invite_organization_contact',
-						foreignKeys: [
-							{ column: 'inviteId', repository: this.typeOrmEquipmentSharingRepository },
-							{ column: 'organizationContactId', repository: this.typeOrmOrganizationContactRepository }
-						]
-					},
-					{
-						joinTableName: 'invite_organization_department',
-						foreignKeys: [
-							{ column: 'inviteId', repository: this.typeOrmEquipmentSharingRepository },
-							{
-								column: 'organizationDepartmentId',
-								repository: this.typeOrmOrganizationDepartmentRepository
-							}
-						]
-					},
-					{
-						joinTableName: 'invite_organization_project',
-						foreignKeys: [
-							{ column: 'inviteId', repository: this.typeOrmEquipmentSharingRepository },
-							{ column: 'organizationProjectId', repository: this.typeOrmOrganizationProjectRepository }
-						]
-					}
-				]
-			},
-			{
-				repository: this.typeOrmOrganizationTeamEmployeeRepository,
-				isCheckRelation: true,
-				foreignKeys: [
-					{ column: 'organizationTeamId', repository: this.typeOrmOrganizationTeamRepository },
-					{ column: 'employeeId', repository: this.typeOrmEmployeeRepository },
-					{ column: 'roleId', repository: this.typeOrmRoleRepository }
-				]
-			},
-			/*
-			 * Pipeline & Stage Entities
-			 */
-			{
-				repository: this.typeOrmPipelineRepository
-			},
-			{
-				repository: this.typeOrmPipelineStageRepository,
-				isCheckRelation: true,
-				foreignKeys: [{ column: 'pipelineId', repository: this.typeOrmPipelineRepository }]
-			},
-			{
-				repository: this.typeOrmDealRepository,
-				isCheckRelation: true,
-				foreignKeys: [
-					{ column: 'createdByUserId', repository: this.typeOrmUserRepository },
-					{ column: 'stageId', repository: this.typeOrmPipelineStageRepository },
-					{ column: 'clientId', repository: this.typeOrmOrganizationContactRepository }
-				]
-			},
-			/*
-			 * Product & Related Entities
-			 */
-			{
-				repository: this.typeOrmProductCategoryRepository
-			},
-			{
-				repository: this.typeOrmProductCategoryTranslationRepository,
-				isCheckRelation: true,
-				foreignKeys: [{ column: 'referenceId', repository: this.typeOrmProductCategoryRepository }]
-			},
-			{
-				repository: this.typeOrmProductTypeRepository
-			},
-			{
-				repository: this.typeOrmProductTypeTranslationRepository,
-				isCheckRelation: true,
-				foreignKeys: [{ column: 'referenceId', repository: this.typeOrmProductTypeRepository }]
-			},
-			{
-				repository: this.typeOrmProductOptionGroupRepository
-			},
-			{
-				repository: this.typeOrmProductOptionRepository,
-				isCheckRelation: true,
-				foreignKeys: [{ column: 'groupId', repository: this.typeOrmProductOptionGroupRepository }]
-			},
-			{
-				repository: this.typeOrmProductOptionTranslationRepository,
-				isCheckRelation: true,
-				foreignKeys: [{ column: 'referenceId', repository: this.typeOrmProductOptionRepository }]
-			},
-			{
-				repository: this.typeOrmProductOptionGroupTranslationRepository,
-				isCheckRelation: true,
-				foreignKeys: [{ column: 'referenceId', repository: this.typeOrmProductOptionGroupRepository }]
-			},
-			{
-				repository: this.typeOrmImageAssetRepository
-			},
-			{
-				repository: this.typeOrmProductRepository,
-				isCheckRelation: true,
-				foreignKeys: [
-					{ column: 'featuredImageId', repository: this.typeOrmImageAssetRepository },
-					{ column: 'typeId', repository: this.typeOrmProductTypeRepository },
-					{ column: 'categoryId', repository: this.typeOrmProductCategoryRepository }
-				],
-				relations: [{ joinTableName: 'product_gallery_item' }]
-			},
-			{
-				repository: this.typeOrmProductTranslationRepository,
-				isCheckRelation: true,
-				foreignKeys: [{ column: 'referenceId', repository: this.typeOrmProductRepository }]
-			},
-			{
-				repository: this.typeOrmProductVariantPriceRepository,
-				isCheckRelation: true
-			},
-			{
-				repository: this.typeOrmProductVariantSettingRepository
-			},
-			{
-				repository: this.typeOrmProductVariantRepository,
-				isCheckRelation: true,
-				foreignKeys: [
-					{ column: 'productId', repository: this.typeOrmProductRepository },
-					{ column: 'imageId', repository: this.typeOrmImageAssetRepository },
-					{ column: 'priceId', repository: this.typeOrmProductVariantPriceRepository },
-					{ column: 'settingsId', repository: this.typeOrmProductVariantSettingRepository }
-				],
-				relations: [{ joinTableName: 'product_variant_options_product_option' }]
-			},
-			{
-				repository: this.typeOrmWarehouseRepository,
-				uniqueIdentifier: [{ column: 'email' }, { column: 'code' }],
-				isCheckRelation: true,
-				foreignKeys: [
-					{ column: 'logoId', repository: this.typeOrmImageAssetRepository },
-					{ column: 'contactId', repository: this.typeOrmContactRepository }
-				]
-			},
-			{
-				repository: this.typeOrmMerchantRepository,
-				uniqueIdentifier: [{ column: 'email' }, { column: 'code' }],
-				isCheckRelation: true,
-				foreignKeys: [
-					{ column: 'logoId', repository: this.typeOrmImageAssetRepository },
-					{ column: 'contactId', repository: this.typeOrmContactRepository }
-				],
-				relations: [{ joinTableName: 'warehouse_merchant' }]
-			},
-			{
-				repository: this.typeOrmWarehouseProductRepository,
-				isCheckRelation: true,
-				foreignKeys: [
-					{ column: 'warehouseId', repository: this.typeOrmWarehouseRepository },
-					{ column: 'productId', repository: this.typeOrmProductRepository }
-				]
-			},
-			{
-				repository: this.typeOrmWarehouseProductVariantRepository,
-				isCheckRelation: true,
-				foreignKeys: [
-					{ column: 'variantId', repository: this.typeOrmProductVariantRepository },
-					{ column: 'warehouseProductId', repository: this.typeOrmWarehouseProductRepository }
-				]
-			},
-			/*
-			 * Payment & Related Entities
-			 */
-			{
-				repository: this.typeOrmPaymentRepository,
-				isCheckRelation: true,
-				foreignKeys: [
-					{ column: 'invoiceId', repository: this.typeOrmInvoiceRepository },
-					{ column: 'employeeId', repository: this.typeOrmEmployeeRepository },
-					{ column: 'recordedById', repository: this.typeOrmUserRepository },
-					{ column: 'projectId', repository: this.typeOrmOrganizationProjectRepository },
-					{ column: 'contactId', repository: this.typeOrmOrganizationContactRepository }
-				]
-			},
-			/*
-			 * Request Approval & Related Entities
-			 */
-			{
-				repository: this.typeOrmRequestApprovalRepository,
-				isCheckRelation: true,
-				foreignKeys: [{ column: 'approvalPolicyId', repository: this.typeOrmApprovalPolicyRepository }]
-			},
-			{
-				repository: this.typeOrmRequestApprovalEmployeeRepository,
-				isCheckRelation: true,
-				foreignKeys: [
-					{ column: 'requestApprovalId', repository: this.typeOrmRequestApprovalRepository },
-					{ column: 'employeeId', repository: this.typeOrmEmployeeRepository }
-				]
-			},
-			{
-				repository: this.typeOrmRequestApprovalTeamRepository,
-				isCheckRelation: true,
-				foreignKeys: [
-					{ column: 'requestApprovalId', repository: this.typeOrmRequestApprovalRepository },
-					{ column: 'teamId', repository: this.typeOrmOrganizationTeamRepository }
-				]
-			},
-			/*
-			 * Tasks & Related Entities
-			 */
-			{
-				repository: this.typeOrmTaskRepository,
-				isCheckRelation: true,
-				foreignKeys: [
-					{ column: 'projectId', repository: this.typeOrmOrganizationProjectRepository },
-					{ column: 'createdByUserId', repository: this.typeOrmUserRepository },
-					{ column: 'organizationSprintId', repository: this.typeOrmOrganizationSprintRepository }
-				],
-				relations: [{ joinTableName: 'task_employee' }, { joinTableName: 'task_team' }]
-			},
-			/*
-			 * Timeoff & Related Entities
-			 */
-			{
-				repository: this.typeOrmTimeOffPolicyRepository,
-				relations: [{ joinTableName: 'time_off_policy_employee' }]
-			},
-			{
-				repository: this.typeOrmTimeOffRequestRepository,
-				isCheckRelation: true,
-				foreignKeys: [{ column: 'policyId', repository: this.typeOrmTimeOffPolicyRepository }],
-				relations: [{ joinTableName: 'time_off_request_employee' }]
-			},
-			/*
-			 * Timesheet & Related Entities
-			 */
-			{
-				repository: this.typeOrmTimesheetRepository,
-				isCheckRelation: true,
-				foreignKeys: [
-					{ column: 'employeeId', repository: this.typeOrmEmployeeRepository },
-					{ column: 'approvedById', repository: this.typeOrmEmployeeRepository }
-				]
-			},
-			{
-				repository: this.typeOrmTimeLogRepository,
-				isCheckRelation: true,
-				foreignKeys: [
-					{ column: 'employeeId', repository: this.typeOrmEmployeeRepository },
-					{ column: 'timesheetId', repository: this.typeOrmTimesheetRepository },
-					{ column: 'projectId', repository: this.typeOrmOrganizationProjectRepository },
-					{ column: 'taskId', repository: this.typeOrmTaskRepository },
-					{ column: 'organizationContactId', repository: this.typeOrmOrganizationContactRepository }
-				],
-				relations: [{ joinTableName: 'time_slot_time_logs' }]
-			},
-			{
-				repository: this.typeOrmTimeSlotRepository,
-				isCheckRelation: true,
-				foreignKeys: [{ column: 'employeeId', repository: this.typeOrmEmployeeRepository }]
-			},
-			{
-				repository: this.typeOrmTimeSlotMinuteRepository,
-				isCheckRelation: true,
-				foreignKeys: [{ column: 'timeSlotId', repository: this.typeOrmTimeSlotRepository }]
-			},
-			{
-				repository: this.typeOrmScreenshotRepository,
-				isCheckRelation: true,
-				foreignKeys: [{ column: 'timeSlotId', repository: this.typeOrmTimeSlotRepository }]
-			},
-			{
-				repository: this.typeOrmActivityRepository,
-				isCheckRelation: true,
-				foreignKeys: [
-					{ column: 'employeeId', repository: this.typeOrmEmployeeRepository },
-					{ column: 'projectId', repository: this.typeOrmOrganizationProjectRepository },
-					{ column: 'timeSlotId', repository: this.typeOrmTimeSlotRepository },
-					{ column: 'taskId', repository: this.typeOrmTaskRepository }
-				]
-			},
-			/*
-			 * Tag & Related Entities
-			 */
-			{
-				repository: this.typeOrmTagRepository,
-				relations: [
-					{ joinTableName: 'tag_candidate' },
-					{ joinTableName: 'tag_employee' },
-					{ joinTableName: 'tag_equipment' },
-					{ joinTableName: 'tag_event_type' },
-					{ joinTableName: 'tag_expense' },
-					{ joinTableName: 'tag_income' },
-					{ joinTableName: 'tag_integration' },
-					{ joinTableName: 'tag_invoice' },
-					{ joinTableName: 'tag_merchant' },
-					{ joinTableName: 'tag_organization_contact' },
-					{ joinTableName: 'tag_organization_department' },
-					{ joinTableName: 'tag_organization_employee_level' },
-					{ joinTableName: 'tag_organization_employment_type' },
-					{ joinTableName: 'tag_organization_expense_category' },
-					{ joinTableName: 'tag_organization_position' },
-					{ joinTableName: 'tag_organization_project' },
-					{ joinTableName: 'tag_organization_team' },
-					{ joinTableName: 'tag_organization_vendor' },
-					{ joinTableName: 'tag_organization' },
-					{ joinTableName: 'tag_payment' },
-					{ joinTableName: 'tag_product' },
-					{ joinTableName: 'tag_proposal' },
-					{ joinTableName: 'tag_request_approval' },
-					{ joinTableName: 'tag_task' },
-					{ joinTableName: 'tag_warehouse' }
-				]
-			},
-			...this.dynamicEntitiesClassMap
-		] as IRepositoryModel<any>[];
-=======
 						if (isAlreadyIn) continue;
 
 						await this.repositoriesService.typeOrmUserOrganizationRepository.save({
@@ -1590,6 +404,5 @@
 				resolve(true);
 			});
 		});
->>>>>>> ba3265fe
 	}
 }