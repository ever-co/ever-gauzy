import { Module } from '@nestjs/common';
import { CqrsModule } from '@nestjs/cqrs';
import { TypeOrmModule } from '@nestjs/typeorm';
import { MikroOrmModule } from '@mikro-orm/nestjs';
import { getConfig } from '@gauzy/config';
import { getEntitiesFromPlugins } from '@gauzy/plugin';
import { ImportController } from './import.controller';
import { ImportService } from './import.service';
import { coreEntities } from '../../core/entities';
import { CommandHandlers } from './commands/handlers';
import { ImportRecordModule } from '../import-record';
import { ImportHistoryModule } from '../import-history';
import { RolePermissionModule } from '../../role-permission/role-permission.module';
import { UserModule } from '../../user/user.module';
import { RepositoriesService } from '../repositories/repositories.service';

@Module({
	imports: [
		TypeOrmModule.forFeature([...coreEntities, ...getEntitiesFromPlugins(getConfig().plugins)]),
		MikroOrmModule.forFeature([...coreEntities, ...getEntitiesFromPlugins(getConfig().plugins)]),
		RolePermissionModule,
		UserModule,
		ImportRecordModule,
		ImportHistoryModule,
		CqrsModule
	],
	controllers: [ImportController],
<<<<<<< HEAD
	providers: [ImportService, ...CommandHandlers]
=======
	providers: [ImportService, RepositoriesService, ...CommandHandlers]
>>>>>>> ba3265fe
})
export class ImportModule {}<|MERGE_RESOLUTION|>--- conflicted
+++ resolved
@@ -25,10 +25,6 @@
 		CqrsModule
 	],
 	controllers: [ImportController],
-<<<<<<< HEAD
-	providers: [ImportService, ...CommandHandlers]
-=======
 	providers: [ImportService, RepositoriesService, ...CommandHandlers]
->>>>>>> ba3265fe
 })
 export class ImportModule {}