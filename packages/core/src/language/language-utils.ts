--- conflicted
+++ resolved
@@ -4,11 +4,7 @@
 import { Language } from './language.entity';
 import { faker } from '@faker-js/faker';
 import { v4 as uuidV4 } from 'uuid';
-<<<<<<< HEAD
-import { isSqliteDB } from './../core/utils';
-=======
 import { databaseTypes } from '@gauzy/config';
->>>>>>> ac199778
 
 export class LanguageUtils {
 	private static async addLanguages(queryRunner: QueryRunner, languages: ILanguage[]): Promise<void> {
@@ -16,44 +12,8 @@
 			const { name, code, is_system, description, color } = language;
 
 			let insertOrUpdateQuery = '';
-<<<<<<< HEAD
-			if (isSqliteDB(queryRunner.connection.options)) {
-				const payload = [name, code, is_system ? 1 : 0, description, color];
-
-				payload.push(uuidV4());
-
-				console.log('Inserting languages: ', JSON.stringify(payload));
-
-				insertOrUpdateQuery = `
-					INSERT INTO language (name, code, is_system, description, color, id)
-					VALUES (?, ?, ?, ?, ?, ?)
-					ON CONFLICT (code)
-					DO UPDATE SET
-						name = EXCLUDED.name,
-						is_system = EXCLUDED.is_system,
-						description = EXCLUDED.description,
-						color = EXCLUDED.color;
-				`;
-
-				await queryRunner.connection.manager.query(insertOrUpdateQuery, payload);
-			} else {
-				const payload = [name, code, is_system, description, color];
-
-				insertOrUpdateQuery = `
-					INSERT INTO language (name, code, is_system, description, color)
-					VALUES ($1, $2, $3, $4, $5)
-					ON CONFLICT (code)
-					DO UPDATE SET
-						name = EXCLUDED.name,
-						is_system = EXCLUDED.is_system,
-						description = EXCLUDED.description,
-						color = EXCLUDED.color;
-				`;
-
-				await queryRunner.connection.manager.query(insertOrUpdateQuery, payload);
-=======
 			let payload: any[];
-			switch(queryRunner.connection.options.type) {
+			switch (queryRunner.connection.options.type) {
 				case databaseTypes.sqlite:
 				case databaseTypes.betterSqlite3:
 					payload = [name, code, is_system ? 1 : 0, description, color];
@@ -99,7 +59,6 @@
 					throw Error(`
 						cannot create query to add languages due to unsupported database type: ${queryRunner.connection.options.type}
 					`);
->>>>>>> ac199778
 			}
 
 			await queryRunner.connection.manager.query(insertOrUpdateQuery, payload);
