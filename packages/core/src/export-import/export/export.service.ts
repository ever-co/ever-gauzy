--- conflicted
+++ resolved
@@ -515,15 +515,10 @@
 
 		mikroOrmCurrencyRepository: MikroOrmCurrencyRepository,
 
-<<<<<<< HEAD
 		// @InjectRepository(CustomSmtp)
-		// private readonly customSmtpRepository: Repository<CustomSmtp>,
-=======
-		@InjectRepository(CustomSmtp)
-		private typeOrmCustomSmtpRepository: TypeOrmCustomSmtpRepository,
-
-		mikroOrmCustomSmtpRepository: MikroOrmCustomSmtpRepository,
->>>>>>> 68cd0a40
+		// private typeOrmCustomSmtpRepository: TypeOrmCustomSmtpRepository,
+
+		// mikroOrmCustomSmtpRepository: MikroOrmCustomSmtpRepository,
 
 		@InjectRepository(Deal)
 		private typeOrmDealRepository: TypeOrmDealRepository,
@@ -1476,15 +1471,9 @@
 			{
 				repository: this.typeOrmCandidateTechnologiesRepository
 			},
-<<<<<<< HEAD
 			// {
-			// 	repository: this.customSmtpRepository
+			// 	repository: this.typeOrmCustomSmtpRepository
 			// },
-=======
-			{
-				repository: this.typeOrmCustomSmtpRepository
-			},
->>>>>>> 68cd0a40
 			{
 				repository: this.typeOrmContactRepository
 			},
