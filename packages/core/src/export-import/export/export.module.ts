import { CqrsModule } from '@nestjs/cqrs';
import { Module } from '@nestjs/common';
import { RouterModule } from '@nestjs/core';
<<<<<<< HEAD
// import { getEntitiesFromPlugins } from '@gauzy/plugin';
// import { getConfig } from '@gauzy/config';
=======
import { MikroOrmModule } from '@mikro-orm/nestjs';
import { TypeOrmModule } from '@nestjs/typeorm';
import { getEntitiesFromPlugins } from '@gauzy/plugin';
import { getConfig } from '@gauzy/config';
>>>>>>> 68cd0a40
import { coreEntities } from '../../core/entities';
import { TenantModule } from '../../tenant/tenant.module';
import { UserModule } from '../../user/user.module';
import { ExportController } from './export.controller';
import { ExportService } from './export.service';

@Module({
	imports: [
		RouterModule.register([
			{ path: '/export', module: ExportModule }
		]),
		TypeOrmModule.forFeature([
			...coreEntities,
<<<<<<< HEAD
			// ToDo: We need to load plugins entities here dynamically
			// ...getEntitiesFromPlugins(getConfig().plugins)
=======
			...getEntitiesFromPlugins(getConfig().plugins)
		]),
		MikroOrmModule.forFeature([
			...coreEntities,
			...getEntitiesFromPlugins(getConfig().plugins)
>>>>>>> 68cd0a40
		]),
		TenantModule,
		UserModule,
		CqrsModule
	],
	controllers: [ExportController],
	providers: [ExportService],
	exports: []
})
export class ExportModule { }<|MERGE_RESOLUTION|>--- conflicted
+++ resolved
@@ -1,15 +1,10 @@
 import { CqrsModule } from '@nestjs/cqrs';
 import { Module } from '@nestjs/common';
 import { RouterModule } from '@nestjs/core';
-<<<<<<< HEAD
-// import { getEntitiesFromPlugins } from '@gauzy/plugin';
-// import { getConfig } from '@gauzy/config';
-=======
 import { MikroOrmModule } from '@mikro-orm/nestjs';
 import { TypeOrmModule } from '@nestjs/typeorm';
 import { getEntitiesFromPlugins } from '@gauzy/plugin';
 import { getConfig } from '@gauzy/config';
->>>>>>> 68cd0a40
 import { coreEntities } from '../../core/entities';
 import { TenantModule } from '../../tenant/tenant.module';
 import { UserModule } from '../../user/user.module';
@@ -23,16 +18,11 @@
 		]),
 		TypeOrmModule.forFeature([
 			...coreEntities,
-<<<<<<< HEAD
-			// ToDo: We need to load plugins entities here dynamically
-			// ...getEntitiesFromPlugins(getConfig().plugins)
-=======
 			...getEntitiesFromPlugins(getConfig().plugins)
 		]),
 		MikroOrmModule.forFeature([
 			...coreEntities,
 			...getEntitiesFromPlugins(getConfig().plugins)
->>>>>>> 68cd0a40
 		]),
 		TenantModule,
 		UserModule,
