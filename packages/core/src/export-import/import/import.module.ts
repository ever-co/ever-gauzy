--- conflicted
+++ resolved
@@ -2,8 +2,8 @@
 import { CqrsModule } from '@nestjs/cqrs';
 import { RouterModule } from '@nestjs/core';
 import { TypeOrmModule } from '@nestjs/typeorm';
-// import { getConfig } from '@gauzy/config';
-// import { getEntitiesFromPlugins } from '@gauzy/plugin';
+import { getConfig } from '@gauzy/config';
+import { getEntitiesFromPlugins } from '@gauzy/plugin';
 import { ImportController } from './import.controller';
 import { ImportService } from './import.service';
 import { coreEntities } from '../../core/entities';
@@ -23,16 +23,16 @@
 				children: [{ path: '/history', module: ImportHistoryModule }]
 			}
 		]),
-<<<<<<< HEAD
 		TypeOrmModule.forFeature([
 			...coreEntities,
 			// ToDo: We need to load plugins entities here dynamically
-			// ...getEntitiesFromPlugins(getConfig().plugins)
+			...getEntitiesFromPlugins(getConfig().plugins)
 		]),
-=======
-		TypeOrmModule.forFeature([...coreEntities, ...getEntitiesFromPlugins(getConfig().plugins)]),
-		MikroOrmModule.forFeature([...coreEntities, ...getEntitiesFromPlugins(getConfig().plugins)]),
->>>>>>> 68cd0a40
+		MikroOrmModule.forFeature([
+			...coreEntities,
+			// ToDo: We need to load plugins entities here dynamically
+			...getEntitiesFromPlugins(getConfig().plugins)
+		]),
 		TenantModule,
 		UserModule,
 		ImportRecordModule,
