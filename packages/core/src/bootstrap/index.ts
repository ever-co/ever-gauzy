// import * as csurf from 'csurf';
import tracer from './tracer';
import { ConflictException, INestApplication, Type } from '@nestjs/common';
import { NestFactory, Reflector } from '@nestjs/core';
import { NestExpressApplication } from '@nestjs/platform-express';
import { SentryService } from '../core/sentry/ntegral';
import * as Sentry from '@sentry/node';
import { useContainer } from 'class-validator';
import * as expressSession from 'express-session';
import RedisStore from 'connect-redis';
import { createClient } from 'redis';
import * as helmet from 'helmet';
import * as chalk from 'chalk';
import { join } from 'path';
import { urlencoded, json } from 'express';
import { DocumentBuilder, SwaggerModule } from '@nestjs/swagger';
import { EntitySubscriberInterface } from 'typeorm';
import { IPluginConfig } from '@gauzy/common';
import { getConfig, setConfig, environment as env } from '@gauzy/config';
import { getEntitiesFromPlugins, getSubscribersFromPlugins } from '@gauzy/plugin';
import { coreEntities } from '../core/entities';
import { coreSubscribers } from './../core/entities/subscribers';
import { AppService } from '../app.service';
import { AppModule } from '../app.module';
import { AuthGuard } from './../shared/guards';
import { SharedModule } from './../shared/shared.module';

export async function bootstrap(pluginConfig?: Partial<IPluginConfig>): Promise<INestApplication> {
<<<<<<< HEAD
=======
	console.time('Application Bootstrap Time');
>>>>>>> af8b38e9

	if (process.env.OTEL_ENABLED === 'true') {
		// Start tracing using Signoz first
		tracer.start();
		console.log('OTEL/Signoz Tracing started');
	} else {
		console.log('OTEL/Signoz Tracing not enabled');
	}

	const config = await registerPluginConfig(pluginConfig);
	const { BootstrapModule } = await import('./bootstrap.module');

	const app = await NestFactory.create<NestExpressApplication>(BootstrapModule, {
		logger: ['log', 'error', 'warn', 'debug', 'verbose'],
		bufferLogs: true
	});

	// Enable Express behind proxies (https://expressjs.com/en/guide/behind-proxies.html)
	app.set('trust proxy', true);

	// Starts listening for shutdown hooks
	app.enableShutdownHooks();

	// This will lock all routes and make them accessible by authenticated users only.
	const reflector = app.get(Reflector);
	app.useGlobalGuards(new AuthGuard(reflector));

	// Assuming `env` contains the environment configuration, including Sentry DSN
	const { sentry } = env;

	// Initialize Sentry if the DSN is available
	if (sentry && sentry.dsn) {
		// Attach the Sentry logger to the app
		app.useLogger(app.get(SentryService));

		// NOTE: possible below is not needed because already included inside SentryService constructor

		process.on('uncaughtException', (error) => {
			console.error('Uncaught Exception Handler in Bootstrap:', error);
			Sentry.captureException(error);
			Sentry.flush(3000).then(() => {
				process.exit(1);
			});
		});

		process.on('unhandledRejection', (reason, promise) => {
			console.error('Unhandled Rejection at:', promise, 'reason:', reason);
			Sentry.captureException(reason);
		});
	} else {
		process.on('uncaughtException', (error) => {
			console.error('Uncaught Exception Handler in Bootstrap:', error);

			setTimeout(() => {
				process.exit(1);
			}, 3000);
		});

		process.on('unhandledRejection', (reason, promise) => {
			console.error('Unhandled Rejection at:', promise, 'reason:', reason);
		});
	}

	app.use(json({ limit: '50mb' }));
	app.use(urlencoded({ extended: true, limit: '50mb' }));

	app.enableCors({
		origin: '*',
		methods: 'GET,HEAD,PUT,PATCH,POST,DELETE,OPTIONS',
		credentials: true,
		allowedHeaders:
			'Authorization, Language, Tenant-Id, Organization-Id, X-Requested-With, X-Auth-Token, X-HTTP-Method-Override, Content-Type, Content-Language, Accept, Accept-Language, Observe'
	});

	// TODO: enable csurf is not good idea because it was deprecated.
	// Maybe review https://github.com/Psifi-Solutions/csrf-csrf as alternative?
	// As explained on the csurf middleware page https://github.com/expressjs/csurf#csurf,
	// the csurf module requires either a session middleware or cookie-parser to be initialized first.
	// app.use(csurf());

	// We use sessions for Passport Auth
	// For production we use RedisStore
	// https://github.com/tj/connect-redis

	let redisWorked = false;

	console.log('REDIS_ENABLED: ', process.env.REDIS_ENABLED);

	if (process.env.REDIS_ENABLED === 'true') {
		try {
			const url =
				process.env.REDIS_URL ||
				(process.env.REDIS_TLS === 'true'
					? `rediss://${process.env.REDIS_USER}:${process.env.REDIS_PASSWORD}@${process.env.REDIS_HOST}:${process.env.REDIS_PORT}`
					: `redis://${process.env.REDIS_USER}:${process.env.REDIS_PASSWORD}@${process.env.REDIS_HOST}:${process.env.REDIS_PORT}`);

			console.log('REDIS_URL: ', url);

			let host, port, username, password;

			const isTls = url.startsWith('rediss://');

			// Removing the protocol part
			let authPart = url.split('://')[1];

			// Check if the URL contains '@' (indicating the presence of username/password)
			if (authPart.includes('@')) {
				// Splitting user:password and host:port
				let [userPass, hostPort] = authPart.split('@');
				[username, password] = userPass.split(':');
				[host, port] = hostPort.split(':');
			} else {
				// If there is no '@', it means there is no username/password
				[host, port] = authPart.split(':');
			}

			port = parseInt(port);

			const redisConnectionOptions = {
				url: url,
				username: username,
				password: password,
				isolationPoolOptions: {
					min: 10,
					max: 100
				},
				socket: {
					tls: isTls,
					host: host,
					port: port,
					passphrase: password,
					rejectUnauthorized: process.env.NODE_ENV === 'production'
				}
			};

			const redisClient = createClient(redisConnectionOptions)
				.on('error', (err) => {
					console.log('Redis Client Error: ', err);
				})
				.on('connect', () => {
					console.log('Redis Client Connected');
				})
				.on('ready', () => {
					console.log('Redis Client Ready');
				})
				.on('reconnecting', () => {
					console.log('Redis Client Reconnecting');
				})
				.on('end', () => {
					console.log('Redis Client End');
				});

			// connecting to Redis
			await redisClient.connect();

			// ping Redis
			const res = await redisClient.ping();
			console.log('Redis Client Sessions Ping: ', res);

			const redisStore = new RedisStore({
				client: redisClient,
				prefix: env.production ? 'gauzyprodsess:' : 'gauzydevsess:'
			});

			app.use(
				expressSession({
					store: redisStore,
					secret: env.EXPRESS_SESSION_SECRET,
					resave: false, // required: force lightweight session keep alive (touch)
					saveUninitialized: true
					// cookie: { secure: true } // TODO
				})
			);

			redisWorked = true;
		} catch (error) {
			console.log(error);
		}
	}

	if (!redisWorked) {
		app.use(
			// this runs in memory, so we lose sessions on restart of server/pod
			expressSession({
				secret: env.EXPRESS_SESSION_SECRET,
				resave: true, // we use this because Memory store does not support 'touch' method
				saveUninitialized: true
				// cookie: { secure: true } // TODO
			})
		);
	}

	app.use(helmet());
	const globalPrefix = 'api';
	app.setGlobalPrefix(globalPrefix);

	const service = app.select(AppModule).get(AppService);
	await service.seedDBIfEmpty();

	const options = new DocumentBuilder().setTitle('Gauzy API').setVersion('1.0').addBearerAuth().build();

	const document = SwaggerModule.createDocument(app, options);
	SwaggerModule.setup('swg', app, document);

	let { port, host } = config.apiConfigOptions;
	if (!port) {
		port = 3000;
	}
	if (!host) {
		host = '0.0.0.0';
	}

	console.log(chalk.green(`Configured Host: ${host}`));
	console.log(chalk.green(`Configured Port: ${port}`));

	console.log(chalk.green(`Swagger UI available at http://${host}:${port}/swg`));

	/**
	 * Dependency injection with class-validator
	 */
	useContainer(app.select(SharedModule), { fallbackOnErrors: true });

	// Configure Atlassian Connect Express
	// const addon = ac(express());
	// app.use(addon.middleware());

	await app.listen(port, host, () => {
		const message = `Listening at http://${host}:${port}/${globalPrefix}`;
		console.log(chalk.magenta(message));
		// Send message to parent process (desktop app)
		if (process.send) {
			process.send(message);
		}
		// Execute Seed For Demo Server
		if (env.demo) {
			service.executeDemoSeed();
		}
	});

	console.timeEnd('Application Bootstrap Time');
	return app;
}

/**
 * Setting the global config must be done prior to loading the Bootstrap Module.
 */
export async function registerPluginConfig(pluginConfig: Partial<IPluginConfig>) {
	if (Object.keys(pluginConfig).length > 0) {
		setConfig(pluginConfig);
	}

	/**
	 * Configure migration settings
	 */
	setConfig({
		dbConnectionOptions: {
			...getMigrationsSetting()
		}
	});

	console.log(chalk.green(`DB Config: ${JSON.stringify(getConfig().dbConnectionOptions)}`));

	/**
	 * Registered core & plugins entities
	 */
	const entities = await registerAllEntities(pluginConfig);
	const subscribers = await registerAllSubscribers(pluginConfig);

	setConfig({
		dbConnectionOptions: {
			entities: entities as Array<Type<any>>,
			subscribers: subscribers as Array<Type<EntitySubscriberInterface>>
		}
	});

	const registeredConfig = getConfig();
	return registeredConfig;
}

/**
 * Register entities from core and plugin configurations.
 * @param pluginConfig The plugin configuration.
 * @returns An array of registered entity types.
 */
export async function registerAllEntities(
	pluginConfig: Partial<IPluginConfig>
): Promise<Array<Type<any>>> {
	try {
		const coreEntitiesList = coreEntities as Array<Type<any>>;
		const pluginEntitiesList = getEntitiesFromPlugins(pluginConfig.plugins);

		for (const pluginEntity of pluginEntitiesList) {
			const entityName = pluginEntity.name;

			if (coreEntitiesList.some((entity) => entity.name === entityName)) {
				throw new ConflictException({ message: `Error: ${entityName} conflicts with default entities.` });
			} else {
				coreEntitiesList.push(pluginEntity);
			}
		}

		return coreEntitiesList;
	} catch (error) {
		console.error('Error registering entities:', error);
		throw error;
	}
}

/**
 * Register subscribers from core and plugin configurations.
 * @param pluginConfig The plugin configuration.
 * @returns A promise that resolves to an array of registered subscriber types.
 */
export async function registerAllSubscribers(
	pluginConfig: Partial<IPluginConfig>
): Promise<Array<Type<EntitySubscriberInterface>>> {
	try {
		const coreSubscribersList = coreSubscribers as Array<Type<EntitySubscriberInterface>>;
		const pluginSubscribersList = getSubscribersFromPlugins(pluginConfig.plugins);

		for (const pluginSubscriber of pluginSubscribersList) {
			const subscriberName = pluginSubscriber.name;

			if (coreSubscribersList.some((subscriber) => subscriber.name === subscriberName)) {
				throw new ConflictException({ message: `Error: ${subscriberName} conflicts with default subscribers.` });
			} else {
				coreSubscribersList.push(pluginSubscriber);
			}
		}

		return coreSubscribersList;
	} catch (error) {
		console.error('Error registering subscribers:', error.message);
	}
}

/**
 * GET migrations directory & CLI paths.
 *
 * @returns Object containing migrations and CLI paths.
 */
export function getMigrationsSetting() {
	// Consider removing this debug statement in the final implementation
	console.log(`Reporting __dirname: ${__dirname}`);

	// Define dynamic paths for migrations and CLI
	const migrationsPath = join(__dirname, '../database/migrations/*{.ts,.js}');
	const cliMigrationsDir = join(__dirname, '../../src/database/migrations');

	return {
		migrations: [migrationsPath],
		cli: {
			migrationsDir: cliMigrationsDir
		}
	};
}<|MERGE_RESOLUTION|>--- conflicted
+++ resolved
@@ -26,10 +26,7 @@
 import { SharedModule } from './../shared/shared.module';
 
 export async function bootstrap(pluginConfig?: Partial<IPluginConfig>): Promise<INestApplication> {
-<<<<<<< HEAD
-=======
 	console.time('Application Bootstrap Time');
->>>>>>> af8b38e9
 
 	if (process.env.OTEL_ENABLED === 'true') {
 		// Start tracing using Signoz first
