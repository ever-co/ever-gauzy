// import * as csurf from 'csurf';
import { ConflictException, INestApplication, Type } from '@nestjs/common';
import { NestFactory, Reflector } from '@nestjs/core';
import { NestExpressApplication } from '@nestjs/platform-express';
import { SentryService } from '@ntegral/nestjs-sentry';
import { useContainer } from 'class-validator';
import * as expressSession from 'express-session';
import * as helmet from 'helmet';
import * as chalk from 'chalk';
import { join } from 'path';
import { urlencoded, json } from 'express';
import { DocumentBuilder, SwaggerModule } from '@nestjs/swagger';
import { EntitySubscriberInterface } from 'typeorm';
import { IPluginConfig } from '@gauzy/common';
import { getConfig, setConfig, environment as env } from '@gauzy/config';
import { getEntitiesFromPlugins } from '@gauzy/plugin';
import { coreEntities } from '../core/entities';
import { coreSubscribers } from './../core/entities/subscribers';
import { AppService } from '../app.service';
import { AppModule } from '../app.module';
import { AuthGuard } from './../shared/guards';
import { SharedModule } from './../shared/shared.module';

export async function bootstrap(
	pluginConfig?: Partial<IPluginConfig>
): Promise<INestApplication> {
	const config = await registerPluginConfig(pluginConfig);

	const { BootstrapModule } = await import('./bootstrap.module');
	const app = await NestFactory.create<NestExpressApplication>(
		BootstrapModule,
		{
			logger: ['log', 'error', 'warn', 'debug', 'verbose'],
		}
	);

	// This will lock all routes and make them accessible by authenticated users only.
	const reflector = app.get(Reflector);
	app.useGlobalGuards(new AuthGuard(reflector));

	// Assuming `env` contains the environment configuration, including Sentry DSN
	const { sentry } = env;

	// Initialize Sentry if the DSN is available
	if (sentry && sentry.dsn) {
		// Attach the Sentry logger to the app
		app.useLogger(app.get(SentryService));
	}

	app.use(json({ limit: '50mb' }));
	app.use(urlencoded({ extended: true, limit: '50mb' }));

	app.enableCors({
		origin: '*',
		methods: 'GET,HEAD,PUT,PATCH,POST,DELETE,OPTIONS',
		credentials: true,
<<<<<<< HEAD
		allowedHeaders:
			'Authorization, Language, Tenant-Id, X-Requested-With, X-Auth-Token, X-HTTP-Method-Override, Content-Type, Content-Language, Accept, Accept-Language, Observe',
=======
		allowedHeaders: 'Authorization, Language, Tenant-Id, Organization-Id, X-Requested-With, X-Auth-Token, X-HTTP-Method-Override, Content-Type, Content-Language, Accept, Accept-Language, Observe'
>>>>>>> 355d62a9
	});

	// TODO: enable csurf
	// As explained on the csurf middleware page https://github.com/expressjs/csurf#csurf,
	// the csurf module requires either a session middleware or cookie-parser to be initialized first.
	// app.use(csurf());

	app.use(
		expressSession({
			secret: env.EXPRESS_SESSION_SECRET,
			resave: true,
			saveUninitialized: true,
		})
	);

	app.use(helmet());
	const globalPrefix = 'api';
	app.setGlobalPrefix(globalPrefix);

	const service = app.select(AppModule).get(AppService);
	await service.seedDBIfEmpty();

	const options = new DocumentBuilder()
		.setTitle('Gauzy API')
		.setVersion('1.0')
		.addBearerAuth()
		.build();

	const document = SwaggerModule.createDocument(app, options);
	SwaggerModule.setup('swg', app, document);

	let { port, host } = config.apiConfigOptions;
	if (!port) {
		port = 3000;
	}
	if (!host) {
		host = '0.0.0.0';
	}

	console.log(chalk.green(`Configured Host: ${host}`));
	console.log(chalk.green(`Configured Port: ${port}`));

	console.log(
		chalk.green(`Swagger UI available at http://${host}:${port}/swg`)
	);

	/**
	 * Dependency injection with class-validator
	 */
	useContainer(app.select(SharedModule), { fallbackOnErrors: true });

	await app.listen(port, host, () => {
		console.log(
			chalk.magenta(`Listening at http://${host}:${port}/${globalPrefix}`)
		);
		// Execute Seed For Demo Server
		if (env.demo) {
			service.executeDemoSeed();
		}
	});

	return app;
}

/**
 * Setting the global config must be done prior to loading the Bootstrap Module.
 */
export async function registerPluginConfig(
	pluginConfig: Partial<IPluginConfig>
) {
	if (Object.keys(pluginConfig).length > 0) {
		setConfig(pluginConfig);
	}

	/**
	 * Configure migration settings
	 */
	setConfig({
		dbConnectionOptions: {
			...getMigrationsSetting(),
		},
	});

	console.log(
		chalk.green(
			`DB Config: ${JSON.stringify(getConfig().dbConnectionOptions)}`
		)
	);

	/**
	 * Registered core & plugins entities
	 */
	const entities = await registerAllEntities(pluginConfig);
	setConfig({
		dbConnectionOptions: {
			entities,
			subscribers: coreSubscribers as Array<
				Type<EntitySubscriberInterface>
			>,
		},
	});

	let registeredConfig = getConfig();
	return registeredConfig;
}

/**
 * Returns an array of core entities and any additional entities defined in plugins.
 */
export async function registerAllEntities(
	pluginConfig: Partial<IPluginConfig>
) {
	const allEntities = coreEntities as Array<Type<any>>;
	const pluginEntities = getEntitiesFromPlugins(pluginConfig.plugins);

	for (const pluginEntity of pluginEntities) {
		if (allEntities.find((e) => e.name === pluginEntity.name)) {
			throw new ConflictException({
				message: `error.${pluginEntity.name} conflict by default entities`,
			});
		} else {
			allEntities.push(pluginEntity);
		}
	}
	return allEntities;
}

/**
 * GET migrations directory & CLI paths
 *
 * @returns
 */
export function getMigrationsSetting() {
	console.log(`Reporting __dirname: ${__dirname}`);

	//TODO: We need to define some dynamic path here
	return {
		migrations: [
			// join(__dirname, '../../src/database/migrations/*{.ts,.js}'),
			join(__dirname, '../database/migrations/*{.ts,.js}'),
		],
		cli: {
			migrationsDir: join(__dirname, '../../src/database/migrations'),
		},
	};
}<|MERGE_RESOLUTION|>--- conflicted
+++ resolved
@@ -54,12 +54,7 @@
 		origin: '*',
 		methods: 'GET,HEAD,PUT,PATCH,POST,DELETE,OPTIONS',
 		credentials: true,
-<<<<<<< HEAD
-		allowedHeaders:
-			'Authorization, Language, Tenant-Id, X-Requested-With, X-Auth-Token, X-HTTP-Method-Override, Content-Type, Content-Language, Accept, Accept-Language, Observe',
-=======
 		allowedHeaders: 'Authorization, Language, Tenant-Id, Organization-Id, X-Requested-With, X-Auth-Token, X-HTTP-Method-Override, Content-Type, Content-Language, Accept, Accept-Language, Observe'
->>>>>>> 355d62a9
 	});
 
 	// TODO: enable csurf
