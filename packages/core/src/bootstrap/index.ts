--- conflicted
+++ resolved
@@ -15,13 +15,9 @@
 import { EntitySubscriberInterface } from 'typeorm';
 import { IPluginConfig } from '@gauzy/common';
 import { getConfig, setConfig, environment as env } from '@gauzy/config';
-<<<<<<< HEAD
 import { getEntitiesFromPlugins, getSubscribersFromPlugins } from '@gauzy/plugin';
-=======
-import { getEntitiesFromPlugins } from '@gauzy/plugin';
 import tracer from './tracer';
 import { SentryService } from '../core/sentry/ntegral';
->>>>>>> 68cd0a40
 import { coreEntities } from '../core/entities';
 import { coreSubscribers } from '../core/entities/subscribers';
 import { AppService } from '../app.service';
@@ -301,16 +297,11 @@
 
 	setConfig({
 		dbConnectionOptions: {
-<<<<<<< HEAD
 			entities: entities as Array<Type<any>>,
 			subscribers: subscribers as Array<Type<EntitySubscriberInterface>>
-=======
-			entities,
-			subscribers: coreSubscribers as Array<Type<EntitySubscriberInterface>>
 		},
 		dbMikroOrmConnectionOptions: {
-			entities,
->>>>>>> 68cd0a40
+			entities: entities as Array<Type<any>>,
 		}
 	});
 
@@ -381,12 +372,8 @@
  * @returns Object containing migrations and CLI paths.
  */
 export function getMigrationsSetting() {
-<<<<<<< HEAD
 	// Consider removing this debug statement in the final implementation
 	console.log(`Reporting __dirname: ${__dirname}`);
-=======
-	console.log(`Reporting __dirname: ${__dirname} `);
->>>>>>> 68cd0a40
 
 	// Define dynamic paths for migrations and CLI
 	const migrationsPath = join(__dirname, '../database/migrations/*{.ts,.js}');
