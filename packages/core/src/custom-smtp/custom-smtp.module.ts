--- conflicted
+++ resolved
@@ -1,46 +1,23 @@
-<<<<<<< HEAD
-import { TypeOrmModule } from '@nestjs/typeorm';
 import { Module } from '@nestjs/common';
-=======
-import { CqrsModule } from '@nestjs/cqrs';
-import { forwardRef, Module } from '@nestjs/common';
-import { RouterModule } from '@nestjs/core';
 import { TypeOrmModule } from '@nestjs/typeorm';
 import { MikroOrmModule } from '@mikro-orm/nestjs';
->>>>>>> 68cd0a40
 import { CustomSmtp } from './custom-smtp.entity';
 import { CustomSmtpService } from './custom-smtp.service';
 
 @Module({
 	imports: [
-<<<<<<< HEAD
-		TypeOrmModule.forFeature([
-			CustomSmtp
-		])
-	],
-	providers: [CustomSmtpService],
-	exports: [TypeOrmModule, CustomSmtpService]
-=======
-		RouterModule.register([
-			{ path: '/smtp', module: CustomSmtpModule }
-		]),
 		TypeOrmModule.forFeature([
 			CustomSmtp
 		]),
 		MikroOrmModule.forFeature([
 			CustomSmtp
-		]),
-		forwardRef(() => TenantModule),
-		forwardRef(() => UserModule),
-		CqrsModule
+		])
 	],
-	controllers: [CustomSmtpController],
-	providers: [CustomSmtpService, ...CommandHandlers],
+	providers: [CustomSmtpService],
 	exports: [
 		TypeOrmModule,
 		MikroOrmModule,
 		CustomSmtpService
 	]
->>>>>>> 68cd0a40
 })
 export class CustomSmtpModule { }