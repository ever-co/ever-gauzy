import { forwardRef, Module } from '@nestjs/common';
import { TypeOrmModule } from '@nestjs/typeorm';
import { CqrsModule } from '@nestjs/cqrs';
import { RouterModule } from 'nest-router';
import { TenantModule } from 'tenant/tenant.module';
import { UserModule } from 'user/user.module';
import { TaskModule } from 'tasks/task.module';
import { TagModule } from 'tags/tag.module';
import { CommandHandlers } from './commands/handlers';
import { IntegrationMapController } from './integration-map.controller';
import { IntegrationMapService } from './integration-map.service';
import { IntegrationMap } from './integration-map.entity';

@Module({
	imports: [
		RouterModule.forRoutes([
			{ path: '/integration-map', module: IntegrationMapModule },
		]),
		TypeOrmModule.forFeature([IntegrationMap]),
		forwardRef(() => TenantModule),
		forwardRef(() => UserModule),
		forwardRef(() => TaskModule),
		TagModule,
		CqrsModule,
	],
	controllers: [IntegrationMapController],
	providers: [
		IntegrationMapService,
		...CommandHandlers,
<<<<<<< HEAD
		...AutomationCommandHandlers,
=======
>>>>>>> 4398cd1f
	],
	exports: [TypeOrmModule, IntegrationMapService],
})
export class IntegrationMapModule {}<|MERGE_RESOLUTION|>--- conflicted
+++ resolved
@@ -24,14 +24,7 @@
 		CqrsModule,
 	],
 	controllers: [IntegrationMapController],
-	providers: [
-		IntegrationMapService,
-		...CommandHandlers,
-<<<<<<< HEAD
-		...AutomationCommandHandlers,
-=======
->>>>>>> 4398cd1f
-	],
+	providers: [IntegrationMapService, ...CommandHandlers],
 	exports: [TypeOrmModule, IntegrationMapService],
 })
 export class IntegrationMapModule {}