--- conflicted
+++ resolved
@@ -1,4 +1,4 @@
-import { Index } from 'typeorm';
+import { Column, Index, OneToMany } from 'typeorm';
 import { ApiProperty, ApiPropertyOptional } from '@nestjs/swagger';
 import { IsEnum, IsNotEmpty, IsOptional, IsString } from 'class-validator';
 import {
@@ -13,9 +13,8 @@
 	JobPresetUpworkJobSearchCriterion,
 	TenantOrganizationBaseEntity
 } from '../../core/entities/internal';
-import { MultiORMColumn, MultiORMEntity } from './../../core/decorators/entity';
+import { MultiORMEntity } from './../../core/decorators/entity';
 import { MikroOrmJobSearchOccupationRepository } from './repository/mikro-orm-job-search-occupation.repository';
-import { MultiORMOneToMany } from '../../core/decorators/entity/relations';
 
 @MultiORMEntity('job_search_occupation', { mikroOrmRepository: () => MikroOrmJobSearchOccupationRepository })
 export class JobSearchOccupation extends TenantOrganizationBaseEntity implements IJobSearchOccupation {
@@ -24,7 +23,7 @@
 	@IsNotEmpty()
 	@IsString()
 	@Index()
-	@MultiORMColumn()
+	@Column()
 	name?: string;
 
 	// Id of occupation in the job source (e.g. upwork)
@@ -32,14 +31,14 @@
 	@IsOptional()
 	@IsString()
 	@Index()
-	@MultiORMColumn({ nullable: true })
+	@Column({ nullable: true })
 	jobSourceOccupationId?: string;
 
 	@ApiProperty({ type: () => String, enum: JobPostSourceEnum })
 	@IsNotEmpty()
 	@IsEnum(JobPostSourceEnum)
 	@Index()
-	@MultiORMColumn({
+	@Column({
 		default: JobPostSourceEnum.UPWORK,
 		...(isMySQL() ? { type: 'enum', enum: JobPostSourceEnum } : { type: 'text' })
 	})
@@ -54,14 +53,8 @@
 	/**
 	 * EmployeeUpworkJobsSearchCriterion
 	 */
-<<<<<<< HEAD
-	@ApiPropertyOptional({ type: () => EmployeeUpworkJobsSearchCriterion, isArray: true })
-	@IsOptional()
-	@MultiORMOneToMany(() => EmployeeUpworkJobsSearchCriterion, (it) => it.occupation, { // Here relations was wrong
-=======
 	@OneToMany(() => EmployeeUpworkJobsSearchCriterion, (it) => it.occupation, {
 		/** Database cascade action on delete. */
->>>>>>> f7d83f52
 		onDelete: 'CASCADE'
 	})
 	employeeCriterions?: IEmployeeUpworkJobsSearchCriterion[];
@@ -69,14 +62,8 @@
 	/**
 	 * JobPresetUpworkJobSearchCriterion
 	 */
-<<<<<<< HEAD
-	@ApiPropertyOptional({ type: () => JobPresetUpworkJobSearchCriterion, isArray: true })
-	@IsOptional()
-	@MultiORMOneToMany(() => JobPresetUpworkJobSearchCriterion, (it) => it.occupation, {  // Here relations was wrong
-=======
 	@OneToMany(() => JobPresetUpworkJobSearchCriterion, (it) => it.occupation, {
 		/** Database cascade action on delete. */
->>>>>>> f7d83f52
 		onDelete: 'CASCADE'
 	})
 	jobPresetCriterions?: IJobPresetUpworkJobSearchCriterion[];
