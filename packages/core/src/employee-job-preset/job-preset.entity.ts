--- conflicted
+++ resolved
@@ -59,15 +59,10 @@
 	/**
 	 * Job Preset Employees
 	 */
-<<<<<<< HEAD
-	@MultiORMManyToMany(() => Employee, (employee) => employee.jobPresets, {
+	@MultiORMManyToMany(() => Employee, (it) => it.jobPresets, {
 		cascade: true,
 		owner: true,
 		pivotTable: 'employee_job_preset',
-=======
-	@ManyToMany(() => Employee, (it) => it.jobPresets, {
-		cascade: true
->>>>>>> f7d83f52
 	})
 	@JoinTable({
 		name: 'employee_job_preset'
