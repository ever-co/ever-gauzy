--- conflicted
+++ resolved
@@ -1,7 +1,4 @@
-<<<<<<< HEAD
-=======
 import { Column, ManyToOne, RelationId } from 'typeorm';
->>>>>>> f7d83f52
 import { ApiProperty } from '@nestjs/swagger';
 import { IsNotEmpty, IsString, IsUUID } from 'class-validator';
 import {
@@ -19,9 +16,8 @@
 	JobSearchOccupation,
 	TenantOrganizationBaseEntity
 } from '../core/entities/internal';
-import { MultiORMColumn, MultiORMEntity } from './../core/decorators/entity';
+import { MultiORMEntity } from './../core/decorators/entity';
 import { MikroOrmEmployeeUpworkJobsSearchCriterionRepository } from './repository/mikro-orm-employee-upwork-jobs-search-criterion.entity.repository';
-import { MultiORMManyToOne } from '../core/decorators/entity/relations';
 
 @MultiORMEntity('employee_upwork_job_search_criterion', { mikroOrmRepository: () => MikroOrmEmployeeUpworkJobsSearchCriterionRepository })
 export class EmployeeUpworkJobsSearchCriterion extends TenantOrganizationBaseEntity implements IEmployeeUpworkJobsSearchCriterion {
@@ -29,12 +25,6 @@
 	@ApiProperty({ type: () => String })
 	@IsString()
 	@IsNotEmpty()
-<<<<<<< HEAD
-	@MultiORMColumn({ nullable: true, relationId: true })
-	jobPresetId?: string;
-
-	@MultiORMManyToOne(() => JobPreset, (jobPreset) => jobPreset.employeeCriterions)
-=======
 	@Column({ nullable: true })
 	keyword?: string;
 
@@ -54,18 +44,11 @@
 	 *
 	 */
 	@ManyToOne(() => JobPreset, (it) => it.employeeCriterions)
->>>>>>> f7d83f52
 	jobPreset?: IJobPreset;
 
 	@ApiProperty({ type: () => String })
 	@IsString()
 	@IsNotEmpty()
-<<<<<<< HEAD
-	@MultiORMColumn({ relationId: true })
-	employeeId?: string;
-
-	@MultiORMManyToOne(() => Employee, (employee) => employee.id)
-=======
 	@RelationId((it: EmployeeUpworkJobsSearchCriterion) => it.jobPreset)
 	@Column({ nullable: true })
 	jobPresetId?: string;
@@ -74,20 +57,10 @@
 	 *
 	 */
 	@ManyToOne(() => Employee)
->>>>>>> f7d83f52
 	employee?: IEmployee;
 
 	@ApiProperty({ type: () => String })
 	@IsNotEmpty()
-<<<<<<< HEAD
-	@MultiORMColumn({ nullable: true, relationId: true })
-	occupationId?: string;
-
-	@MultiORMManyToOne(
-		() => JobSearchOccupation,
-		(occupation) => occupation.employeeCriterions
-	)
-=======
 	@IsUUID()
 	@RelationId((it: EmployeeUpworkJobsSearchCriterion) => it.employee)
 	@Column()
@@ -97,20 +70,10 @@
 	 *
 	 */
 	@ManyToOne(() => JobSearchOccupation, (it) => it.employeeCriterions)
->>>>>>> f7d83f52
 	occupation?: IJobSearchOccupation;
 
 	@ApiProperty({ type: () => String })
 	@IsNotEmpty()
-<<<<<<< HEAD
-	@MultiORMColumn({ nullable: true, relationId: true })
-	categoryId?: string;
-
-	@MultiORMManyToOne(
-		() => JobSearchCategory,
-		(category) => category.employeeCriterions
-	)
-=======
 	@IsUUID()
 	@RelationId((it: EmployeeUpworkJobsSearchCriterion) => it.occupation)
 	@Column({ nullable: true })
@@ -120,24 +83,12 @@
 	 *
 	 */
 	@ManyToOne(() => JobSearchCategory, (it) => it.employeeCriterions)
->>>>>>> f7d83f52
 	category?: IJobSearchCategory;
 
 	@ApiProperty({ type: () => String })
 	@IsNotEmpty()
-<<<<<<< HEAD
-	@MultiORMColumn({ nullable: true })
-	keyword?: string;
-
-	@ApiProperty({ type: () => Boolean })
-	@IsString()
-	@IsNotEmpty()
-	@MultiORMColumn({ type: 'text', nullable: true })
-	jobType?: JobPostTypeEnum;
-=======
 	@IsUUID()
 	@RelationId((it: EmployeeUpworkJobsSearchCriterion) => it.category)
 	@Column({ nullable: true })
 	categoryId?: string;
->>>>>>> f7d83f52
 }