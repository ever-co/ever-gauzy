--- conflicted
+++ resolved
@@ -53,11 +53,7 @@
 	/**
 	 * EmployeeUpworkJobsSearchCriterion
 	 */
-<<<<<<< HEAD
-	@MultiORMOneToMany(() => EmployeeUpworkJobsSearchCriterion, (it) => it.jobPreset, {
-=======
-	@OneToMany(() => EmployeeUpworkJobsSearchCriterion, (it) => it.category, {
->>>>>>> 60c32443
+	@MultiORMOneToMany(() => EmployeeUpworkJobsSearchCriterion, (it) => it.category, {
 		onDelete: 'CASCADE'
 	})
 	employeeCriterions?: IEmployeeUpworkJobsSearchCriterion[];
@@ -65,11 +61,7 @@
 	/**
 	 * JobPresetUpworkJobSearchCriterion
 	 */
-<<<<<<< HEAD
-	@MultiORMOneToMany(() => JobPresetUpworkJobSearchCriterion, (it) => it.jobPreset, {
-=======
-	@OneToMany(() => JobPresetUpworkJobSearchCriterion, (it) => it.category, {
->>>>>>> 60c32443
+	@MultiORMOneToMany(() => JobPresetUpworkJobSearchCriterion, (it) => it.category, {
 		onDelete: 'CASCADE'
 	})
 	jobPresetCriterions?: IJobPresetUpworkJobSearchCriterion[];
