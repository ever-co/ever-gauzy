--- conflicted
+++ resolved
@@ -26,12 +26,8 @@
 	constructor(
 		@InjectRepository(TimeSlot)
 		private readonly timeSlotRepository: Repository<TimeSlot>,
-<<<<<<< HEAD
 		@MikroInjectRepository(TimeSlot)
 		private readonly mikroTimeSlotRepository: EntityRepository<TimeSlot>,
-
-=======
->>>>>>> 7776f710
 		private readonly commandBus: CommandBus
 	) {
 		super(timeSlotRepository, mikroTimeSlotRepository);
