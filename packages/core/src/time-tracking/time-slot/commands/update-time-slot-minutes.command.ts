import { ICommand } from '@nestjs/cqrs';
import { ID, ITimeSlotMinute } from '@gauzy/contracts';

export class UpdateTimeSlotMinutesCommand implements ICommand {
	static readonly type = '[TimeSlotMinutes] update';

<<<<<<< HEAD
	constructor(
		public readonly id: ID,
		public readonly input: ITimeSlotMinute
	) {}
=======
	constructor(public readonly id: ID, public readonly input: ITimeSlotMinute) {}
>>>>>>> 423a8ca8
}<|MERGE_RESOLUTION|>--- conflicted
+++ resolved
@@ -4,12 +4,5 @@
 export class UpdateTimeSlotMinutesCommand implements ICommand {
 	static readonly type = '[TimeSlotMinutes] update';
 
-<<<<<<< HEAD
-	constructor(
-		public readonly id: ID,
-		public readonly input: ITimeSlotMinute
-	) {}
-=======
 	constructor(public readonly id: ID, public readonly input: ITimeSlotMinute) {}
->>>>>>> 423a8ca8
 }