--- conflicted
+++ resolved
@@ -1,8 +1,5 @@
 import { CommandHandler, ICommandHandler } from '@nestjs/cqrs';
-<<<<<<< HEAD
-=======
 import * as chalk from 'chalk';
->>>>>>> 9a496f77
 import { ID, ITimeLog, ITimeSlot } from '@gauzy/contracts';
 import { isEmpty, isNotEmpty } from '@gauzy/common';
 import { TimeSlotBulkDeleteCommand } from '../time-slot-bulk-delete.command';
@@ -29,114 +26,12 @@
 
 		// Step 1: Fetch time slots based on input parameters
 		const timeSlots = await this.fetchTimeSlots({ organizationId, employeeId, tenantId, timeSlotsIds });
-<<<<<<< HEAD
-		console.log({ timeSlots, forceDelete }, 'Time Slots Delete Range');
-=======
 		console.log(`fetched time slots for soft delete or hard delete:`, timeSlots);
->>>>>>> 9a496f77
 
 		// If timeSlots is empty, return an empty array
 		if (isEmpty(timeSlots)) {
 			return [];
 		}
-<<<<<<< HEAD
-
-		// Step 2: Handle deletion based on the entireSlots flag
-		if (entireSlots) {
-			return await this.bulkDeleteTimeSlots(timeSlots, forceDelete);
-		} else {
-			return await this.conditionalDeleteTimeSlots(timeSlots, timeLog, forceDelete);
-		}
-	}
-
-	/**
-	 * Fetches time slots based on the provided parameters.
-	 *
-	 * @param params - The parameters for querying time slots.
-	 * @returns A promise that resolves to an array of time slots.
-	 */
-	private async fetchTimeSlots(params: {
-		organizationId: ID;
-		employeeId: ID;
-		tenantId: ID;
-		timeSlotsIds: ID[];
-	}): Promise<ITimeSlot[]> {
-		const { organizationId, employeeId, tenantId, timeSlotsIds } = params;
-
-		// Create a query builder for the TimeSlot entity
-		const query = this.typeOrmTimeSlotRepository.createQueryBuilder();
-
-		// Set the find options for the query
-		query.setFindOptions({
-			relations: {
-				timeLogs: true,
-				screenshots: true,
-				activities: true,
-				timeSlotMinutes: true
-			}
-		});
-
-		query.where(p(`"${query.alias}"."employeeId" = :employeeId`), { employeeId });
-		query.andWhere(p(`"${query.alias}"."organizationId" = :organizationId`), { organizationId });
-		query.andWhere(p(`"${query.alias}"."tenantId" = :tenantId`), { tenantId });
-
-		// If timeSlotsIds is not empty, add a WHERE clause to the query
-		if (isNotEmpty(timeSlotsIds)) {
-			query.andWhere(p(`"${query.alias}"."id" IN (:...timeSlotsIds)`), { timeSlotsIds });
-		}
-
-		console.log('Time Slots Delete Range Query', query.getQueryAndParameters());
-		return await query.getMany();
-	}
-
-	/**
-	 * Handles bulk deletion of time slots, either soft or hard delete based on the `forceDelete` flag.
-	 *
-	 * @param timeSlots - The time slots to delete.
-	 * @param forceDelete - A boolean flag to indicate whether to hard delete or soft delete.
-	 * @returns A promise that resolves to true after deletion.
-	 */
-	private async bulkDeleteTimeSlots(timeSlots: ITimeSlot[], forceDelete: boolean): Promise<ITimeSlot[]> {
-		console.log('bulk delete time slots:', timeSlots);
-		if (forceDelete) {
-			return await this.typeOrmTimeSlotRepository.remove(timeSlots);
-		} else {
-			return await this.typeOrmTimeSlotRepository.softRemove(timeSlots);
-		}
-	}
-
-	/**
-	 * Conditionally deletes time slots based on associated time logs.
-	 *
-	 * If a time slot only has one time log and that time log matches the provided one, the time slot is deleted.
-	 *
-	 * @param timeSlots - The time slots to conditionally delete.
-	 * @param timeLog - The specific time log to check for deletion.
-	 * @param forceDelete - A boolean flag to indicate whether to hard delete or soft delete.
-	 * @returns A promise that resolves to true after deletion.
-	 */
-	private async conditionalDeleteTimeSlots(
-		timeSlots: ITimeSlot[],
-		timeLog: ITimeLog,
-		forceDelete: boolean
-	): Promise<ITimeSlot> {
-		console.log('conditional delete time slots:', timeSlots);
-		// Loop through each time slot
-		for (const timeSlot of timeSlots) {
-			const { timeLogs = [] } = timeSlot;
-			const [firstTimeLog] = timeLogs;
-
-			console.log('Matching TimeLog ID:', firstTimeLog.id === timeLog.id);
-			console.log('TimeSlots Ids Will Be Deleted:', timeSlot.id);
-
-			if (timeLogs.length === 1 && firstTimeLog.id === timeLog.id) {
-				// If the time slot has only one time log and it matches the provided time log, delete the time slot
-				if (forceDelete) {
-					return await this.typeOrmTimeSlotRepository.remove(timeSlot);
-				} else {
-					console.log('soft removing time slot', timeSlot.id);
-					return await this.typeOrmTimeSlotRepository.softRemove(timeSlot);
-=======
 
 		// Step 2: Handle deletion based on the entireSlots flag
 		if (entireSlots) {
@@ -242,7 +137,6 @@
 						);
 						return await this.typeOrmTimeSlotRepository.softRemove(timeSlot);
 					}
->>>>>>> 9a496f77
 				}
 			}
 		}
