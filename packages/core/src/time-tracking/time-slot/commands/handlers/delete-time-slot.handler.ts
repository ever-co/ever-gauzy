--- conflicted
+++ resolved
@@ -1,9 +1,5 @@
 import { CommandHandler, ICommandHandler, CommandBus } from '@nestjs/cqrs';
 import { NotAcceptableException } from '@nestjs/common';
-<<<<<<< HEAD
-import * as moment from 'moment';
-=======
->>>>>>> 4985b987
 import { ID, ITimeSlot, PermissionsEnum } from '@gauzy/contracts';
 import { isEmpty, isNotEmpty } from '@gauzy/common';
 import { DeleteTimeSpanCommand } from '../../../time-log/commands/delete-time-span.command';
@@ -61,15 +57,9 @@
 			});
 
 			// Add where clauses to the query
-<<<<<<< HEAD
-			query.where(p(`"${query.alias}"."tenantId" = :tenantId`), { tenantId });
-			query.andWhere(p(`"${query.alias}"."organizationId" = :organizationId`), { organizationId });
-			query.andWhere(p(`"${query.alias}"."id" = :id`), { id });
-=======
 			query.where(p(`"${query.alias}"."id" = :id`), { id });
 			query.andWhere(p(`"${query.alias}"."tenantId" = :tenantId`), { tenantId });
 			query.andWhere(p(`"${query.alias}"."organizationId" = :organizationId`), { organizationId });
->>>>>>> 4985b987
 
 			// Restrict deletion based on employeeId if permission is not granted
 			if (isNotEmpty(employeeIds)) {
@@ -99,8 +89,8 @@
 							await this.commandBus.execute(
 								new DeleteTimeSpanCommand(
 									{
-										start: moment.utc(timeSlot.startedAt).toDate(),
-										end: moment.utc(timeSlot.stoppedAt).toDate()
+										start: timeSlot.startedAt,
+										end: timeSlot.stoppedAt
 									},
 									timeLog,
 									timeSlot,
