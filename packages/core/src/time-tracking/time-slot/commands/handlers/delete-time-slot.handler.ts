--- conflicted
+++ resolved
@@ -50,11 +50,7 @@
 
 			// Set the find options for the query
 			query.setFindOptions({
-<<<<<<< HEAD
-				relations: { timeLogs: true }
-=======
 				relations: { timeLogs: true, screenshots: true }
->>>>>>> 0ab78d7a
 			});
 
 			// Add where clauses to the query
