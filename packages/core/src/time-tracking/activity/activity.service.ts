import { MikroInjectRepository } from '@gauzy/common';
import { EntityRepository } from '@mikro-orm/core';
import { Injectable } from '@nestjs/common';
import { InjectRepository } from '@nestjs/typeorm';
import { Brackets, In, Repository, SelectQueryBuilder, WhereExpressionBuilder } from 'typeorm';
import { TenantAwareCrudService } from './../../core/crud';
import { Activity } from './activity.entity';
import { RequestContext } from '../../core/context';
import {
	PermissionsEnum,
	IGetActivitiesInput,
	IDailyActivity,
	IBulkActivitiesInput,
	IActivity
} from '@gauzy/contracts';
import { CommandBus } from '@nestjs/cqrs';
import { BulkActivitiesSaveCommand } from './commands/bulk-activities-save.command';
import { indexBy, pluck } from 'underscore';
import { isNotEmpty } from '@gauzy/common';
import { databaseTypes, getConfig, isSqlite, isBetterSqlite3, isMySQL, isPostgres, prepareSQLQuery as p } from '@gauzy/config';
import { Employee, OrganizationProject } from './../../core/entities/internal';
import { isSqliteDB } from './../../core/utils';

const config = getConfig();

@Injectable()
export class ActivityService extends TenantAwareCrudService<Activity> {
	constructor(
		@InjectRepository(Activity)
		private readonly activityRepository: Repository<Activity>,
		@MikroInjectRepository(Activity)
		private readonly mikroActivityRepository: EntityRepository<Activity>,

		@InjectRepository(Employee)
		private readonly employeeRepository: Repository<Employee>,

		@MikroInjectRepository(Employee)
		private readonly mikroEmployeeRepository: EntityRepository<Employee>,

		@InjectRepository(OrganizationProject)
		private readonly organizationProjectRepository: Repository<OrganizationProject>,

		@MikroInjectRepository(OrganizationProject)
		private readonly mikroOrganizationProjectRepository: EntityRepository<OrganizationProject>,

		private readonly commandBus: CommandBus
	) {
		super(activityRepository, mikroActivityRepository);
	}

	async getDailyActivities(
		request: IGetActivitiesInput
	): Promise<IDailyActivity[]> {
		const query = this.filterQuery(request);
		query.select(p(`COUNT("${query.alias}"."id")`), `sessions`);
		query.addSelect(p(`SUM("${query.alias}"."duration")`), `duration`);
		query.addSelect(p(`"${query.alias}"."employeeId"`), `employeeId`);
		query.addSelect(p(`"${query.alias}"."date"`), `date`);

<<<<<<< HEAD
		if (isSqliteDB(config.dbConnectionOptions)) {
			query.addSelect(`time("${query.alias}"."time")`, `time`);
		} else {
			query.addSelect(
				p(`(to_char("${query.alias}"."time", 'HH24') || ':00')::time`),
				`time`
			);
=======
		switch(config.dbConnectionOptions.type) {
			case databaseTypes.sqlite:
			case databaseTypes.betterSqlite3:
				query.addSelect(`time("${query.alias}"."time")`, `time`);
				break;
			case databaseTypes.postgres:
				query.addSelect(`(to_char("${query.alias}"."time", 'HH24') || ':00')::time`, 'time');
				break;
			case databaseTypes.mysql:
				query.addSelect(p(`CONCAT(DATE_FORMAT("${query.alias}"."time", '%H'), ':00')`), 'time');
				break;
			default:
				throw Error(`cannot format daily activities time due to unsupported database type: ${config.dbConnectionOptions.type}`);
>>>>>>> 7aeb9e03
		}
		query.addSelect(p(`"${query.alias}"."title"`), `title`);
		query.groupBy(p(`"${query.alias}"."date"`));

<<<<<<< HEAD
		if (isSqliteDB(config.dbConnectionOptions)) {
			query.addGroupBy(`time("${query.alias}"."time")`);
		} else {
			query.addGroupBy(
				p(`(to_char("${query.alias}"."time", 'HH24') || ':00')::time`)
			);
=======
		switch(config.dbConnectionOptions.type) {
			case databaseTypes.sqlite:
			case databaseTypes.betterSqlite3:
				query.addGroupBy(`time("${query.alias}"."time")`);
				break;
			case databaseTypes.postgres:
				query.addGroupBy(`(to_char("${query.alias}"."time", 'HH24') || ':00')::time`);
				break;
			case databaseTypes.mysql:
				query.addGroupBy(p(`CONCAT(DATE_FORMAT("${query.alias}"."time", '%H'), ':00')`));
				break;
			default:
				throw Error(`cannot group by daily activities time due to unsupported database type: ${config.dbConnectionOptions.type}`);
>>>>>>> 7aeb9e03
		}

		query.addGroupBy(p(`"${query.alias}"."title"`));
		query.addGroupBy(p(`"${query.alias}"."employeeId"`));

		query.orderBy(`time`, 'ASC');
		query.addOrderBy(p(`"duration"`), 'DESC');

		return await query.getRawMany();
	}

	async getDailyActivitiesReport(
		request: IGetActivitiesInput
	): Promise<IActivity[]> {
		const query = this.filterQuery(request);

		query.select(p(`COUNT("${query.alias}"."id")`), `sessions`);
		query.addSelect(p(`SUM("${query.alias}"."duration")`), `duration`);
		query.addSelect(p(`"${query.alias}"."employeeId"`), `employeeId`);
		query.addSelect(p(`"${query.alias}"."projectId"`), `projectId`);
		query.addSelect(p(`"${query.alias}"."date"`), `date`);
		query.addSelect(p(`"${query.alias}"."title"`), `title`);
		query.groupBy(p(`"${query.alias}"."date"`));
		query.addGroupBy(p(`"${query.alias}"."title"`));
		query.addGroupBy(p(`"${query.alias}"."employeeId"`));
		query.addGroupBy(p(`"${query.alias}"."projectId"`));
		query.orderBy(p(`"duration"`), 'DESC');

		query.limit(200);
		let activities = await query.getRawMany();

		const projectIds = pluck(activities, 'projectId');
		const employeeIds = pluck(activities, 'employeeId');

		let employeeById: any = {};
		if (employeeIds.length > 0) {
			const employees = await this.employeeRepository.find({
				where: {
					id: In(employeeIds)
				},
				relations: ['user']
			});
			employeeById = indexBy(employees, 'id');
		}

		let projectById: any = {};
		if (projectIds.length > 0) {
			const projects = await this.organizationProjectRepository.find({
				where: {
					id: In(projectIds)
				}
			});
			projectById = indexBy(projects, 'id');
		}
		activities = activities.map((activity) => {
			activity.employee = employeeById[activity.employeeId];
			activity.project = projectById[activity.projectId];
			return activity;
		});
		return activities;
	}

	async getActivities(request: IGetActivitiesInput): Promise<IActivity[]> {
		const query = this.filterQuery(request);
		if (
			RequestContext.hasPermission(
				PermissionsEnum.CHANGE_SELECTED_EMPLOYEE
			)
		) {
			query.leftJoinAndSelect(
				`${query.alias}.employee`,
				'activityEmployee'
			);
			query.leftJoinAndSelect(
				`activityEmployee.user`,
				'activityUser',
				p('"employee"."userId" = activityUser.id')
			);
		}

		query.orderBy(`${query.alias}.duration`, 'DESC');
		return await query.getMany();
	}

	async bulkSave(input: IBulkActivitiesInput) {
		return await this.commandBus.execute(
			new BulkActivitiesSaveCommand(input)
		);
	}

	private filterQuery(request: IGetActivitiesInput): SelectQueryBuilder<Activity> {
		const { organizationId, startDate, endDate } = request;
		const tenantId = RequestContext.currentTenantId();

		let employeeIds: string[];
		if (
			RequestContext.hasPermission(
				PermissionsEnum.CHANGE_SELECTED_EMPLOYEE
			)
		) {
			if (request.employeeIds) {
				employeeIds = request.employeeIds;
			}
		} else {
			const user = RequestContext.currentUser();
			employeeIds = [user.employeeId];
		}

		const query = this.activityRepository.createQueryBuilder();
		if (request.limit > 0) {
			query.take(request.limit);
			query.skip((request.page || 0) * request.limit);
		}

		query.innerJoin(`${query.alias}.employee`, 'employee');
		query.innerJoin(`${query.alias}.timeSlot`, 'time_slot');
		query.innerJoin(`time_slot.timeLogs`, 'time_log');
		query.andWhere(
			new Brackets((qb: WhereExpressionBuilder) => {
				qb.andWhere(p(`"${query.alias}"."tenantId" = :tenantId`), { tenantId });
				qb.andWhere(p(`"${query.alias}"."organizationId" = :organizationId`), { organizationId });
				qb.andWhere(p(`"time_slot"."tenantId" = :tenantId`), { tenantId });
				qb.andWhere(p(`"time_slot"."organizationId" = :organizationId`), { organizationId });
				qb.andWhere(p(`"time_log"."tenantId" = :tenantId`), { tenantId });
				qb.andWhere(p(`"time_log"."organizationId" = :organizationId`), { organizationId });
			})
		);
		query.andWhere(
			new Brackets((qb: WhereExpressionBuilder) => {
				const { titles, types } = request;
				if (isNotEmpty(types)) {
					qb.andWhere(p(`"${query.alias}"."type" IN (:...types)`), {
						types
					});
				}
				if (isNotEmpty(titles)) {
					qb.andWhere(p(`"${query.alias}"."title" IN (:...titles)`), {
						titles
					});
				}
			})
		);
		query.andWhere(
			new Brackets((qb: WhereExpressionBuilder) => {
<<<<<<< HEAD
				if (isSqliteDB(config.dbConnectionOptions)) {
					qb.andWhere(p(`datetime("${query.alias}"."date" || ' ' || "${query.alias}"."time") Between :startDate AND :endDate`), {
						startDate,
						endDate
					});
				} else {
					qb.andWhere(p(`concat("${query.alias}"."date", ' ', "${query.alias}"."time")::timestamp Between :startDate AND :endDate`), {
=======
				qb.andWhere(
					isSqlite() || isBetterSqlite3() ? `datetime("${query.alias}"."date" || ' ' || "${query.alias}"."time") Between :startDate AND :endDate`
					: isPostgres() ? `concat("${query.alias}"."date", ' ', "${query.alias}"."time")::timestamp Between :startDate AND :endDate`
					: isMySQL() ? p(`concat("${query.alias}"."date", ' ', "${query.alias}"."time") Between :startDate AND :endDate`)
					: '',
					{
>>>>>>> 7aeb9e03
						startDate,
						endDate
					}
				)
			})
		);
		query.andWhere(
			new Brackets((qb: WhereExpressionBuilder) => {
				const { projectIds = [] } = request;
				if (isNotEmpty(employeeIds)) {
					qb.andWhere(p(`"${query.alias}"."employeeId" IN (:...employeeIds)`), {
						employeeIds
					});
				}
				if (isNotEmpty(projectIds)) {
					qb.andWhere(p(`"${query.alias}"."projectId" IN (:...projectIds)`), {
						projectIds
					});
				}
			})
		);
		query.andWhere(
			new Brackets((qb: WhereExpressionBuilder) => {
				const { activityLevel, source, logType } = request;
				if (isNotEmpty(activityLevel)) {
					/**
					 * Activity Level should be 0-100%
					 * So, we have convert it into 10 minutes timeslot by multiply by 6
					 */
					const start = (activityLevel.start * 6);
					const end = (activityLevel.end * 6);

					qb.andWhere(p(`"time_slot"."overall" BETWEEN :start AND :end`), {
						start,
						end
					});
				}
				if (isNotEmpty(source)) {
					if (source instanceof Array) {
						qb.andWhere(p(`"time_log"."source" IN (:...source)`), {
							source
						});
					} else {
						qb.andWhere(p(`"time_log"."source" = :source`), {
							source
						});
					}
				}
				if (isNotEmpty(logType)) {
					if (logType instanceof Array) {
						qb.andWhere(p(`"time_log"."logType" IN (:...logType)`), {
							logType
						});
					} else {
						qb.andWhere(p(`"time_log"."logType" = :logType`), {
							logType
						});
					}
				}
			})
		);
		return query;
	}
}<|MERGE_RESOLUTION|>--- conflicted
+++ resolved
@@ -57,16 +57,7 @@
 		query.addSelect(p(`"${query.alias}"."employeeId"`), `employeeId`);
 		query.addSelect(p(`"${query.alias}"."date"`), `date`);
 
-<<<<<<< HEAD
-		if (isSqliteDB(config.dbConnectionOptions)) {
-			query.addSelect(`time("${query.alias}"."time")`, `time`);
-		} else {
-			query.addSelect(
-				p(`(to_char("${query.alias}"."time", 'HH24') || ':00')::time`),
-				`time`
-			);
-=======
-		switch(config.dbConnectionOptions.type) {
+		switch (config.dbConnectionOptions.type) {
 			case databaseTypes.sqlite:
 			case databaseTypes.betterSqlite3:
 				query.addSelect(`time("${query.alias}"."time")`, `time`);
@@ -79,20 +70,11 @@
 				break;
 			default:
 				throw Error(`cannot format daily activities time due to unsupported database type: ${config.dbConnectionOptions.type}`);
->>>>>>> 7aeb9e03
 		}
 		query.addSelect(p(`"${query.alias}"."title"`), `title`);
 		query.groupBy(p(`"${query.alias}"."date"`));
 
-<<<<<<< HEAD
-		if (isSqliteDB(config.dbConnectionOptions)) {
-			query.addGroupBy(`time("${query.alias}"."time")`);
-		} else {
-			query.addGroupBy(
-				p(`(to_char("${query.alias}"."time", 'HH24') || ':00')::time`)
-			);
-=======
-		switch(config.dbConnectionOptions.type) {
+		switch (config.dbConnectionOptions.type) {
 			case databaseTypes.sqlite:
 			case databaseTypes.betterSqlite3:
 				query.addGroupBy(`time("${query.alias}"."time")`);
@@ -105,7 +87,6 @@
 				break;
 			default:
 				throw Error(`cannot group by daily activities time due to unsupported database type: ${config.dbConnectionOptions.type}`);
->>>>>>> 7aeb9e03
 		}
 
 		query.addGroupBy(p(`"${query.alias}"."title"`));
@@ -250,22 +231,12 @@
 		);
 		query.andWhere(
 			new Brackets((qb: WhereExpressionBuilder) => {
-<<<<<<< HEAD
-				if (isSqliteDB(config.dbConnectionOptions)) {
-					qb.andWhere(p(`datetime("${query.alias}"."date" || ' ' || "${query.alias}"."time") Between :startDate AND :endDate`), {
-						startDate,
-						endDate
-					});
-				} else {
-					qb.andWhere(p(`concat("${query.alias}"."date", ' ', "${query.alias}"."time")::timestamp Between :startDate AND :endDate`), {
-=======
 				qb.andWhere(
 					isSqlite() || isBetterSqlite3() ? `datetime("${query.alias}"."date" || ' ' || "${query.alias}"."time") Between :startDate AND :endDate`
-					: isPostgres() ? `concat("${query.alias}"."date", ' ', "${query.alias}"."time")::timestamp Between :startDate AND :endDate`
-					: isMySQL() ? p(`concat("${query.alias}"."date", ' ', "${query.alias}"."time") Between :startDate AND :endDate`)
-					: '',
+						: isPostgres() ? `concat("${query.alias}"."date", ' ', "${query.alias}"."time")::timestamp Between :startDate AND :endDate`
+							: isMySQL() ? p(`concat("${query.alias}"."date", ' ', "${query.alias}"."time") Between :startDate AND :endDate`)
+								: '',
 					{
->>>>>>> 7aeb9e03
 						startDate,
 						endDate
 					}
