import { MikroInjectRepository } from '@gauzy/common';
import { EntityRepository } from '@mikro-orm/core';
import { Injectable } from '@nestjs/common';
import { InjectRepository } from '@nestjs/typeorm';
import { Repository, Brackets, SelectQueryBuilder, WhereExpressionBuilder } from 'typeorm';
import { reduce, pluck, pick, mapObject, groupBy, chain } from 'underscore';
import * as _ from 'underscore';
import * as moment from 'moment';
import {
	PermissionsEnum,
	IGetActivitiesStatistics,
	IGetTimeSlotStatistics,
	IGetTasksStatistics,
	IGetProjectsStatistics,
	IGetMembersStatistics,
	IGetCountsStatistics,
	ICountsStatistics,
	IMembersStatistics,
	IActivitiesStatistics,
	ITimeSlotStatistics,
	IProjectsStatistics,
	IGetManualTimesStatistics,
	IManualTimesStatistics,
	TimeLogType,
	ITask
} from '@gauzy/contracts';
import { ArraySum, isNotEmpty } from '@gauzy/common';
import { ConfigService, databaseTypes, isBetterSqlite3, isMySQL, isPostgres, isSqlite, prepareSQLQuery as p } from '@gauzy/config';
import { RequestContext } from '../../core/context';
import {
	Activity,
	Employee,
	TimeLog,
	TimeSlot
} from './../../core/entities/internal';
import { getDateRangeFormat } from './../../core/utils';

@Injectable()
export class StatisticService {
	constructor(
		@InjectRepository(TimeSlot)
		private readonly timeSlotRepository: Repository<TimeSlot>,
		@MikroInjectRepository(TimeSlot)
		private readonly mikroTimeSlotRepository: EntityRepository<TimeSlot>,

		@InjectRepository(Employee)
		private readonly employeeRepository: Repository<Employee>,

		@MikroInjectRepository(Employee)
		private readonly mikroEmployeeRepository: EntityRepository<Employee>,

		@InjectRepository(Activity)
		private readonly activityRepository: Repository<Activity>,

		@MikroInjectRepository(Activity)
		private readonly mikroActivityRepository: EntityRepository<Activity>,

		@InjectRepository(TimeLog)
		private readonly timeLogRepository: Repository<TimeLog>,

		@MikroInjectRepository(TimeLog)
		private readonly mikroTimeLogRepository: EntityRepository<TimeLog>,

		private readonly configService: ConfigService
	) { }

	/**
	 * GET Time Tracking Dashboard Counts Statistics
	 *
	 * @param request
	 * @returns
	 */
	async getCounts(request: IGetCountsStatistics): Promise<ICountsStatistics> {
		const { organizationId, startDate, endDate, todayStart, todayEnd } = request;
		let { employeeIds = [], projectIds = [] } = request;

		const user = RequestContext.currentUser();
		const tenantId = RequestContext.currentTenantId() || request.tenantId;

		const { start, end } = getDateRangeFormat(
			moment.utc(startDate || moment().startOf('week')),
			moment.utc(endDate || moment().endOf('week'))
		);

		// Check if the current user has the permission to change the selected employee
		const hasChangeSelectedEmployeePermission: boolean = RequestContext.hasPermission(
			PermissionsEnum.CHANGE_SELECTED_EMPLOYEE
		);

		// Determine if the request specifies to retrieve data for the current user only
		const isOnlyMeSelected: boolean = request.onlyMe;

		/**
		 * Set employeeIds based on user conditions and permissions
		 */
		if ((user.employeeId && isOnlyMeSelected) || (!hasChangeSelectedEmployeePermission && user.employeeId)) {
			employeeIds = [user.employeeId];
		} else {
			employeeIds = await this.getEmployeesIds(organizationId, employeeIds, tenantId);
		}

		/**
		 * GET statistics counts
		 */
		const employeesCount = await this.getEmployeeWorkedCounts({
			...request,
			employeeIds
		});
		const projectsCount = await this.getProjectWorkedCounts({
			...request,
			employeeIds
		});

		/*
		 * Get average activity and total duration of the work for the week.
		 */
		let weekActivities = {
			overall: 0,
			duration: 0
		};
		const weekQuery = this.timeSlotRepository.createQueryBuilder();
		let weekQueryString;
		weekQuery.innerJoin(`${weekQuery.alias}.timeLogs`, 'timeLogs');

		switch(this.configService.dbConnectionOptions.type) {
			case databaseTypes.sqlite:
			case databaseTypes.betterSqlite3:
				weekQueryString = `COALESCE(ROUND(SUM((julianday(COALESCE("timeLogs"."stoppedAt", datetime('now'))) - julianday("timeLogs"."startedAt")) * 86400) / COUNT("${weekQuery.alias}"."id")), 0)`;
				break;
			case databaseTypes.postgres:
				weekQueryString = `COALESCE(ROUND(SUM(extract(epoch from (COALESCE("timeLogs"."stoppedAt", NOW()) - "timeLogs"."startedAt"))) / COUNT("${weekQuery.alias}"."id")), 0)`;
				break;
			case databaseTypes.mysql:
				weekQueryString = p(`COALESCE(ROUND(SUM(TIMESTAMPDIFF(SECOND, "timeLogs"."startedAt", COALESCE("timeLogs"."stoppedAt", NOW()))) / COUNT("${weekQuery.alias}"."id")), 0)`);
				break;
			default:
				throw Error(`cannot create statistic query due to unsupported database type: ${this.configService.dbConnectionOptions.type}`);
		}

		const weekTimeStatistics = await weekQuery
<<<<<<< HEAD
			.select(
				`${isSqliteDB(this.configService.dbConnectionOptions)
					? `COALESCE(ROUND(SUM((julianday(COALESCE("timeLogs"."stoppedAt", datetime('now'))) - julianday("timeLogs"."startedAt")) * 86400) / COUNT("${weekQuery.alias}"."id")), 0)`
					: p(`COALESCE(ROUND(SUM(extract(epoch from (COALESCE("timeLogs"."stoppedAt", NOW()) - "timeLogs"."startedAt"))) / COUNT("${weekQuery.alias}"."id")), 0)`)
				}`,
				`week_duration`
			)
=======
			.select(weekQueryString, `week_duration`)
>>>>>>> 7aeb9e03
			.addSelect(p(`COALESCE(SUM("${weekQuery.alias}"."overall"), 0)`), `overall`)
			.addSelect(p(`COALESCE(SUM("${weekQuery.alias}"."duration"), 0)`), `duration`)
			.addSelect(p(`COUNT("${weekQuery.alias}"."id")`), `time_slot_count`)
			.andWhere(p(`"${weekQuery.alias}"."tenantId" = :tenantId`), { tenantId })
			.andWhere(p(`"${weekQuery.alias}"."organizationId" = :organizationId`), { organizationId })
			.andWhere(
				new Brackets((qb: WhereExpressionBuilder) => {
					qb.andWhere(p(`"timeLogs"."startedAt" BETWEEN :startDate AND :endDate`), {
						startDate: start,
						endDate: end
					});
					qb.andWhere(p(`"${weekQuery.alias}"."startedAt" BETWEEN :startDate AND :endDate`), {
						startDate: start,
						endDate: end
					});
					/**
					 * If Employee Selected
					 */
					if (isNotEmpty(employeeIds)) {
						qb.andWhere(p(`"${weekQuery.alias}"."employeeId" IN (:...employeeIds)`), {
							employeeIds
						});
						qb.andWhere(p(`"timeLogs"."employeeId" IN (:...employeeIds)`), {
							employeeIds
						});
					}
					/**
					 * If Project Selected
					 */
					if (isNotEmpty(projectIds)) {
						qb.andWhere(p(`"timeLogs"."projectId" IN (:...projectIds)`), {
							projectIds
						});
					}
					if (isNotEmpty(request.activityLevel)) {
						/**
						 * Activity Level should be 0-100%
						 * So, we have convert it into 10 minutes TimeSlot by multiply by 6
						 */
						const { activityLevel } = request;
						const startLevel = (activityLevel.start * 6);
						const endLevel = (activityLevel.end * 6);

						qb.andWhere(p(`"${weekQuery.alias}"."overall" BETWEEN :startLevel AND :endLevel`), {
							startLevel,
							endLevel
						});
					}
					/**
					 * If LogType Selected
					 */
					if (isNotEmpty(request.logType)) {
						const { logType } = request;
						qb.andWhere(p(`"timeLogs"."logType" IN (:...logType)`), {
							logType
						});
					}
					/**
					 * If Source Selected
					 */
					if (isNotEmpty(request.source)) {
						const { source } = request;
						qb.andWhere(p(`"timeLogs"."source" IN (:...source)`), {
							source
						});
					}
					qb.andWhere(
						new Brackets((qb: WhereExpressionBuilder) => {
							qb.andWhere(p(`"timeLogs"."tenantId" = :tenantId`), { tenantId });
							qb.andWhere(p(`"timeLogs"."organizationId" = :organizationId`), { organizationId });
						})
					);
				})
			)
			.groupBy(p(`"timeLogs"."id"`))
			.getRawMany();
		const weekDuration = reduce(pluck(weekTimeStatistics, 'week_duration'), ArraySum, 0);
		const weekPercentage = (
			(reduce(pluck(weekTimeStatistics, 'overall'), ArraySum, 0) * 100) /
			(reduce(pluck(weekTimeStatistics, 'duration'), ArraySum, 0))
		);

		weekActivities['duration'] = weekDuration;
		weekActivities['overall'] = weekPercentage;

		/*
		 * Get average activity and total duration of the work for today.
		 */
		let todayActivities = {
			overall: 0,
			duration: 0
		};

		const { start: startToday, end: endToday } = getDateRangeFormat(
			moment.utc(todayStart || moment().startOf('day')),
			moment.utc(todayEnd || moment().endOf('day'))
		);

		const todayQuery = this.timeSlotRepository.createQueryBuilder();
		let todayQueryString;
		todayQuery.innerJoin(`${todayQuery.alias}.timeLogs`, 'timeLogs');

		switch(this.configService.dbConnectionOptions.type) {
			case databaseTypes.sqlite:
			case databaseTypes.betterSqlite3:
				todayQueryString = `COALESCE(ROUND(SUM((julianday(COALESCE("timeLogs"."stoppedAt", datetime('now'))) - julianday("timeLogs"."startedAt")) * 86400) / COUNT("${todayQuery.alias}"."id")), 0)`;
				break;
			case databaseTypes.postgres:
				todayQueryString = `COALESCE(ROUND(SUM(extract(epoch from (COALESCE("timeLogs"."stoppedAt", NOW()) - "timeLogs"."startedAt"))) / COUNT("${todayQuery.alias}"."id")), 0)`;
				break;
			case databaseTypes.mysql:
				todayQueryString = p(`COALESCE(ROUND(SUM(TIMESTAMPDIFF(SECOND, "timeLogs"."startedAt", COALESCE("timeLogs"."stoppedAt", NOW()))) / COUNT("${todayQuery.alias}"."id")), 0)`);
				break;
			default:
				throw Error(`cannot create statistic query due to unsupported database type: ${this.configService.dbConnectionOptions.type}`);
		}

		const todayTimeStatistics = await todayQuery
<<<<<<< HEAD
			.select(
				`${isSqliteDB(this.configService.dbConnectionOptions)
					? `COALESCE(ROUND(SUM((julianday(COALESCE("timeLogs"."stoppedAt", datetime('now'))) - julianday("timeLogs"."startedAt")) * 86400) / COUNT("${todayQuery.alias}"."id")), 0)`
					: p(`COALESCE(ROUND(SUM(extract(epoch from (COALESCE("timeLogs"."stoppedAt", NOW()) - "timeLogs"."startedAt"))) / COUNT("${todayQuery.alias}"."id")), 0)`)
				}`,
				`today_duration`
			)
=======
			.select(todayQueryString, `today_duration`)
>>>>>>> 7aeb9e03
			.addSelect(p(`COALESCE(SUM("${todayQuery.alias}"."overall"), 0)`), `overall`)
			.addSelect(p(`COALESCE(SUM("${todayQuery.alias}"."duration"), 0)`), `duration`)
			.addSelect(p(`COUNT("${todayQuery.alias}"."id")`), `time_slot_count`)
			.andWhere(p(`"${todayQuery.alias}"."tenantId" = :tenantId`), { tenantId })
			.andWhere(p(`"${todayQuery.alias}"."organizationId" = :organizationId`), { organizationId })
			.andWhere(
				new Brackets((qb: WhereExpressionBuilder) => {
					qb.andWhere(p(`"timeLogs"."startedAt" BETWEEN :startDate AND :endDate`), {
						startDate: startToday,
						endDate: endToday
					});
					qb.andWhere(p(`"${todayQuery.alias}"."startedAt" BETWEEN :startDate AND :endDate`), {
						startDate: startToday,
						endDate: endToday
					});
					/**
					 * If Employee Selected
					 */
					if (isNotEmpty(employeeIds)) {
						qb.andWhere(p(`"timeLogs"."employeeId" IN (:...employeeIds)`), {
							employeeIds
						});
						qb.andWhere(p(`"${todayQuery.alias}"."employeeId" IN (:...employeeIds)`), {
							employeeIds
						});
					}
					/**
					 * If Project Selected
					 */
					if (isNotEmpty(projectIds)) {
						qb.andWhere(p(`"timeLogs"."projectId" IN (:...projectIds)`), {
							projectIds
						});
					}
					if (isNotEmpty(request.activityLevel)) {
						/**
						 * Activity Level should be 0-100%
						 * So, we have convert it into 10 minutes TimeSlot by multiply by 6
						 */
						const { activityLevel } = request;
						const startLevel = (activityLevel.start * 6);
						const endLevel = (activityLevel.end * 6);

						qb.andWhere(p(`"${todayQuery.alias}"."overall" BETWEEN :startLevel AND :endLevel`), {
							startLevel,
							endLevel
						});
					}
					/**
					 * If LogType Selected
					 */
					if (isNotEmpty(request.logType)) {
						const { logType } = request;
						qb.andWhere(p(`"timeLogs"."logType" IN (:...logType)`), {
							logType
						});
					}
					/**
					 * If Source Selected
					 */
					if (isNotEmpty(request.source)) {
						const { source } = request;
						qb.andWhere(p(`"timeLogs"."source" IN (:...source)`), {
							source
						});
					}
					qb.andWhere(
						new Brackets((qb: WhereExpressionBuilder) => {
							qb.andWhere(p(`"timeLogs"."tenantId" = :tenantId`), { tenantId });
							qb.andWhere(p(`"timeLogs"."organizationId" = :organizationId`), { organizationId });
						})
					);
				})
			)
			.groupBy(p(`"timeLogs"."id"`))
			.getRawMany();
		const todayDuration = reduce(pluck(todayTimeStatistics, 'today_duration'), ArraySum, 0);
		const todayPercentage = (
			(reduce(pluck(todayTimeStatistics, 'overall'), ArraySum, 0) * 100) /
			(reduce(pluck(todayTimeStatistics, 'duration'), ArraySum, 0))
		);

		todayActivities['duration'] = todayDuration;
		todayActivities['overall'] = todayPercentage;

		return {
			employeesCount,
			projectsCount,
			weekActivities: parseFloat(
				parseFloat(weekActivities.overall + '').toFixed(2)
			),
			weekDuration: weekActivities.duration,
			todayActivities: parseFloat(
				parseFloat(todayActivities.overall + '').toFixed(2)
			),
			todayDuration: todayActivities.duration
		};

	}

	/**
	 * GET Time Tracking Dashboard Worked Members Statistics
	 *
	 * @param request
	 * @returns
	 */
	/**
	 * GET Time Tracking Dashboard Worked Members Statistics
	 *
	 * @param request
	 * @returns
	 */
	async getMembers(request: IGetMembersStatistics): Promise<IMembersStatistics[]> {
		const { organizationId, startDate, endDate, todayStart, todayEnd } = request;
		let { employeeIds = [], projectIds = [] } = request;

		const user = RequestContext.currentUser();
		const tenantId = RequestContext.currentTenantId() || request.tenantId;

		const { start: weeklyStart, end: weeklyEnd } = getDateRangeFormat(
			moment.utc(startDate || moment().startOf('week')),
			moment.utc(endDate || moment().endOf('week'))
		);

		// Check if the current user has the permission to change the selected employee
		const hasChangeSelectedEmployeePermission: boolean = RequestContext.hasPermission(
			PermissionsEnum.CHANGE_SELECTED_EMPLOYEE
		);

		/**
		 * Set employeeIds based on user conditions and permissions
		 */
		if ((user.employeeId) || (!hasChangeSelectedEmployeePermission && user.employeeId)) {
			employeeIds = [user.employeeId];
		} else {
			employeeIds = await this.getEmployeesIds(organizationId, employeeIds, tenantId);
		}

		const query = this.employeeRepository.createQueryBuilder();
		let queryString;

		switch(this.configService.dbConnectionOptions.type) {
			case databaseTypes.sqlite:
			case databaseTypes.betterSqlite3:
				queryString = `COALESCE(ROUND(SUM((julianday(COALESCE("timeLogs"."stoppedAt", datetime('now'))) - julianday("timeLogs"."startedAt")) * 86400)), 0)`;
				break;
			case databaseTypes.postgres:
				queryString = `COALESCE(ROUND(SUM(extract(epoch from (COALESCE("timeLogs"."stoppedAt", NOW()) - "timeLogs"."startedAt")))), 0)`;
				break;
			case databaseTypes.mysql:
				queryString = p(`COALESCE(ROUND(SUM(TIMESTAMPDIFF(SECOND, "timeLogs"."startedAt", COALESCE("timeLogs"."stoppedAt", NOW())))), 0)`);
				break;
			default:
				throw Error(`cannot create statistic query due to unsupported database type: ${this.configService.dbConnectionOptions.type}`);

		}

		let employees: IMembersStatistics[] = await query
			.select(p(`"${query.alias}".id`))
			.addSelect(p(`("user"."firstName" || ' ' ||  "user"."lastName")`), 'user_name')
			.addSelect(p(`"user"."imageUrl"`), 'user_image_url')
<<<<<<< HEAD
			.addSelect(
				`${isSqliteDB(this.configService.dbConnectionOptions)
					? `COALESCE(ROUND(SUM((julianday(COALESCE("timeLogs"."stoppedAt", datetime('now'))) - julianday("timeLogs"."startedAt")) * 86400)), 0)`
					: p(`COALESCE(ROUND(SUM(extract(epoch from (COALESCE("timeLogs"."stoppedAt", NOW()) - "timeLogs"."startedAt")))), 0)`)
				}`,
				`duration`
			)
=======
			.addSelect(queryString, `duration`)
>>>>>>> 7aeb9e03
			.innerJoin(`${query.alias}.user`, 'user')
			.innerJoin(`${query.alias}.timeLogs`, 'timeLogs')
			.innerJoin(`timeLogs.timeSlots`, 'time_slot')
			.andWhere(p(`"${query.alias}"."tenantId" = :tenantId`), { tenantId })
			.andWhere(p(`"${query.alias}"."organizationId" = :organizationId`), { organizationId })
			.andWhere(
				new Brackets((qb: WhereExpressionBuilder) => {
					qb.andWhere(p(`"timeLogs"."startedAt" BETWEEN :weeklyStart AND :weeklyEnd`), {
						weeklyStart,
						weeklyEnd
					});
					qb.andWhere(p(`"time_slot"."startedAt" BETWEEN :weeklyStart AND :weeklyEnd`), {
						weeklyStart,
						weeklyEnd
					});
					/**
					 * If Employee Selected
					 */
					if (isNotEmpty(employeeIds)) {
						qb.andWhere(p(`"${query.alias}"."id" IN(:...employeeIds)`), {
							employeeIds
						});
						qb.andWhere(p(`"timeLogs"."employeeId" IN(:...employeeIds)`), {
							employeeIds
						});
					}
					/**
					 * If Project Selected
					 */
					if (isNotEmpty(projectIds)) {
						qb.andWhere(p(`"timeLogs"."projectId" IN (:...projectIds)`), { projectIds });
					}
					qb.andWhere(
						new Brackets((qb: WhereExpressionBuilder) => {
							qb.andWhere(p(`"timeLogs"."tenantId" = :tenantId`), { tenantId });
							qb.andWhere(p(`"timeLogs"."organizationId" = :organizationId`), { organizationId });
						})
					);
				})
			)
			.addGroupBy(p(`"${query.alias}"."id"`))
			.addGroupBy(p(`"user"."id"`))
			.orderBy('duration', 'DESC')
			.getRawMany();
		if (employees.length > 0) {
			const employeeIds = pluck(employees, 'id');

			/**
			 * Weekly Member Activity
			 */
			const weekTimeQuery = this.timeSlotRepository.createQueryBuilder('time_slot');
			let weekTimeQueryString;

			switch(this.configService.dbConnectionOptions.type) {
				case databaseTypes.sqlite:
				case databaseTypes.betterSqlite3:
					weekTimeQueryString = `COALESCE(ROUND(SUM((julianday(COALESCE("timeLogs"."stoppedAt", datetime('now'))) - julianday("timeLogs"."startedAt")) * 86400) / COUNT("${weekTimeQuery.alias}"."id")), 0)`;
					break;
				case databaseTypes.postgres:
					weekTimeQueryString = `COALESCE(ROUND(SUM(extract(epoch from (COALESCE("timeLogs"."stoppedAt", NOW()) - "timeLogs"."startedAt"))) / COUNT("${weekTimeQuery.alias}"."id")), 0)`;
					break;
				case databaseTypes.mysql:
					weekTimeQueryString = p(`COALESCE(ROUND(SUM(TIMESTAMPDIFF(SECOND, "timeLogs"."startedAt", COALESCE("timeLogs"."stoppedAt", NOW()))) / COUNT("${weekTimeQuery.alias}"."id")), 0)`);
					break;
				default:
					throw Error(`cannot create statistic query due to unsupported database type: ${this.configService.dbConnectionOptions.type}`);
			}
			weekTimeQuery
<<<<<<< HEAD
				.select(
					`${isSqliteDB(this.configService.dbConnectionOptions)
						? `COALESCE(ROUND(SUM((julianday(COALESCE("timeLogs"."stoppedAt", datetime('now'))) - julianday("timeLogs"."startedAt")) * 86400) / COUNT("${weekTimeQuery.alias}"."id")), 0)`
						: p(`COALESCE(ROUND(SUM(extract(epoch from (COALESCE("timeLogs"."stoppedAt", NOW()) - "timeLogs"."startedAt"))) / COUNT("${weekTimeQuery.alias}"."id")), 0)`)
					}`,
					`week_duration`
				)
=======
				.select(weekTimeQueryString, `week_duration`)
>>>>>>> 7aeb9e03
				.addSelect(p(`COALESCE(SUM("${weekTimeQuery.alias}"."overall"), 0)`), `overall`)
				.addSelect(p(`COALESCE(SUM("${weekTimeQuery.alias}"."duration"), 0)`), `duration`)
				.addSelect(p(`COUNT("${weekTimeQuery.alias}"."id")`), `time_slot_count`)
				.addSelect(`${weekTimeQuery.alias}.employeeId`, 'employeeId')
				.innerJoin(`${weekTimeQuery.alias}.timeLogs`, 'timeLogs')
				.andWhere(p(`"${weekTimeQuery.alias}"."tenantId" = :tenantId`), { tenantId })
				.andWhere(p(`"${weekTimeQuery.alias}"."organizationId" = :organizationId`), { organizationId })
				.andWhere(
					new Brackets((qb: WhereExpressionBuilder) => {
						qb.andWhere(p(`"timeLogs"."startedAt" BETWEEN :weeklyStart AND :weeklyEnd`), {
							weeklyStart,
							weeklyEnd
						});
						qb.andWhere(p(`"${weekTimeQuery.alias}"."startedAt" BETWEEN :weeklyStart AND :weeklyEnd`), {
							weeklyStart,
							weeklyEnd
						});
						/**
						 * If Employee Selected
						 */
						if (isNotEmpty(employeeIds)) {
							qb.andWhere(p(`"${weekTimeQuery.alias}"."employeeId" IN(:...employeeIds)`), {
								employeeIds
							});
							qb.andWhere(p(`"timeLogs"."employeeId" IN(:...employeeIds)`), {
								employeeIds
							});
						}
						/**
						 * If Project Selected
						 */
						if (isNotEmpty(projectIds)) {
							qb.andWhere(p(`"timeLogs"."projectId" IN(:...projectIds)`), {
								projectIds
							});
						}
						qb.andWhere(
							new Brackets((qb: WhereExpressionBuilder) => {
								qb.andWhere(p(`"timeLogs"."tenantId" = :tenantId`), { tenantId });
								qb.andWhere(p(`"timeLogs"."organizationId" = :organizationId`), { organizationId });
							})
						);
					})
				)
				.groupBy(`timeLogs.id`)
				.addGroupBy(`${weekTimeQuery.alias}.employeeId`);

			let weekTimeSlots: any = await weekTimeQuery.getRawMany();

			weekTimeSlots = mapObject(
				groupBy(weekTimeSlots, 'employeeId'),
				function (values, employeeId) {
					const weekDuration = reduce(pluck(values, 'week_duration'), ArraySum, 0);
					const weekPercentage = (
						(reduce(pluck(values, 'overall'), ArraySum, 0) * 100) /
						(reduce(pluck(values, 'duration'), ArraySum, 0))
					);
					return {
						employeeId,
						duration: weekDuration,
						overall: weekPercentage
					};
				}
			);
			weekTimeSlots = chain(weekTimeSlots)
				.map((weekTimeSlot: any) => {
					if (weekTimeSlot && weekTimeSlot.overall) {
						weekTimeSlot.overall = parseFloat(weekTimeSlot.overall as string).toFixed(1);
					}
					return weekTimeSlot;
				})
				.indexBy('employeeId')
				.value();

			/**
			 * Daily Member Activity
			 */
			let dayTimeQuery = this.timeSlotRepository.createQueryBuilder('time_slot');
			let dayTimeQueryString;

			switch(this.configService.dbConnectionOptions.type) {
				case databaseTypes.sqlite:
				case databaseTypes.betterSqlite3:
					dayTimeQueryString = `COALESCE(ROUND(SUM((julianday(COALESCE("timeLogs"."stoppedAt", datetime('now'))) - julianday("timeLogs"."startedAt")) * 86400) / COUNT("${dayTimeQuery.alias}"."id")), 0)`;
					break;
				case databaseTypes.postgres:
					dayTimeQueryString = `COALESCE(ROUND(SUM(extract(epoch from (COALESCE("timeLogs"."stoppedAt", NOW()) - "timeLogs"."startedAt"))) / COUNT("${dayTimeQuery.alias}"."id")), 0)`;
					break;
				case databaseTypes.mysql:
					dayTimeQueryString = p(`COALESCE(ROUND(SUM(TIMESTAMPDIFF(SECOND, "timeLogs"."startedAt", COALESCE("timeLogs"."stoppedAt", NOW()))) / COUNT("${dayTimeQuery.alias}"."id")), 0)`);
					break;
				default:
					throw Error(`cannot create statistic query due to unsupported database type: ${this.configService.dbConnectionOptions.type}`);
			}

			dayTimeQuery
				.select(
<<<<<<< HEAD
					`${isSqliteDB(this.configService.dbConnectionOptions)
						? `COALESCE(ROUND(SUM((julianday(COALESCE("timeLogs"."stoppedAt", datetime('now'))) - julianday("timeLogs"."startedAt")) * 86400) / COUNT("${dayTimeQuery.alias}"."id")), 0)`
						: p(`COALESCE(ROUND(SUM(extract(epoch from (COALESCE("timeLogs"."stoppedAt", NOW()) - "timeLogs"."startedAt"))) / COUNT("${dayTimeQuery.alias}"."id")), 0)`)
					}`,
=======
					dayTimeQueryString,
>>>>>>> 7aeb9e03
					`today_duration`
				)
				.addSelect(p(`COALESCE(SUM("${dayTimeQuery.alias}"."overall"), 0)`), `overall`)
				.addSelect(p(`COALESCE(SUM("${dayTimeQuery.alias}"."duration"), 0)`), `duration`)
				.addSelect(p(`COUNT("${dayTimeQuery.alias}"."id")`), `time_slot_count`)
				.addSelect(`${dayTimeQuery.alias}.employeeId`, 'employeeId')
				.innerJoin(`${dayTimeQuery.alias}.timeLogs`, 'timeLogs')
				.andWhere(p(`"${dayTimeQuery.alias}"."tenantId" = :tenantId`), { tenantId })
				.andWhere(p(`"${dayTimeQuery.alias}"."organizationId" = :organizationId`), { organizationId })
				.andWhere(
					new Brackets((qb: WhereExpressionBuilder) => {
						const { start: startToday, end: endToday } = getDateRangeFormat(
							moment.utc(todayStart || moment().startOf('day')),
							moment.utc(todayEnd || moment().endOf('day'))
						);
						qb.where(p(`"timeLogs"."startedAt" BETWEEN :startToday AND :endToday`), {
							startToday,
							endToday
						});
						qb.andWhere(p(`"${dayTimeQuery.alias}"."startedAt" BETWEEN :startToday AND :endToday`), {
							startToday,
							endToday
						});
						/**
						 * If Employee Selected
						 */
						if (isNotEmpty(employeeIds)) {
							qb.andWhere(p(`"${dayTimeQuery.alias}"."employeeId" IN(:...employeeIds)`), {
								employeeIds
							});
							qb.andWhere(p(`"timeLogs"."employeeId" IN(:...employeeIds)`), {
								employeeIds
							});
						}
						/**
						 * If Project Selected
						 */
						if (isNotEmpty(projectIds)) {
							qb.andWhere(p(`"timeLogs"."projectId" IN(:...projectIds)`), {
								projectIds
							});
						}
						qb.andWhere(
							new Brackets((qb: WhereExpressionBuilder) => {
								qb.andWhere(p(`"timeLogs"."tenantId" = :tenantId`), { tenantId });
								qb.andWhere(p(`"timeLogs"."organizationId" = :organizationId`), { organizationId });
							})
						);
					})
				)
				.groupBy(`timeLogs.id`)
				.addGroupBy(`${dayTimeQuery.alias}.employeeId`);

			let dayTimeSlots: any = await dayTimeQuery.getRawMany();
			dayTimeSlots = mapObject(
				groupBy(dayTimeSlots, 'employeeId'),
				function (values, employeeId) {
					const todayDuration = reduce(pluck(values, 'today_duration'), ArraySum, 0);
					const todayPercentage = (
						(reduce(pluck(values, 'overall'), ArraySum, 0) * 100) /
						(reduce(pluck(values, 'duration'), ArraySum, 0))
					);
					return {
						employeeId,
						duration: todayDuration,
						overall: todayPercentage
					};
				}
			);
			dayTimeSlots = chain(dayTimeSlots)
				.map((dayTimeSlot: any) => {
					if (dayTimeSlot && dayTimeSlot.overall) {
						dayTimeSlot.overall = parseFloat(
							dayTimeSlot.overall as string
						).toFixed(1);
					}
					return dayTimeSlot;
				})
				.indexBy('employeeId')
				.value();

			for (let index = 0; index < employees.length; index++) {
				const member = employees[index];

				member.weekTime = weekTimeSlots[member.id];
				member.todayTime = dayTimeSlots[member.id];

				member.user = {
					name: member.user_name,
					imageUrl: member.user_image_url
				};

				delete member.user_name;
				delete member.user_image_url;

				const weekHoursQuery = this.employeeRepository.createQueryBuilder();
				let weekHoursQueryString;

				switch(this.configService.dbConnectionOptions.type) {
					case databaseTypes.sqlite:
					case databaseTypes.betterSqlite3:
						weekHoursQueryString = `COALESCE(ROUND(SUM((julianday(COALESCE("timeLogs"."stoppedAt", datetime('now'))) - julianday("timeLogs"."startedAt")) * 86400)), 0)`;
						break;
					case databaseTypes.postgres:
						weekHoursQueryString = `COALESCE(ROUND(SUM(extract(epoch from (COALESCE("timeLogs"."stoppedAt", NOW()) - "timeLogs"."startedAt")))), 0)`;
						break;
					case databaseTypes.mysql:
						weekHoursQueryString = p(`COALESCE(ROUND(SUM(TIMESTAMPDIFF(SECOND, "timeLogs"."startedAt", COALESCE("timeLogs"."stoppedAt", NOW())))), 0)`);
						break;
					default:
						throw Error(`cannot create statistic query due to unsupported database type: ${this.configService.dbConnectionOptions.type}`);
				}

				weekHoursQuery
					.innerJoin(`${weekHoursQuery.alias}.timeLogs`, 'timeLogs')
					.innerJoin(`timeLogs.timeSlots`, 'time_slot')
					.select(
<<<<<<< HEAD
						`${isSqliteDB(this.configService.dbConnectionOptions)
							? `COALESCE(ROUND(SUM((julianday(COALESCE("timeLogs"."stoppedAt", datetime('now'))) - julianday("timeLogs"."startedAt")) * 86400)), 0)`
							: p(`COALESCE(ROUND(SUM(extract(epoch from (COALESCE("timeLogs"."stoppedAt", NOW()) - "timeLogs"."startedAt")))), 0)`)
						}`,
						`duration`
					)
					.addSelect(p(`${isSqliteDB(this.configService.dbConnectionOptions) ?
						`(strftime('%w', timeLogs.startedAt))` : 'EXTRACT(DOW FROM "timeLogs"."startedAt")'}`), 'day'
=======
						weekHoursQueryString,
						`duration`
					)
					.addSelect(
						// -- why we minus 1 if MySQL is selected, Sunday DOW in postgres is 0, in MySQL is 1
						// -- in case no database type is selected we return "0" as the DOW
						isSqlite() || isBetterSqlite3() ? `(strftime('%w', timeLogs.startedAt))`
						: isPostgres() ? 'EXTRACT(DOW FROM "timeLogs"."startedAt")'
						: isMySQL() ? p('DayOfWeek("timeLogs"."startedAt") - 1') : '0'
						, 'day'
>>>>>>> 7aeb9e03
					)
					.andWhere(p(`"${weekHoursQuery.alias}"."id" = :memberId`), { memberId: member.id })
					.andWhere(p(`"${weekHoursQuery.alias}"."tenantId" = :tenantId`), { tenantId })
					.andWhere(p(`"${weekHoursQuery.alias}"."organizationId" = :organizationId`), { organizationId })
					.andWhere(
						new Brackets((qb: WhereExpressionBuilder) => {
							qb.andWhere(p(`"timeLogs"."startedAt" BETWEEN :weeklyStart AND :weeklyEnd`), {
								weeklyStart,
								weeklyEnd
							});
							qb.andWhere(p(`"time_slot"."startedAt" BETWEEN :weeklyStart AND :weeklyEnd`), {
								weeklyStart,
								weeklyEnd
							});
							qb.andWhere(p(`"timeLogs"."tenantId" = :tenantId`), { tenantId });
							qb.andWhere(p(`"timeLogs"."organizationId" = :organizationId`), { organizationId });
						})
					)
					.andWhere(
						new Brackets((qb: WhereExpressionBuilder) => {
							if (isNotEmpty(employeeIds)) {
								qb.andWhere(p(`"timeLogs"."employeeId" IN (:...employeeIds)`), {
									employeeIds
								});
							}
							if (isNotEmpty(projectIds)) {
								qb.andWhere(p(`"timeLogs"."projectId" IN (:...projectIds)`), {
									projectIds
								});
							}
						})
					)
<<<<<<< HEAD
					.addGroupBy(p(`${isSqliteDB(this.configService.dbConnectionOptions) ? `(strftime('%w', timeLogs.startedAt))` : 'EXTRACT(DOW FROM "timeLogs"."startedAt")'}`));
=======
					.addGroupBy(
						isSqlite() || isBetterSqlite3() ? `(strftime('%w', timeLogs.startedAt))`
						: isPostgres() ? 'EXTRACT(DOW FROM "timeLogs"."startedAt")'
						: isMySQL() ? p('DayOfWeek("timeLogs"."startedAt") - 1') : '0'
					);
>>>>>>> 7aeb9e03

				member.weekHours = await weekHoursQuery.getRawMany();
			}
		}
		return employees;
	}

	/**
	 * GET Time Tracking Dashboard Projects Statistics
	 *
	 * @param request
	 * @returns
	 */
	async getProjects(request: IGetProjectsStatistics): Promise<IProjectsStatistics[]> {
		const { organizationId, startDate, endDate } = request;
		let { employeeIds = [], projectIds = [] } = request;

		const user = RequestContext.currentUser();
		const tenantId = RequestContext.currentTenantId() || request.tenantId;
		const { start, end } = getDateRangeFormat(
			moment.utc(startDate || moment().startOf('week')),
			moment.utc(endDate || moment().endOf('week'))
		);

		// Check if the current user has the permission to change the selected employee
		const hasChangeSelectedEmployeePermission: boolean = RequestContext.hasPermission(
			PermissionsEnum.CHANGE_SELECTED_EMPLOYEE
		);

		// Determine if the request specifies to retrieve data for the current user only
		const isOnlyMeSelected: boolean = request.onlyMe;

		/**
		 * Set employeeIds based on user conditions and permissions
		 */
		if ((user.employeeId && isOnlyMeSelected) || (!hasChangeSelectedEmployeePermission && user.employeeId)) {
			employeeIds = [user.employeeId];
		} else {
			employeeIds = await this.getEmployeesIds(organizationId, employeeIds, tenantId);
		}

		const query = this.timeLogRepository.createQueryBuilder('time_log');
		let queryString;

		switch(this.configService.dbConnectionOptions.type) {
			case databaseTypes.sqlite:
			case databaseTypes.betterSqlite3:
				queryString = `COALESCE(ROUND(SUM((julianday(COALESCE("${query.alias}"."stoppedAt", datetime('now'))) - julianday("${query.alias}"."startedAt")) * 86400) / COUNT("time_slot"."id")), 0)`;
				break;
			case databaseTypes.postgres:
				queryString =  `COALESCE(ROUND(SUM(extract(epoch from (COALESCE("${query.alias}"."stoppedAt", NOW()) - "${query.alias}"."startedAt"))) / COUNT("time_slot"."id")), 0)`;
				break;
			case databaseTypes.mysql:
				queryString = p(`COALESCE(ROUND(SUM(TIMESTAMPDIFF(SECOND, "${query.alias}"."startedAt", COALESCE("${query.alias}"."stoppedAt", NOW()))) / COUNT("time_slot"."id")), 0)`);
				break;
			default:
				throw Error(`cannot create statistic query due to unsupported database type: ${this.configService.dbConnectionOptions.type}`);
		}

		query
			.select(p(`"project"."name"`), "name")
			.addSelect(p(`"project"."id"`), "projectId")
<<<<<<< HEAD
			.addSelect(
				p(`${isSqliteDB(this.configService.dbConnectionOptions)
					? `COALESCE(ROUND(SUM((julianday(COALESCE("${query.alias}"."stoppedAt", datetime('now'))) - julianday("${query.alias}"."startedAt")) * 86400) / COUNT("time_slot"."id")), 0)`
					: `COALESCE(ROUND(SUM(extract(epoch from (COALESCE("${query.alias}"."stoppedAt", NOW()) - "${query.alias}"."startedAt"))) / COUNT("time_slot"."id")), 0)`
					}`),
				`duration`
			)
=======
			.addSelect(queryString, `duration`)
>>>>>>> 7aeb9e03
			.innerJoin(`${query.alias}.project`, 'project')
			.innerJoin(`${query.alias}.timeSlots`, 'time_slot')
			.andWhere(
				new Brackets((qb: WhereExpressionBuilder) => {
					qb.andWhere(p(`"${query.alias}"."startedAt" BETWEEN :start AND :end`), {
						start,
						end
					});
					qb.andWhere(p(`"time_slot"."startedAt" BETWEEN :start AND :end`), {
						start,
						end
					})
				})
			)
			.andWhere(
				new Brackets((qb: WhereExpressionBuilder) => {
					qb.andWhere(p(`"${query.alias}"."tenantId" = :tenantId`), { tenantId });
					qb.andWhere(p(`"${query.alias}"."organizationId" = :organizationId`), { organizationId });
				})
			)
			.andWhere(
				new Brackets((qb: WhereExpressionBuilder) => {
					qb.andWhere(p(`"time_slot"."tenantId" = :tenantId`), { tenantId });
					qb.andWhere(p(`"time_slot"."organizationId" = :organizationId`), { organizationId });
				})
			)
			.andWhere(
				new Brackets((qb: WhereExpressionBuilder) => {
					if (isNotEmpty(employeeIds)) {
						qb.andWhere(p(`"${query.alias}"."employeeId" IN (:...employeeIds)`), {
							employeeIds
						});
						qb.andWhere(p(`"time_slot"."employeeId" IN (:...employeeIds)`), {
							employeeIds
						});
					}
					if (isNotEmpty(projectIds)) {
						qb.andWhere(p(`"${query.alias}"."projectId" IN (:...projectIds)`), {
							projectIds
						});
						qb.andWhere(p(`"project"."id" IN (:...projectIds)`), {
							projectIds
						});
					}
				})
			)
			.groupBy(p(`"${query.alias}"."id"`))
			.addGroupBy(p(`"project"."id"`))
			.orderBy('duration', 'DESC');

		let statistics: IProjectsStatistics[] = await query.getRawMany();
		let projects: IProjectsStatistics[] = chain(statistics)
			.groupBy('projectId')
			.map((projects: IProjectsStatistics[], projectId) => {
				const [project] = projects;
				return {
					name: project.name,
					id: projectId,
					duration: reduce(pluck(projects, 'duration'), ArraySum, 0)
				} as IProjectsStatistics
			})
			.value()
			.splice(0, 5);

		const totalDurationQuery = this.timeLogRepository.createQueryBuilder('time_log');
		let totalDurationQueryString;

		switch(this.configService.dbConnectionOptions.type) {
			case databaseTypes.sqlite:
			case databaseTypes.betterSqlite3:
				totalDurationQueryString = `COALESCE(ROUND(SUM((julianday(COALESCE("${totalDurationQuery.alias}"."stoppedAt", datetime('now'))) - julianday("${totalDurationQuery.alias}"."startedAt")) * 86400)), 0)`;
				break;
			case databaseTypes.postgres:
				totalDurationQueryString = `COALESCE(ROUND(SUM(extract(epoch from (COALESCE("${totalDurationQuery.alias}"."stoppedAt", NOW()) - "${totalDurationQuery.alias}"."startedAt")))), 0)`;
				break;
			case databaseTypes.mysql:
				totalDurationQueryString = p(`COALESCE(ROUND(SUM(TIMESTAMPDIFF(SECOND, "${totalDurationQuery.alias}"."startedAt", COALESCE("${totalDurationQuery.alias}"."stoppedAt", NOW())))), 0)`);
				break;
			default:
				throw Error(`cannot create statistic query due to unsupported database type: ${this.configService.dbConnectionOptions.type}`);
		}

		totalDurationQuery
<<<<<<< HEAD
			.select(
				p(`${isSqliteDB(this.configService.dbConnectionOptions)
					? `COALESCE(ROUND(SUM((julianday(COALESCE("${totalDurationQuery.alias}"."stoppedAt", datetime('now'))) - julianday("${totalDurationQuery.alias}"."startedAt")) * 86400)), 0)`
					: `COALESCE(ROUND(SUM(extract(epoch from (COALESCE("${totalDurationQuery.alias}"."stoppedAt", NOW()) - "${totalDurationQuery.alias}"."startedAt")))), 0)`
					}`),
				`duration`
			)
=======
			.select(totalDurationQueryString, `duration`)
>>>>>>> 7aeb9e03
			.innerJoin(`${totalDurationQuery.alias}.project`, 'project')
			.andWhere(
				new Brackets((qb: WhereExpressionBuilder) => {
					qb.andWhere(p(`"${totalDurationQuery.alias}"."startedAt" BETWEEN :start AND :end`), {
						start,
						end
					});
				})
			)
			.andWhere(
				new Brackets((qb: WhereExpressionBuilder) => {
					qb.andWhere(p(`"${totalDurationQuery.alias}"."tenantId" = :tenantId`), { tenantId });
					qb.andWhere(p(`"${totalDurationQuery.alias}"."organizationId" = :organizationId`), { organizationId });
				})
			)
			.andWhere(
				new Brackets((qb: WhereExpressionBuilder) => {
					if (isNotEmpty(employeeIds)) {
						qb.andWhere(p(`"${totalDurationQuery.alias}"."employeeId" IN (:...employeeIds)`), {
							employeeIds
						});
					}
					if (isNotEmpty(projectIds)) {
						qb.andWhere(p(`"${totalDurationQuery.alias}"."projectId" IN (:...projectIds)`), {
							projectIds
						});
						qb.andWhere(p(`"project"."id" IN (:...projectIds)`), {
							projectIds
						});
					}
				})
			);
		const totalDuration = await totalDurationQuery.getRawOne();
		projects = projects.map((project: IProjectsStatistics) => {
			project.durationPercentage = parseFloat(
				parseFloat(
					(project.duration * 100) / totalDuration.duration + ''
				).toFixed(2)
			);
			return project;
		});
		return projects || [];
	}

	/**
	 * GET Time Tracking Dashboard Tasks Statistics
	 *
	 * @param request
	 * @returns
	 */
	async getTasks(request: IGetTasksStatistics) {
		const { organizationId, startDate, endDate, take, onlyMe = false, organizationTeamId } = request;
		let { employeeIds = [], projectIds = [], taskIds = [], defaultRange, unitOfTime, todayEnd, todayStart } = request;

		const user = RequestContext.currentUser();
		const tenantId = RequestContext.currentTenantId() || request.tenantId;

		let start: string | Date;
		let end: string | Date;

		if (startDate && endDate) {
			const range = getDateRangeFormat(
				moment.utc(startDate),
				moment.utc(endDate)
			);
			start = range.start;
			end = range.end;
		} else {
			if (typeof defaultRange === 'boolean' && defaultRange) {
				const range = getDateRangeFormat(
					moment().startOf(unitOfTime || 'week').utc(),
					moment().endOf(unitOfTime || 'week').utc()
				);
				start = range.start;
				end = range.end;
			}
		}

		/*
		 *  Get employees id of the organization or get current employee id
		 */
		if (
			user &&
			user.employeeId &&
			(onlyMe ||
				!RequestContext.hasPermission(
					PermissionsEnum.CHANGE_SELECTED_EMPLOYEE
				))
		) {
			if (
				isNotEmpty(organizationTeamId) ||
				RequestContext.hasPermission(
					PermissionsEnum.ORG_MEMBER_LAST_LOG_VIEW
				)
			) {
				employeeIds = [...employeeIds];
			} else {
				employeeIds = [user.employeeId];
			}
		} else {
			employeeIds = await this.getEmployeesIds(
				organizationId,
				employeeIds,
				tenantId
			);
		}

		if (todayStart && todayEnd) {
			const range = getDateRangeFormat(
				moment.utc(todayStart),
				moment.utc(todayEnd)
			);
			todayStart = range.start;
			todayEnd = range.end;
		} else {
			if (typeof defaultRange === 'boolean' && defaultRange) {
				const range = getDateRangeFormat(
					moment()
						.startOf(unitOfTime || 'week')
						.utc(),
					moment()
						.endOf(unitOfTime || 'week')
						.utc()
				);
				todayStart = range.start;
				todayEnd = range.end;
			}
		}

		const todayQuery = this.timeLogRepository.createQueryBuilder();
		let todayQueryString;

		switch(this.configService.dbConnectionOptions.type) {
			case databaseTypes.sqlite:
			case databaseTypes.betterSqlite3:
				todayQueryString = `COALESCE(ROUND(SUM((julianday(COALESCE("${todayQuery.alias}"."stoppedAt", datetime('now'))) - julianday("${todayQuery.alias}"."startedAt")) * 86400) / COUNT("time_slot"."id")), 0)`;
				break;
			case databaseTypes.postgres:
				todayQueryString = `COALESCE(ROUND(SUM(extract(epoch from (COALESCE("${todayQuery.alias}"."stoppedAt", NOW()) - "${todayQuery.alias}"."startedAt"))) / COUNT("time_slot"."id")), 0)`;
				break;
			case databaseTypes.mysql:
				todayQueryString = p(`COALESCE(ROUND(SUM(TIMESTAMPDIFF(SECOND, "${todayQuery.alias}"."startedAt", COALESCE("${todayQuery.alias}"."stoppedAt", NOW()))) / COUNT("time_slot"."id")), 0)`);
				break;
			default:
				throw Error(`cannot create statistic query due to unsupported database type: ${this.configService.dbConnectionOptions.type}`);
		}

		todayQuery
			.select(p(`"task"."title"`), 'title')
			.addSelect(p(`"task"."id"`), 'taskId')
			.addSelect(p(`"${todayQuery.alias}"."updatedAt"`), 'updatedAt')
<<<<<<< HEAD
			.addSelect(
				p(`${isSqliteDB(this.configService.dbConnectionOptions)
					? `COALESCE(ROUND(SUM((julianday(COALESCE("${todayQuery.alias}"."stoppedAt", datetime('now'))) - julianday("${todayQuery.alias}"."startedAt")) * 86400) / COUNT("time_slot"."id")), 0)`
					: `COALESCE(ROUND(SUM(extract(epoch from (COALESCE("${todayQuery.alias}"."stoppedAt", NOW()) - "${todayQuery.alias}"."startedAt"))) / COUNT("time_slot"."id")), 0)`
					}`),
				`today_duration`
			)
=======
			.addSelect(todayQueryString, `today_duration`)
>>>>>>> 7aeb9e03
			.innerJoin(`${todayQuery.alias}.task`, 'task')
			.innerJoin(`${todayQuery.alias}.timeSlots`, 'time_slot')
			.andWhere(
				new Brackets((qb: WhereExpressionBuilder) => {
					if (todayStart && todayEnd) {
						qb.andWhere(
							p(`"${todayQuery.alias}"."startedAt" BETWEEN :todayStart AND :todayEnd`),
							{
								todayStart,
								todayEnd,
							}
						);
						qb.andWhere(
							p(`"time_slot"."startedAt" BETWEEN :todayStart AND :todayEnd`),
							{
								todayStart,
								todayEnd,
							}
						);
					}
				})
			)
			.andWhere(
				new Brackets((qb: WhereExpressionBuilder) => {
					qb.andWhere(p(`"${todayQuery.alias}"."tenantId" = :tenantId`), {
						tenantId
					});
					qb.andWhere(p(`"${todayQuery.alias}"."organizationId" = :organizationId`), {
						organizationId
					});
				})
			)
			.andWhere(
				new Brackets((qb: WhereExpressionBuilder) => {
					qb.andWhere(p(`"time_slot"."tenantId" = :tenantId`), {
						tenantId,
					});
					qb.andWhere(p(`"time_slot"."organizationId" = :organizationId`), {
						organizationId
					});
				})
			)
			.andWhere(
				new Brackets((qb: WhereExpressionBuilder) => {
					if (isNotEmpty(employeeIds)) {
						qb.andWhere(
							p(`"${todayQuery.alias}"."employeeId" IN (:...employeeIds)`),
							{
								employeeIds,
							}
						);
						qb.andWhere(
							p(`"time_slot"."employeeId" IN (:...employeeIds)`),
							{
								employeeIds,
							}
						);
					}
					if (isNotEmpty(projectIds)) {
						qb.andWhere(
							p(`"${todayQuery.alias}"."projectId" IN (:...projectIds)`),
							{
								projectIds,
							}
						);
					}
					if (isNotEmpty(taskIds)) {
						qb.andWhere(
							p(`"${todayQuery.alias}"."taskId" IN (:...taskIds)`),
							{
								taskIds,
							}
						);
					}
					if (isNotEmpty(organizationTeamId)) {
						qb.andWhere(
							p(`"${todayQuery.alias}"."organizationTeamId" = :organizationTeamId`),
							{
								organizationTeamId,
							}
						);
					}
				})
			)
			.groupBy(p(`"${todayQuery.alias}"."id"`))
			.addGroupBy(p(`"task"."id"`))
			.orderBy(
				p(`"${todayQuery.alias}"."updatedAt"`),
				'DESC'
			);
		const todayStatistics = await todayQuery.getRawMany();
		const query = this.timeLogRepository.createQueryBuilder();
		let queryString;

		switch(this.configService.dbConnectionOptions.type) {
			case databaseTypes.sqlite:
			case databaseTypes.betterSqlite3:
				queryString = `COALESCE(ROUND(SUM((julianday(COALESCE("${query.alias}"."stoppedAt", datetime('now'))) - julianday("${query.alias}"."startedAt")) * 86400) / COUNT("time_slot"."id")), 0)`;
				break;
			case databaseTypes.postgres:
				queryString = `COALESCE(ROUND(SUM(extract(epoch from (COALESCE("${query.alias}"."stoppedAt", NOW()) - "${query.alias}"."startedAt"))) / COUNT("time_slot"."id")), 0)`;
				break;
			case databaseTypes.mysql:
				queryString = p(`COALESCE(ROUND(SUM(TIMESTAMPDIFF(SECOND, "${query.alias}"."startedAt", COALESCE("${query.alias}"."stoppedAt", NOW()))) / COUNT("time_slot"."id")), 0)`);
				break;
			default:
				throw Error(`cannot create statistic query due to unsupported database type: ${this.configService.dbConnectionOptions.type}`);
		}

		query
			.select(p(`"task"."title"`), "title")
			.addSelect(p(`"task"."id"`), "taskId")
			.addSelect(p(`"${query.alias}"."updatedAt"`), 'updatedAt')
<<<<<<< HEAD
			.addSelect(
				p(`${isSqliteDB(this.configService.dbConnectionOptions)
					? `COALESCE(ROUND(SUM((julianday(COALESCE("${query.alias}"."stoppedAt", datetime('now'))) - julianday("${query.alias}"."startedAt")) * 86400) / COUNT("time_slot"."id")), 0)`
					: `COALESCE(ROUND(SUM(extract(epoch from (COALESCE("${query.alias}"."stoppedAt", NOW()) - "${query.alias}"."startedAt"))) / COUNT("time_slot"."id")), 0)`
					}`),
				`duration`
			)
=======
			.addSelect(queryString, `duration`)
>>>>>>> 7aeb9e03
			.innerJoin(`${query.alias}.task`, 'task')
			.innerJoin(`${query.alias}.timeSlots`, 'time_slot')
			.andWhere(
				new Brackets((qb: WhereExpressionBuilder) => {
					if (start && end) {
						qb.andWhere(p(`"${query.alias}"."startedAt" BETWEEN :start AND :end`), {
							start,
							end
						});
						qb.andWhere(p(`"time_slot"."startedAt" BETWEEN :start AND :end`), {
							start,
							end
						});
					}
				})
			)
			.andWhere(
				new Brackets((qb: WhereExpressionBuilder) => {
					qb.andWhere(p(`"${query.alias}"."tenantId" = :tenantId`), { tenantId });
					qb.andWhere(p(`"${query.alias}"."organizationId" = :organizationId`), { organizationId });
				})
			)
			.andWhere(
				new Brackets((qb: WhereExpressionBuilder) => {
					qb.andWhere(p(`"time_slot"."tenantId" = :tenantId`), { tenantId });
					qb.andWhere(p(`"time_slot"."organizationId" = :organizationId`), { organizationId });
				})
			)
			.andWhere(
				new Brackets((qb: WhereExpressionBuilder) => {
					if (isNotEmpty(employeeIds)) {
						qb.andWhere(p(`"${query.alias}"."employeeId" IN (:...employeeIds)`), {
							employeeIds
						});
						qb.andWhere(p(`"time_slot"."employeeId" IN (:...employeeIds)`), {
							employeeIds
						});
					}
					if (isNotEmpty(projectIds)) {
						qb.andWhere(p(`"${query.alias}"."projectId" IN (:...projectIds)`), {
							projectIds
						});
					}
					if (isNotEmpty(taskIds)) {
						qb.andWhere(p(`"${query.alias}"."taskId" IN (:...taskIds)`), {
							taskIds
						});
					}
					if (isNotEmpty(organizationTeamId)) {
						qb.andWhere(p(`"${query.alias}"."organizationTeamId" = :organizationTeamId`), {
							organizationTeamId
						});
					}
				})
			)
			.groupBy(p(`"${query.alias}"."id"`))
			.addGroupBy(p(`"task"."id"`))
			.orderBy(
				p(`"${todayQuery.alias}"."updatedAt"`),
				'DESC'
			);
		const statistics = await query.getRawMany();
		const mergedStatistics = _.map(statistics, (statistic) => {
			const updatedAt = String(statistic.updatedAt);
			return _.extend(
				{
					today_duration: 0,
					...statistic,
					updatedAt,
				},
				_.findWhere(
					todayStatistics.map((today) => ({
						...today,
						updatedAt: String(today.updatedAt),
					})),
					{
						taskId: statistic.taskId,
						updatedAt,
					}
				)
			);
		});
		let tasks: ITask[] = chain(mergedStatistics)
			.groupBy('taskId')
			.map((tasks: ITask[], taskId) => {
				const [task] = tasks;
				return {
					title: task.title,
					id: taskId,
					duration: reduce(pluck(tasks, 'duration'), ArraySum, 0),
					todayDuration: reduce(pluck(tasks, 'today_duration'), ArraySum, 0),
					updatedAt: task.updatedAt
				} as ITask;
			})
			.value();
		if (isNotEmpty(take)) { tasks = tasks.splice(0, take); }

		const totalDurationQuery = this.timeLogRepository.createQueryBuilder();
		let totalDurationQueryString;

		switch(this.configService.dbConnectionOptions.type) {
			case databaseTypes.sqlite:
			case databaseTypes.betterSqlite3:
				totalDurationQueryString = `COALESCE(ROUND(SUM((julianday(COALESCE("${totalDurationQuery.alias}"."stoppedAt", datetime('now'))) - julianday("${totalDurationQuery.alias}"."startedAt")) * 86400)), 0)`;
				break;
			case databaseTypes.postgres:
				totalDurationQueryString = `COALESCE(ROUND(SUM(extract(epoch from (COALESCE("${totalDurationQuery.alias}"."stoppedAt", NOW()) - "${totalDurationQuery.alias}"."startedAt")))), 0)`;
				break;
			case databaseTypes.mysql:
				totalDurationQueryString = p(`COALESCE(ROUND(SUM(TIMESTAMPDIFF(SECOND, "${totalDurationQuery.alias}"."startedAt", COALESCE("${totalDurationQuery.alias}"."stoppedAt", NOW())))), 0)`);
				break;
			default:
				throw Error(`cannot create statistic query due to unsupported database type: ${this.configService.dbConnectionOptions.type}`);
		}

		totalDurationQuery
<<<<<<< HEAD
			.select(
				p(`${isSqliteDB(this.configService.dbConnectionOptions)
					? `COALESCE(ROUND(SUM((julianday(COALESCE("${totalDurationQuery.alias}"."stoppedAt", datetime('now'))) - julianday("${totalDurationQuery.alias}"."startedAt")) * 86400)), 0)`
					: `COALESCE(ROUND(SUM(extract(epoch from (COALESCE("${totalDurationQuery.alias}"."stoppedAt", NOW()) - "${totalDurationQuery.alias}"."startedAt")))), 0)`
					}`),
				`duration`
			)
=======
			.select(totalDurationQueryString, `duration`)
>>>>>>> 7aeb9e03
			.innerJoin(`${totalDurationQuery.alias}.task`, 'task')
			.andWhere(
				new Brackets((qb: WhereExpressionBuilder) => {
					if (start && end) {
						qb.andWhere(p(`"${totalDurationQuery.alias}"."startedAt" BETWEEN :start AND :end`), {
							start,
							end
						});
					}
				})
			)
			.andWhere(
				new Brackets((qb: WhereExpressionBuilder) => {
					qb.andWhere(p(`"${totalDurationQuery.alias}"."tenantId" = :tenantId`), { tenantId });
					qb.andWhere(p(`"${totalDurationQuery.alias}"."organizationId" = :organizationId`), { organizationId });
				})
			)
			.andWhere(
				new Brackets((qb: WhereExpressionBuilder) => {
					if (isNotEmpty(employeeIds)) {
						qb.andWhere(p(`"${totalDurationQuery.alias}"."employeeId" IN (:...employeeIds)`), {
							employeeIds
						});
					}
					if (isNotEmpty(projectIds)) {
						qb.andWhere(p(`"${totalDurationQuery.alias}"."projectId" IN (:...projectIds)`), {
							projectIds
						});
					}
					if (isNotEmpty(organizationTeamId)) {
						qb.andWhere(p(`"${totalDurationQuery.alias}"."organizationTeamId" = :organizationTeamId`), {
							organizationTeamId
						});
					}
				})
			);
		const totalDuration = await totalDurationQuery.getRawOne();
		tasks = tasks.map((task: any) => {
			task.durationPercentage = parseFloat(
				parseFloat(
					(task.duration * 100) / totalDuration.duration + ''
				).toFixed(2)
			);
			return task;
		});
		return tasks || [];
	}

	/**
	 * GET Time Tracking Dashboard Manual Time Logs Statistics
	 *
	 * @param request
	 * @returns
	 */
	async manualTimes(request: IGetManualTimesStatistics): Promise<IManualTimesStatistics[]> {
		const { organizationId, startDate, endDate } = request;
		let { employeeIds = [], projectIds = [] } = request;

		const user = RequestContext.currentUser();
		const tenantId = RequestContext.currentTenantId() || request.tenantId;
		const { start, end } = getDateRangeFormat(
			moment.utc(startDate || moment().startOf('week')),
			moment.utc(endDate || moment().endOf('week'))
		);
		// Check if the current user has the permission to change the selected employee
		const hasChangeSelectedEmployeePermission: boolean = RequestContext.hasPermission(
			PermissionsEnum.CHANGE_SELECTED_EMPLOYEE
		);

		// Determine if the request specifies to retrieve data for the current user only
		const isOnlyMeSelected: boolean = request.onlyMe;

		/**
		 * Set employeeIds based on user conditions and permissions
		 */
		if ((user.employeeId && isOnlyMeSelected) || (!hasChangeSelectedEmployeePermission && user.employeeId)) {
			employeeIds = [user.employeeId];
		} else {
			employeeIds = await this.getEmployeesIds(organizationId, employeeIds, tenantId);
		}

		const query = this.timeLogRepository.createQueryBuilder('time_log');
		query.setFindOptions({
			join: {
				alias: 'time_log',
				innerJoin: {
					time_slots: 'time_log.timeSlots'
				}
			},
			relations: {
				project: true,
				employee: {
					user: true
				}
			},
			take: 5,
			order: {
				startedAt: 'DESC'
			}
		});
		query.where((qb: SelectQueryBuilder<TimeLog>) => {
			qb.andWhere(
				new Brackets((web: WhereExpressionBuilder) => {
					web.andWhere(p(`"${qb.alias}"."logType" = :logType`), {
						logType: TimeLogType.MANUAL
					});
					web.andWhere(p(`"${qb.alias}"."startedAt" BETWEEN :start AND :end`), {
						start,
						end
					});
					web.andWhere(p(`"time_slots"."startedAt" BETWEEN :start AND :end`), {
						start,
						end
					});
				})
			);
			qb.andWhere(
				new Brackets((web: WhereExpressionBuilder) => {
					web.andWhere(p(`"${qb.alias}"."tenantId" = :tenantId`), { tenantId });
					web.andWhere(p(`"${qb.alias}"."organizationId" = :organizationId`), { organizationId });
				})
			);
			qb.andWhere(
				new Brackets((web: WhereExpressionBuilder) => {
					if (isNotEmpty(employeeIds)) {
						web.andWhere(p(`"${qb.alias}"."employeeId" IN (:...employeeIds)`), {
							employeeIds
						});
					}
					if (isNotEmpty(projectIds)) {
						web.andWhere(p(`"${qb.alias}"."projectId" IN (:...projectIds)`), {
							projectIds
						});
					}
				})
			);
		});
		const timeLogs = await query.getMany();
		const mappedTimeLogs: IManualTimesStatistics[] = timeLogs.map(
			(timeLog) => {
				return {
					id: timeLog.id,
					startedAt: timeLog.startedAt,
					duration: timeLog.duration,
					user: pick(timeLog.employee.user, ['name', 'imageUrl']),
					project: pick(timeLog.project, ['name']),
					employeeId: timeLog.employee.id
				} as IManualTimesStatistics;
			}
		);
		return mappedTimeLogs || [];
	}

	/**
	 * GET Time Tracking Dashboard Activities Statistics
	 *
	 * @param request
	 * @returns
	 */
	async getActivities(request: IGetActivitiesStatistics): Promise<IActivitiesStatistics[]> {
		const { organizationId, startDate, endDate } = request;
		let { employeeIds = [], projectIds = [] } = request;

		const user = RequestContext.currentUser();
		const tenantId = RequestContext.currentTenantId() || request.tenantId;

		const { start, end } = getDateRangeFormat(
			moment.utc(startDate || moment().startOf('week')),
			moment.utc(endDate || moment().endOf('week'))
		);

		// Check if the current user has the permission to change the selected employee
		const hasChangeSelectedEmployeePermission: boolean = RequestContext.hasPermission(
			PermissionsEnum.CHANGE_SELECTED_EMPLOYEE
		);

		// Determine if the request specifies to retrieve data for the current user only
		const isOnlyMeSelected: boolean = request.onlyMe;

		/**
		 * Set employeeIds based on user conditions and permissions
		 */
		if ((user.employeeId && isOnlyMeSelected) || (!hasChangeSelectedEmployeePermission && user.employeeId)) {
			employeeIds = [user.employeeId];
		} else {
			employeeIds = await this.getEmployeesIds(organizationId, employeeIds, tenantId);
		}

		const query = this.activityRepository.createQueryBuilder();
		let queryString;

		switch(this.configService.dbConnectionOptions.type) {
			case databaseTypes.sqlite:
			case databaseTypes.betterSqlite3:
				queryString = `datetime("${query.alias}"."date" || ' ' || "${query.alias}"."time") Between :start AND :end`;
				break;
			case databaseTypes.postgres:
				queryString = `concat("${query.alias}"."date", ' ', "${query.alias}"."time")::timestamp Between :start AND :end`;
				break;
			case databaseTypes.mysql:
				queryString = p(`CONCAT("${query.alias}"."date", ' ', "${query.alias}"."time") BETWEEN :start AND :end`);
				break;
			default:
				throw Error(`cannot create statistic query due to unsupported database type: ${this.configService.dbConnectionOptions.type}`);
		}

		query
			.select(p(`COUNT("${query.alias}"."id")`), `sessions`)
			.addSelect(p(`SUM("${query.alias}"."duration")`), `duration`)
			.addSelect(p(`"${query.alias}"."title"`), `title`)
			.innerJoin(`${query.alias}.timeSlot`, 'time_slot')
			.innerJoin(`time_slot.timeLogs`, 'time_log')
			.addGroupBy(p(`"${query.alias}"."title"`))
			.andWhere(
				new Brackets((qb) => {
<<<<<<< HEAD
					if (isSqliteDB(this.configService.dbConnectionOptions)) {
						qb.andWhere(p(`datetime("${query.alias}"."date" || ' ' || "${query.alias}"."time") Between :start AND :end`), { start, end });
					} else {
						qb.andWhere(p(`concat("${query.alias}"."date", ' ', "${query.alias}"."time")::timestamp Between :start AND :end`), { start, end });
					}
=======
					qb.andWhere(queryString, { start, end });
>>>>>>> 7aeb9e03
				})
			)
			.andWhere(
				new Brackets((qb: WhereExpressionBuilder) => {
					qb.andWhere(p(`"time_log"."startedAt" BETWEEN :startDate AND :endDate`), {
						startDate: start,
						endDate: end
					});
					qb.andWhere(p(`"time_slot"."startedAt" BETWEEN :startDate AND :endDate`), {
						startDate: start,
						endDate: end
					});
				})
			)
			.andWhere(
				new Brackets((qb: WhereExpressionBuilder) => {
					qb.andWhere(p(`"${query.alias}"."tenantId" = :tenantId`), { tenantId });
					qb.andWhere(p(`"${query.alias}"."organizationId" = :organizationId`), { organizationId });
				})
			)
			.andWhere(
				new Brackets((qb: WhereExpressionBuilder) => {
					qb.andWhere(p(`"time_log"."tenantId" = :tenantId`), { tenantId });
					qb.andWhere(p(`"time_log"."organizationId" = :organizationId`), { organizationId });
				})
			)
			.andWhere(
				new Brackets((qb: WhereExpressionBuilder) => {
					if (isNotEmpty(employeeIds)) {
						qb.andWhere(p(`"${query.alias}"."employeeId" IN (:...employeeIds)`), {
							employeeIds
						});
					}
					if (isNotEmpty(projectIds)) {
						qb.andWhere(p(`"${query.alias}"."projectId" IN (:...projectIds)`), {
							projectIds
						});
					}
				})
			)
			.orderBy(p(`"duration"`), 'DESC')
			.limit(5);
		let activities: IActivitiesStatistics[] = await query.getRawMany();

		/*
		* Fetch total duration of the week for calculate duration percentage
		*/
		const totalDurationQuery = this.activityRepository.createQueryBuilder();
		let totalDurationQueryString;

		switch(this.configService.dbConnectionOptions.type) {
			case databaseTypes.sqlite:
			case databaseTypes.betterSqlite3:
				totalDurationQueryString = `datetime("${totalDurationQuery.alias}"."date" || ' ' || "${totalDurationQuery.alias}"."time") Between :start AND :end`;
				break;
			case databaseTypes.postgres:
				totalDurationQueryString = `concat("${totalDurationQuery.alias}"."date", ' ', "${totalDurationQuery.alias}"."time")::timestamp Between :start AND :end`;
				break;
			case databaseTypes.mysql:
				totalDurationQueryString = p(`CONCAT("${totalDurationQuery.alias}"."date", ' ', "${totalDurationQuery.alias}"."time") BETWEEN :start AND :end`);
				break;
			default:
				throw Error(`cannot create statistic query due to unsupported database type: ${this.configService.dbConnectionOptions.type}`);
		}

		totalDurationQuery
			.select(p(`SUM("${totalDurationQuery.alias}"."duration")`), `duration`)
			.innerJoin(`${totalDurationQuery.alias}.timeSlot`, 'time_slot')
			.innerJoin(`time_slot.timeLogs`, 'time_log')
			.andWhere(
				new Brackets((qb) => {
<<<<<<< HEAD
					if (isSqliteDB(this.configService.dbConnectionOptions)) {
						qb.andWhere(p(`datetime("${totalDurationQuery.alias}"."date" || ' ' || "${totalDurationQuery.alias}"."time") Between :start AND :end`), {
							start,
							end
						});
					} else {
						qb.andWhere(p(`concat("${totalDurationQuery.alias}"."date", ' ', "${totalDurationQuery.alias}"."time")::timestamp Between :start AND :end`), {
							start,
							end
						});
					}
=======
					qb.andWhere(totalDurationQueryString, { start, end });
>>>>>>> 7aeb9e03
				})
			)
			.andWhere(
				new Brackets((qb: WhereExpressionBuilder) => {
					qb.andWhere(p(`"time_log"."startedAt" BETWEEN :startDate AND :endDate`), {
						startDate: start,
						endDate: end
					});
					qb.andWhere(p(`"time_slot"."startedAt" BETWEEN :startDate AND :endDate`), {
						startDate: start,
						endDate: end
					});
				})
			)
			.andWhere(
				new Brackets((qb: WhereExpressionBuilder) => {
					qb.andWhere(p(`"${totalDurationQuery.alias}"."tenantId" = :tenantId`), { tenantId });
					qb.andWhere(p(`"${totalDurationQuery.alias}"."organizationId" = :organizationId`), { organizationId });
				})
			)
			.andWhere(
				new Brackets((qb: WhereExpressionBuilder) => {
					qb.andWhere(p(`"time_log"."tenantId" = :tenantId`), { tenantId });
					qb.andWhere(p(`"time_log"."organizationId" = :organizationId`), { organizationId });
				})
			)
			.andWhere(
				new Brackets((qb: WhereExpressionBuilder) => {
					if (isNotEmpty(employeeIds)) {
						qb.andWhere(p(`"${totalDurationQuery.alias}"."employeeId" IN (:...employeeIds)`), {
							employeeIds
						});
					}
					if (isNotEmpty(projectIds)) {
						qb.andWhere(p(`"${totalDurationQuery.alias}"."projectId" IN (:...projectIds)`), {
							projectIds
						});
					}
				})
			);
		const totalDuration = await totalDurationQuery.getRawOne();
		activities = activities.map((activity) => {
			activity.durationPercentage = (activity.duration * 100) / totalDuration.duration;
			return activity;
		});

		return activities || [];
	}

	/**
	 * GET Time Tracking Dashboard Time Slots Statistics
	 *
	 * @param request
	 * @returns
	 */
	async getEmployeeTimeSlots(request: IGetTimeSlotStatistics): Promise<ITimeSlotStatistics[]> {
		const { organizationId, startDate, endDate } = request;
		let { employeeIds = [], projectIds = [] } = request;

		const user = RequestContext.currentUser();
		const tenantId = RequestContext.currentTenantId() || request.tenantId;

		const { start, end } = getDateRangeFormat(
			moment.utc(startDate || moment().startOf('week')),
			moment.utc(endDate || moment().endOf('week'))
		);

		// Check if the current user has the permission to change the selected employee
		const hasChangeSelectedEmployeePermission: boolean = RequestContext.hasPermission(
			PermissionsEnum.CHANGE_SELECTED_EMPLOYEE
		);

		// Determine if the request specifies to retrieve data for the current user only
		const isOnlyMeSelected: boolean = request.onlyMe;

		/**
		 * Set employeeIds based on user conditions and permissions
		 */
		if ((user.employeeId && isOnlyMeSelected) || (!hasChangeSelectedEmployeePermission && user.employeeId)) {
			employeeIds = [user.employeeId];
		} else {
			employeeIds = await this.getEmployeesIds(organizationId, employeeIds, tenantId);
		}

		const query = this.timeLogRepository.createQueryBuilder('time_log');
		query.select(p(`"time_log"."employeeId"`), "id");
		query.addSelect(p(`MAX("${query.alias}"."startedAt")`), "startedAt");
		query.addSelect(p(`"user"."imageUrl"`), "user_image_url");
		query.addSelect(p(`("user"."firstName" || ' ' ||  "user"."lastName")`), "user_name");
		query.innerJoin(`${query.alias}.employee`, 'employee');
		query.innerJoin(`${query.alias}.timeSlots`, 'time_slot');
		query.innerJoin(`employee.user`, "user");
		query.andWhere(
			new Brackets((qb: WhereExpressionBuilder) => {
				qb.andWhere(p(`"${query.alias}"."tenantId" = :tenantId`), { tenantId });
				qb.andWhere(p(`"${query.alias}"."organizationId" = :organizationId`), { organizationId });
			})
		);
		query.andWhere(
			new Brackets((qb: WhereExpressionBuilder) => {
				qb.andWhere(p(`"${query.alias}"."startedAt" BETWEEN :start AND :end`), {
					start,
					end
				});
				qb.andWhere(p(`"time_slot"."startedAt" BETWEEN :start AND :end`), {
					start,
					end
				});
			})
		);
		query.andWhere(
			new Brackets((qb: WhereExpressionBuilder) => {
				if (isNotEmpty(employeeIds)) {
					qb.andWhere(p(`"${query.alias}"."employeeId" IN (:...employeeIds)`), {
						employeeIds
					});
				}
				if (isNotEmpty(projectIds)) {
					qb.andWhere(p(`"${query.alias}"."projectId" IN (:...projectIds)`), {
						projectIds
					});
				}
			})
		);
		query.groupBy(p(`"${query.alias}"."employeeId"`));
		query.addGroupBy(p(`"user"."id"`));
		query.addOrderBy(p(`"startedAt"`), "DESC");
		query.limit(3);

		let employees: ITimeSlotStatistics[] = [];
		employees = await query.getRawMany();

		for await (const employee of employees) {
			employee.user = {
				imageUrl: employee.user_image_url,
				name: employee.user_name
			};
			delete employee.user_image_url;
			delete employee.user_name;

			const query = this.timeSlotRepository.createQueryBuilder('time_slot');
			query.setFindOptions({
				select: {
					employee: {
						id: true,
						userId: true,
						user: {
							id: true,
							firstName: true,
							lastName: true,
							imageUrl: true
						}
					}
				},
				join: {
					alias: 'time_slot',
					leftJoin: {
						employee: 'time_slot.employee'
					},
					innerJoinAndSelect: {
						timeLogs: 'time_slot.timeLogs'
					}
				},
				relations: {
					employee: {
						user: true
					},
					screenshots: true
				},
				take: 9,
				order: {
					startedAt: 'DESC'
				}
			});
			query.where((qb: SelectQueryBuilder<TimeSlot>) => {
				qb.andWhere(
					new Brackets((web: WhereExpressionBuilder) => {
						const { id: employeeId } = employee;
						web.andWhere(p(`"${qb.alias}"."employeeId" = :employeeId`), { employeeId });
						web.andWhere(p(`"${qb.alias}"."organizationId" = :organizationId`), { organizationId });
						web.andWhere(p(`"${qb.alias}"."tenantId" = :tenantId`), { tenantId });
					})
				);
				qb.andWhere(
					new Brackets((web: WhereExpressionBuilder) => {
						web.andWhere(p(`"timeLogs"."startedAt" BETWEEN :start AND :end`), {
							start,
							end
						});
						web.andWhere(p(`"${qb.alias}"."startedAt" BETWEEN :start AND :end`), {
							start,
							end
						});
						web.andWhere(p(`"timeLogs"."tenantId" = :tenantId`), { tenantId });
						web.andWhere(p(`"timeLogs"."organizationId" = :organizationId`), { organizationId });
					})
				);
				qb.andWhere(
					new Brackets((web: WhereExpressionBuilder) => {
						if (isNotEmpty(projectIds)) {
							web.andWhere(p(`"timeLogs"."projectId" IN (:...projectIds)`), {
								projectIds
							});
						}
					})
				);
			});
			employee.timeSlots = await query.getMany();
		}
		return employees;
	}

	private async getEmployeesIds(
		organizationId: string,
		employeeIds: string[],
		tenantId = RequestContext.currentTenantId()
	) {
		const query = this.employeeRepository.createQueryBuilder('employee');
		query
			.select(['id'])
			.andWhere(p('"organizationId" = :organizationId'), { organizationId })
			.andWhere(p('"tenantId" = :tenantId'), { tenantId });

		if (isNotEmpty(employeeIds)) {
			query.andWhere(p(`"${query.alias}"."id" IN (:...employeeIds)`), {
				employeeIds
			});
		}
		const employees = await query.getRawMany();
		return pluck(employees, 'id');
	}

	/**
	 * Get employees count who worked in this week.
	 *
	 * @param request
	 * @returns
	 */
	private async getEmployeeWorkedCounts(request: IGetCountsStatistics) {
		const query = this.timeLogRepository.createQueryBuilder('time_log');
		query.select(p(`"${query.alias}"."employeeId"`), 'employeeId');
		query.innerJoin(`${query.alias}.employee`, 'employee');
		query.innerJoin(`${query.alias}.timeSlots`, 'time_slot');
		query.andWhere(
			new Brackets((where: WhereExpressionBuilder) => {
				this.getFilterQuery(query, where, request);
			})
		)
		query.groupBy(p(`"${query.alias}"."employeeId"`));
		const employees = await query.getRawMany();
		return employees.length;
	}

	/**
	 * Get projects count who worked in this week.
	 *
	 * @param request
	 * @returns
	 */
	private async getProjectWorkedCounts(request: IGetCountsStatistics) {
		const query = this.timeLogRepository.createQueryBuilder('time_log');
		query.select(p(`"${query.alias}"."projectId"`), 'projectId');
		query.innerJoin(`${query.alias}.employee`, 'employee');
		query.innerJoin(`${query.alias}.project`, 'project');
		query.innerJoin(`${query.alias}.timeSlots`, 'time_slot');
		query.andWhere(
			new Brackets((where: WhereExpressionBuilder) => {
				this.getFilterQuery(query, where, request);
			})
		)
		query.groupBy(p(`"${query.alias}"."projectId"`));
		const projects = await query.getRawMany();
		return projects.length;
	}

	/**
	 * GET filter common query request
	 *
	 * @param query
	 * @param qb
	 * @param request
	 * @returns
	 */
	private getFilterQuery(
		query: SelectQueryBuilder<TimeLog>,
		qb: WhereExpressionBuilder,
		request: IGetCountsStatistics
	) {
		const { organizationId, startDate, endDate, employeeIds = [], projectIds = [] } = request;
		const tenantId = RequestContext.currentTenantId() || request.tenantId;

		const { start, end } = getDateRangeFormat(
			moment.utc(startDate || moment().startOf('week')),
			moment.utc(endDate || moment().endOf('week'))
		);

		qb.andWhere(
			new Brackets((qb: WhereExpressionBuilder) => {
				qb.andWhere(p(`"${query.alias}"."tenantId" = :tenantId`), { tenantId });
				qb.andWhere(p(`"${query.alias}"."organizationId" = :organizationId`), { organizationId });
			})
		);
		qb.andWhere(
			new Brackets((qb: WhereExpressionBuilder) => {
				qb.andWhere(p(`"${query.alias}"."startedAt" BETWEEN :startDate AND :endDate`), {
					startDate: start,
					endDate: end
				});
				qb.andWhere(p(`"time_slot"."startedAt" BETWEEN :startDate AND :endDate`), {
					startDate: start,
					endDate: end
				});
			})
		);
		qb.andWhere(
			new Brackets((qb: WhereExpressionBuilder) => {
				if (isNotEmpty(request.activityLevel)) {
					/**
					 * Activity Level should be 0-100%
					 * So, we have convert it into 10 minutes TimeSlot by multiply by 6
					 */
					const { activityLevel } = request;
					const startLevel = (activityLevel.start * 6);
					const endLevel = (activityLevel.end * 6);

					qb.andWhere(p(`"time_slot"."overall" BETWEEN :startLevel AND :endLevel`), {
						startLevel,
						endLevel
					});
				}
				if (isNotEmpty(request.logType)) {
					const { logType } = request;
					qb.andWhere(p(`"${query.alias}"."logType" IN (:...logType)`), {
						logType
					});
				}
				if (isNotEmpty(request.source)) {
					const { source } = request;
					qb.andWhere(p(`"${query.alias}"."source" IN (:...source)`), {
						source
					});
				}
			})
		);
		qb.andWhere(
			new Brackets((qb: WhereExpressionBuilder) => {
				if (isNotEmpty(employeeIds)) {
					qb.andWhere(p(`"${query.alias}"."employeeId" IN (:...employeeIds)`), {
						employeeIds
					});
					qb.andWhere(p(`"time_slot"."employeeId" IN (:...employeeIds)`), {
						employeeIds
					});
				}
				if (isNotEmpty(projectIds)) {
					qb.andWhere(p(`"${query.alias}"."projectId" IN (:...projectIds)`), {
						projectIds
					});
				}
			})
		);
		return qb;
	}
}<|MERGE_RESOLUTION|>--- conflicted
+++ resolved
@@ -122,7 +122,7 @@
 		let weekQueryString;
 		weekQuery.innerJoin(`${weekQuery.alias}.timeLogs`, 'timeLogs');
 
-		switch(this.configService.dbConnectionOptions.type) {
+		switch (this.configService.dbConnectionOptions.type) {
 			case databaseTypes.sqlite:
 			case databaseTypes.betterSqlite3:
 				weekQueryString = `COALESCE(ROUND(SUM((julianday(COALESCE("timeLogs"."stoppedAt", datetime('now'))) - julianday("timeLogs"."startedAt")) * 86400) / COUNT("${weekQuery.alias}"."id")), 0)`;
@@ -138,17 +138,7 @@
 		}
 
 		const weekTimeStatistics = await weekQuery
-<<<<<<< HEAD
-			.select(
-				`${isSqliteDB(this.configService.dbConnectionOptions)
-					? `COALESCE(ROUND(SUM((julianday(COALESCE("timeLogs"."stoppedAt", datetime('now'))) - julianday("timeLogs"."startedAt")) * 86400) / COUNT("${weekQuery.alias}"."id")), 0)`
-					: p(`COALESCE(ROUND(SUM(extract(epoch from (COALESCE("timeLogs"."stoppedAt", NOW()) - "timeLogs"."startedAt"))) / COUNT("${weekQuery.alias}"."id")), 0)`)
-				}`,
-				`week_duration`
-			)
-=======
 			.select(weekQueryString, `week_duration`)
->>>>>>> 7aeb9e03
 			.addSelect(p(`COALESCE(SUM("${weekQuery.alias}"."overall"), 0)`), `overall`)
 			.addSelect(p(`COALESCE(SUM("${weekQuery.alias}"."duration"), 0)`), `duration`)
 			.addSelect(p(`COUNT("${weekQuery.alias}"."id")`), `time_slot_count`)
@@ -251,7 +241,7 @@
 		let todayQueryString;
 		todayQuery.innerJoin(`${todayQuery.alias}.timeLogs`, 'timeLogs');
 
-		switch(this.configService.dbConnectionOptions.type) {
+		switch (this.configService.dbConnectionOptions.type) {
 			case databaseTypes.sqlite:
 			case databaseTypes.betterSqlite3:
 				todayQueryString = `COALESCE(ROUND(SUM((julianday(COALESCE("timeLogs"."stoppedAt", datetime('now'))) - julianday("timeLogs"."startedAt")) * 86400) / COUNT("${todayQuery.alias}"."id")), 0)`;
@@ -267,17 +257,7 @@
 		}
 
 		const todayTimeStatistics = await todayQuery
-<<<<<<< HEAD
-			.select(
-				`${isSqliteDB(this.configService.dbConnectionOptions)
-					? `COALESCE(ROUND(SUM((julianday(COALESCE("timeLogs"."stoppedAt", datetime('now'))) - julianday("timeLogs"."startedAt")) * 86400) / COUNT("${todayQuery.alias}"."id")), 0)`
-					: p(`COALESCE(ROUND(SUM(extract(epoch from (COALESCE("timeLogs"."stoppedAt", NOW()) - "timeLogs"."startedAt"))) / COUNT("${todayQuery.alias}"."id")), 0)`)
-				}`,
-				`today_duration`
-			)
-=======
 			.select(todayQueryString, `today_duration`)
->>>>>>> 7aeb9e03
 			.addSelect(p(`COALESCE(SUM("${todayQuery.alias}"."overall"), 0)`), `overall`)
 			.addSelect(p(`COALESCE(SUM("${todayQuery.alias}"."duration"), 0)`), `duration`)
 			.addSelect(p(`COUNT("${todayQuery.alias}"."id")`), `time_slot_count`)
@@ -419,7 +399,7 @@
 		const query = this.employeeRepository.createQueryBuilder();
 		let queryString;
 
-		switch(this.configService.dbConnectionOptions.type) {
+		switch (this.configService.dbConnectionOptions.type) {
 			case databaseTypes.sqlite:
 			case databaseTypes.betterSqlite3:
 				queryString = `COALESCE(ROUND(SUM((julianday(COALESCE("timeLogs"."stoppedAt", datetime('now'))) - julianday("timeLogs"."startedAt")) * 86400)), 0)`;
@@ -439,17 +419,7 @@
 			.select(p(`"${query.alias}".id`))
 			.addSelect(p(`("user"."firstName" || ' ' ||  "user"."lastName")`), 'user_name')
 			.addSelect(p(`"user"."imageUrl"`), 'user_image_url')
-<<<<<<< HEAD
-			.addSelect(
-				`${isSqliteDB(this.configService.dbConnectionOptions)
-					? `COALESCE(ROUND(SUM((julianday(COALESCE("timeLogs"."stoppedAt", datetime('now'))) - julianday("timeLogs"."startedAt")) * 86400)), 0)`
-					: p(`COALESCE(ROUND(SUM(extract(epoch from (COALESCE("timeLogs"."stoppedAt", NOW()) - "timeLogs"."startedAt")))), 0)`)
-				}`,
-				`duration`
-			)
-=======
 			.addSelect(queryString, `duration`)
->>>>>>> 7aeb9e03
 			.innerJoin(`${query.alias}.user`, 'user')
 			.innerJoin(`${query.alias}.timeLogs`, 'timeLogs')
 			.innerJoin(`timeLogs.timeSlots`, 'time_slot')
@@ -503,7 +473,7 @@
 			const weekTimeQuery = this.timeSlotRepository.createQueryBuilder('time_slot');
 			let weekTimeQueryString;
 
-			switch(this.configService.dbConnectionOptions.type) {
+			switch (this.configService.dbConnectionOptions.type) {
 				case databaseTypes.sqlite:
 				case databaseTypes.betterSqlite3:
 					weekTimeQueryString = `COALESCE(ROUND(SUM((julianday(COALESCE("timeLogs"."stoppedAt", datetime('now'))) - julianday("timeLogs"."startedAt")) * 86400) / COUNT("${weekTimeQuery.alias}"."id")), 0)`;
@@ -518,17 +488,7 @@
 					throw Error(`cannot create statistic query due to unsupported database type: ${this.configService.dbConnectionOptions.type}`);
 			}
 			weekTimeQuery
-<<<<<<< HEAD
-				.select(
-					`${isSqliteDB(this.configService.dbConnectionOptions)
-						? `COALESCE(ROUND(SUM((julianday(COALESCE("timeLogs"."stoppedAt", datetime('now'))) - julianday("timeLogs"."startedAt")) * 86400) / COUNT("${weekTimeQuery.alias}"."id")), 0)`
-						: p(`COALESCE(ROUND(SUM(extract(epoch from (COALESCE("timeLogs"."stoppedAt", NOW()) - "timeLogs"."startedAt"))) / COUNT("${weekTimeQuery.alias}"."id")), 0)`)
-					}`,
-					`week_duration`
-				)
-=======
 				.select(weekTimeQueryString, `week_duration`)
->>>>>>> 7aeb9e03
 				.addSelect(p(`COALESCE(SUM("${weekTimeQuery.alias}"."overall"), 0)`), `overall`)
 				.addSelect(p(`COALESCE(SUM("${weekTimeQuery.alias}"."duration"), 0)`), `duration`)
 				.addSelect(p(`COUNT("${weekTimeQuery.alias}"."id")`), `time_slot_count`)
@@ -609,7 +569,7 @@
 			let dayTimeQuery = this.timeSlotRepository.createQueryBuilder('time_slot');
 			let dayTimeQueryString;
 
-			switch(this.configService.dbConnectionOptions.type) {
+			switch (this.configService.dbConnectionOptions.type) {
 				case databaseTypes.sqlite:
 				case databaseTypes.betterSqlite3:
 					dayTimeQueryString = `COALESCE(ROUND(SUM((julianday(COALESCE("timeLogs"."stoppedAt", datetime('now'))) - julianday("timeLogs"."startedAt")) * 86400) / COUNT("${dayTimeQuery.alias}"."id")), 0)`;
@@ -626,14 +586,7 @@
 
 			dayTimeQuery
 				.select(
-<<<<<<< HEAD
-					`${isSqliteDB(this.configService.dbConnectionOptions)
-						? `COALESCE(ROUND(SUM((julianday(COALESCE("timeLogs"."stoppedAt", datetime('now'))) - julianday("timeLogs"."startedAt")) * 86400) / COUNT("${dayTimeQuery.alias}"."id")), 0)`
-						: p(`COALESCE(ROUND(SUM(extract(epoch from (COALESCE("timeLogs"."stoppedAt", NOW()) - "timeLogs"."startedAt"))) / COUNT("${dayTimeQuery.alias}"."id")), 0)`)
-					}`,
-=======
 					dayTimeQueryString,
->>>>>>> 7aeb9e03
 					`today_duration`
 				)
 				.addSelect(p(`COALESCE(SUM("${dayTimeQuery.alias}"."overall"), 0)`), `overall`)
@@ -732,7 +685,7 @@
 				const weekHoursQuery = this.employeeRepository.createQueryBuilder();
 				let weekHoursQueryString;
 
-				switch(this.configService.dbConnectionOptions.type) {
+				switch (this.configService.dbConnectionOptions.type) {
 					case databaseTypes.sqlite:
 					case databaseTypes.betterSqlite3:
 						weekHoursQueryString = `COALESCE(ROUND(SUM((julianday(COALESCE("timeLogs"."stoppedAt", datetime('now'))) - julianday("timeLogs"."startedAt")) * 86400)), 0)`;
@@ -751,16 +704,6 @@
 					.innerJoin(`${weekHoursQuery.alias}.timeLogs`, 'timeLogs')
 					.innerJoin(`timeLogs.timeSlots`, 'time_slot')
 					.select(
-<<<<<<< HEAD
-						`${isSqliteDB(this.configService.dbConnectionOptions)
-							? `COALESCE(ROUND(SUM((julianday(COALESCE("timeLogs"."stoppedAt", datetime('now'))) - julianday("timeLogs"."startedAt")) * 86400)), 0)`
-							: p(`COALESCE(ROUND(SUM(extract(epoch from (COALESCE("timeLogs"."stoppedAt", NOW()) - "timeLogs"."startedAt")))), 0)`)
-						}`,
-						`duration`
-					)
-					.addSelect(p(`${isSqliteDB(this.configService.dbConnectionOptions) ?
-						`(strftime('%w', timeLogs.startedAt))` : 'EXTRACT(DOW FROM "timeLogs"."startedAt")'}`), 'day'
-=======
 						weekHoursQueryString,
 						`duration`
 					)
@@ -768,10 +711,9 @@
 						// -- why we minus 1 if MySQL is selected, Sunday DOW in postgres is 0, in MySQL is 1
 						// -- in case no database type is selected we return "0" as the DOW
 						isSqlite() || isBetterSqlite3() ? `(strftime('%w', timeLogs.startedAt))`
-						: isPostgres() ? 'EXTRACT(DOW FROM "timeLogs"."startedAt")'
-						: isMySQL() ? p('DayOfWeek("timeLogs"."startedAt") - 1') : '0'
+							: isPostgres() ? 'EXTRACT(DOW FROM "timeLogs"."startedAt")'
+								: isMySQL() ? p('DayOfWeek("timeLogs"."startedAt") - 1') : '0'
 						, 'day'
->>>>>>> 7aeb9e03
 					)
 					.andWhere(p(`"${weekHoursQuery.alias}"."id" = :memberId`), { memberId: member.id })
 					.andWhere(p(`"${weekHoursQuery.alias}"."tenantId" = :tenantId`), { tenantId })
@@ -804,15 +746,11 @@
 							}
 						})
 					)
-<<<<<<< HEAD
-					.addGroupBy(p(`${isSqliteDB(this.configService.dbConnectionOptions) ? `(strftime('%w', timeLogs.startedAt))` : 'EXTRACT(DOW FROM "timeLogs"."startedAt")'}`));
-=======
 					.addGroupBy(
 						isSqlite() || isBetterSqlite3() ? `(strftime('%w', timeLogs.startedAt))`
-						: isPostgres() ? 'EXTRACT(DOW FROM "timeLogs"."startedAt")'
-						: isMySQL() ? p('DayOfWeek("timeLogs"."startedAt") - 1') : '0'
+							: isPostgres() ? 'EXTRACT(DOW FROM "timeLogs"."startedAt")'
+								: isMySQL() ? p('DayOfWeek("timeLogs"."startedAt") - 1') : '0'
 					);
->>>>>>> 7aeb9e03
 
 				member.weekHours = await weekHoursQuery.getRawMany();
 			}
@@ -857,13 +795,13 @@
 		const query = this.timeLogRepository.createQueryBuilder('time_log');
 		let queryString;
 
-		switch(this.configService.dbConnectionOptions.type) {
+		switch (this.configService.dbConnectionOptions.type) {
 			case databaseTypes.sqlite:
 			case databaseTypes.betterSqlite3:
 				queryString = `COALESCE(ROUND(SUM((julianday(COALESCE("${query.alias}"."stoppedAt", datetime('now'))) - julianday("${query.alias}"."startedAt")) * 86400) / COUNT("time_slot"."id")), 0)`;
 				break;
 			case databaseTypes.postgres:
-				queryString =  `COALESCE(ROUND(SUM(extract(epoch from (COALESCE("${query.alias}"."stoppedAt", NOW()) - "${query.alias}"."startedAt"))) / COUNT("time_slot"."id")), 0)`;
+				queryString = `COALESCE(ROUND(SUM(extract(epoch from (COALESCE("${query.alias}"."stoppedAt", NOW()) - "${query.alias}"."startedAt"))) / COUNT("time_slot"."id")), 0)`;
 				break;
 			case databaseTypes.mysql:
 				queryString = p(`COALESCE(ROUND(SUM(TIMESTAMPDIFF(SECOND, "${query.alias}"."startedAt", COALESCE("${query.alias}"."stoppedAt", NOW()))) / COUNT("time_slot"."id")), 0)`);
@@ -875,17 +813,7 @@
 		query
 			.select(p(`"project"."name"`), "name")
 			.addSelect(p(`"project"."id"`), "projectId")
-<<<<<<< HEAD
-			.addSelect(
-				p(`${isSqliteDB(this.configService.dbConnectionOptions)
-					? `COALESCE(ROUND(SUM((julianday(COALESCE("${query.alias}"."stoppedAt", datetime('now'))) - julianday("${query.alias}"."startedAt")) * 86400) / COUNT("time_slot"."id")), 0)`
-					: `COALESCE(ROUND(SUM(extract(epoch from (COALESCE("${query.alias}"."stoppedAt", NOW()) - "${query.alias}"."startedAt"))) / COUNT("time_slot"."id")), 0)`
-					}`),
-				`duration`
-			)
-=======
 			.addSelect(queryString, `duration`)
->>>>>>> 7aeb9e03
 			.innerJoin(`${query.alias}.project`, 'project')
 			.innerJoin(`${query.alias}.timeSlots`, 'time_slot')
 			.andWhere(
@@ -953,7 +881,7 @@
 		const totalDurationQuery = this.timeLogRepository.createQueryBuilder('time_log');
 		let totalDurationQueryString;
 
-		switch(this.configService.dbConnectionOptions.type) {
+		switch (this.configService.dbConnectionOptions.type) {
 			case databaseTypes.sqlite:
 			case databaseTypes.betterSqlite3:
 				totalDurationQueryString = `COALESCE(ROUND(SUM((julianday(COALESCE("${totalDurationQuery.alias}"."stoppedAt", datetime('now'))) - julianday("${totalDurationQuery.alias}"."startedAt")) * 86400)), 0)`;
@@ -969,17 +897,7 @@
 		}
 
 		totalDurationQuery
-<<<<<<< HEAD
-			.select(
-				p(`${isSqliteDB(this.configService.dbConnectionOptions)
-					? `COALESCE(ROUND(SUM((julianday(COALESCE("${totalDurationQuery.alias}"."stoppedAt", datetime('now'))) - julianday("${totalDurationQuery.alias}"."startedAt")) * 86400)), 0)`
-					: `COALESCE(ROUND(SUM(extract(epoch from (COALESCE("${totalDurationQuery.alias}"."stoppedAt", NOW()) - "${totalDurationQuery.alias}"."startedAt")))), 0)`
-					}`),
-				`duration`
-			)
-=======
 			.select(totalDurationQueryString, `duration`)
->>>>>>> 7aeb9e03
 			.innerJoin(`${totalDurationQuery.alias}.project`, 'project')
 			.andWhere(
 				new Brackets((qb: WhereExpressionBuilder) => {
@@ -1112,7 +1030,7 @@
 		const todayQuery = this.timeLogRepository.createQueryBuilder();
 		let todayQueryString;
 
-		switch(this.configService.dbConnectionOptions.type) {
+		switch (this.configService.dbConnectionOptions.type) {
 			case databaseTypes.sqlite:
 			case databaseTypes.betterSqlite3:
 				todayQueryString = `COALESCE(ROUND(SUM((julianday(COALESCE("${todayQuery.alias}"."stoppedAt", datetime('now'))) - julianday("${todayQuery.alias}"."startedAt")) * 86400) / COUNT("time_slot"."id")), 0)`;
@@ -1131,17 +1049,7 @@
 			.select(p(`"task"."title"`), 'title')
 			.addSelect(p(`"task"."id"`), 'taskId')
 			.addSelect(p(`"${todayQuery.alias}"."updatedAt"`), 'updatedAt')
-<<<<<<< HEAD
-			.addSelect(
-				p(`${isSqliteDB(this.configService.dbConnectionOptions)
-					? `COALESCE(ROUND(SUM((julianday(COALESCE("${todayQuery.alias}"."stoppedAt", datetime('now'))) - julianday("${todayQuery.alias}"."startedAt")) * 86400) / COUNT("time_slot"."id")), 0)`
-					: `COALESCE(ROUND(SUM(extract(epoch from (COALESCE("${todayQuery.alias}"."stoppedAt", NOW()) - "${todayQuery.alias}"."startedAt"))) / COUNT("time_slot"."id")), 0)`
-					}`),
-				`today_duration`
-			)
-=======
 			.addSelect(todayQueryString, `today_duration`)
->>>>>>> 7aeb9e03
 			.innerJoin(`${todayQuery.alias}.task`, 'task')
 			.innerJoin(`${todayQuery.alias}.timeSlots`, 'time_slot')
 			.andWhere(
@@ -1236,7 +1144,7 @@
 		const query = this.timeLogRepository.createQueryBuilder();
 		let queryString;
 
-		switch(this.configService.dbConnectionOptions.type) {
+		switch (this.configService.dbConnectionOptions.type) {
 			case databaseTypes.sqlite:
 			case databaseTypes.betterSqlite3:
 				queryString = `COALESCE(ROUND(SUM((julianday(COALESCE("${query.alias}"."stoppedAt", datetime('now'))) - julianday("${query.alias}"."startedAt")) * 86400) / COUNT("time_slot"."id")), 0)`;
@@ -1255,17 +1163,7 @@
 			.select(p(`"task"."title"`), "title")
 			.addSelect(p(`"task"."id"`), "taskId")
 			.addSelect(p(`"${query.alias}"."updatedAt"`), 'updatedAt')
-<<<<<<< HEAD
-			.addSelect(
-				p(`${isSqliteDB(this.configService.dbConnectionOptions)
-					? `COALESCE(ROUND(SUM((julianday(COALESCE("${query.alias}"."stoppedAt", datetime('now'))) - julianday("${query.alias}"."startedAt")) * 86400) / COUNT("time_slot"."id")), 0)`
-					: `COALESCE(ROUND(SUM(extract(epoch from (COALESCE("${query.alias}"."stoppedAt", NOW()) - "${query.alias}"."startedAt"))) / COUNT("time_slot"."id")), 0)`
-					}`),
-				`duration`
-			)
-=======
 			.addSelect(queryString, `duration`)
->>>>>>> 7aeb9e03
 			.innerJoin(`${query.alias}.task`, 'task')
 			.innerJoin(`${query.alias}.timeSlots`, 'time_slot')
 			.andWhere(
@@ -1366,7 +1264,7 @@
 		const totalDurationQuery = this.timeLogRepository.createQueryBuilder();
 		let totalDurationQueryString;
 
-		switch(this.configService.dbConnectionOptions.type) {
+		switch (this.configService.dbConnectionOptions.type) {
 			case databaseTypes.sqlite:
 			case databaseTypes.betterSqlite3:
 				totalDurationQueryString = `COALESCE(ROUND(SUM((julianday(COALESCE("${totalDurationQuery.alias}"."stoppedAt", datetime('now'))) - julianday("${totalDurationQuery.alias}"."startedAt")) * 86400)), 0)`;
@@ -1382,17 +1280,7 @@
 		}
 
 		totalDurationQuery
-<<<<<<< HEAD
-			.select(
-				p(`${isSqliteDB(this.configService.dbConnectionOptions)
-					? `COALESCE(ROUND(SUM((julianday(COALESCE("${totalDurationQuery.alias}"."stoppedAt", datetime('now'))) - julianday("${totalDurationQuery.alias}"."startedAt")) * 86400)), 0)`
-					: `COALESCE(ROUND(SUM(extract(epoch from (COALESCE("${totalDurationQuery.alias}"."stoppedAt", NOW()) - "${totalDurationQuery.alias}"."startedAt")))), 0)`
-					}`),
-				`duration`
-			)
-=======
 			.select(totalDurationQueryString, `duration`)
->>>>>>> 7aeb9e03
 			.innerJoin(`${totalDurationQuery.alias}.task`, 'task')
 			.andWhere(
 				new Brackets((qb: WhereExpressionBuilder) => {
@@ -1584,7 +1472,7 @@
 		const query = this.activityRepository.createQueryBuilder();
 		let queryString;
 
-		switch(this.configService.dbConnectionOptions.type) {
+		switch (this.configService.dbConnectionOptions.type) {
 			case databaseTypes.sqlite:
 			case databaseTypes.betterSqlite3:
 				queryString = `datetime("${query.alias}"."date" || ' ' || "${query.alias}"."time") Between :start AND :end`;
@@ -1608,15 +1496,7 @@
 			.addGroupBy(p(`"${query.alias}"."title"`))
 			.andWhere(
 				new Brackets((qb) => {
-<<<<<<< HEAD
-					if (isSqliteDB(this.configService.dbConnectionOptions)) {
-						qb.andWhere(p(`datetime("${query.alias}"."date" || ' ' || "${query.alias}"."time") Between :start AND :end`), { start, end });
-					} else {
-						qb.andWhere(p(`concat("${query.alias}"."date", ' ', "${query.alias}"."time")::timestamp Between :start AND :end`), { start, end });
-					}
-=======
 					qb.andWhere(queryString, { start, end });
->>>>>>> 7aeb9e03
 				})
 			)
 			.andWhere(
@@ -1667,7 +1547,7 @@
 		const totalDurationQuery = this.activityRepository.createQueryBuilder();
 		let totalDurationQueryString;
 
-		switch(this.configService.dbConnectionOptions.type) {
+		switch (this.configService.dbConnectionOptions.type) {
 			case databaseTypes.sqlite:
 			case databaseTypes.betterSqlite3:
 				totalDurationQueryString = `datetime("${totalDurationQuery.alias}"."date" || ' ' || "${totalDurationQuery.alias}"."time") Between :start AND :end`;
@@ -1688,21 +1568,7 @@
 			.innerJoin(`time_slot.timeLogs`, 'time_log')
 			.andWhere(
 				new Brackets((qb) => {
-<<<<<<< HEAD
-					if (isSqliteDB(this.configService.dbConnectionOptions)) {
-						qb.andWhere(p(`datetime("${totalDurationQuery.alias}"."date" || ' ' || "${totalDurationQuery.alias}"."time") Between :start AND :end`), {
-							start,
-							end
-						});
-					} else {
-						qb.andWhere(p(`concat("${totalDurationQuery.alias}"."date", ' ', "${totalDurationQuery.alias}"."time")::timestamp Between :start AND :end`), {
-							start,
-							end
-						});
-					}
-=======
 					qb.andWhere(totalDurationQueryString, { start, end });
->>>>>>> 7aeb9e03
 				})
 			)
 			.andWhere(
