--- conflicted
+++ resolved
@@ -305,15 +305,9 @@
 			throw new NotAcceptableException(`No running log found. Can't stop timer because it was already stopped.`);
 		}
 
-<<<<<<< HEAD
-		// Retrieve stoppedAt date or use current date if not provided
-		let stoppedAt = await this.calculateStoppedAt(request, lastLog);
-		console.log('last stop request was at', stoppedAt);
-=======
 		// Calculate stoppedAt date or use current date if not provided
 		const stoppedAt = await this.calculateStoppedAt(request, lastLog);
 		console.log(chalk.blue(`last stopped at: ${stoppedAt}`));
->>>>>>> 4fd15850
 
 		// Log the case where stoppedAt is less than startedAt
 		if (stoppedAt < lastLog.startedAt) {
@@ -362,11 +356,7 @@
 	 */
 	private async handleConflictingTimeLogs(lastLog: ITimeLog, tenantId: ID, organizationId: ID): Promise<void> {
 		try {
-<<<<<<< HEAD
-			// Validate date range
-=======
 			// Validate the date range and check if the timer is running
->>>>>>> 4fd15850
 			validateDateRange(lastLog.startedAt, lastLog.stoppedAt);
 
 			// Retrieve conflicting time logs
