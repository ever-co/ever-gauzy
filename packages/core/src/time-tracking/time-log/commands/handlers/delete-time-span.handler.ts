import { ICommandHandler, CommandBus, CommandHandler } from '@nestjs/cqrs';
<<<<<<< HEAD
import { omit } from 'underscore';
import { ID, ITimeLog, ITimeSlot } from '@gauzy/contracts';
=======
import * as _ from 'underscore';
import { ITimeLog, ITimeSlot } from '@gauzy/contracts';
>>>>>>> 9a496f77
import { isEmpty, isNotEmpty } from '@gauzy/common';
import { moment } from '../../../../core/moment-extend';
import { TimesheetRecalculateCommand } from './../../../timesheet/commands';
import { TimeLog } from './../../time-log.entity';
import { DeleteTimeSpanCommand } from '../delete-time-span.command';
import { TimeLogUpdateCommand } from '../time-log-update.command';
import { TimeLogDeleteCommand } from '../time-log-delete.command';
import { TimeSlotService } from '../../../time-slot/time-slot.service';
import { TimeSlotBulkDeleteCommand } from './../../../time-slot/commands';
import { getStartEndIntervals } from './../../../time-slot/utils';
import { TypeOrmTimeLogRepository } from '../../repository/type-orm-time-log.repository';
import { TypeOrmTimeSlotRepository } from '../../../time-slot/repository/type-orm-time-slot.repository';

@CommandHandler(DeleteTimeSpanCommand)
export class DeleteTimeSpanHandler implements ICommandHandler<DeleteTimeSpanCommand> {
	constructor(
		readonly typeOrmTimeLogRepository: TypeOrmTimeLogRepository,
		readonly typeOrmTimeSlotRepository: TypeOrmTimeSlotRepository,
		private readonly _commandBus: CommandBus,
		private readonly _timeSlotService: TimeSlotService
	) {}

	/**
	 * Execute delete time span logic
	 *
	 * @param command - The command containing newTime, timeLog, and timeSlot
	 * @returns Promise<boolean>
	 */
	public async execute(command: DeleteTimeSpanCommand) {
		const { newTime, timeLog, timeSlot, forceDelete } = command;
		const { id } = timeLog;
		const { start, end } = newTime;

		// Retrieve the time log with the specified ID
		const log = await this.typeOrmTimeLogRepository.findOne({
			where: { id },
			relations: { timeSlots: true }
		});

<<<<<<< HEAD
		const { startedAt, stoppedAt, employeeId, organizationId } = log;
=======
		const { startedAt, stoppedAt, employeeId, organizationId, timesheetId } = log;
>>>>>>> 9a496f77

		const newTimeRange = moment.range(start, end);
		const dbTimeRange = moment.range(startedAt, stoppedAt);
		/*
		 * Check is overlapping time or not.
		 */
		if (!newTimeRange.overlaps(dbTimeRange, { adjacent: false })) {
			console.log('Not Overlapping', newTimeRange, dbTimeRange);
<<<<<<< HEAD

			// Handle non-overlapping time ranges
			await this.handleNonOverlappingTimeRange(log, timeSlot, employeeId, organizationId, forceDelete);
=======
			/**
			 * If TimeSlot Not Overlapping the TimeLog
			 * Still we have to remove that TimeSlot with screenshots/activities
			 */
			if (employeeId && start && end) {
				const timeSlotsIds = [timeSlot.id];
				await this._commandBus.execute(
					new TimeSlotBulkDeleteCommand(
						{
							organizationId,
							employeeId,
							timeLog: log,
							timeSlotsIds
						},
						forceDelete,
						true
					)
				);
				await this._commandBus.execute(new TimesheetRecalculateCommand(timesheetId));
			}
>>>>>>> 9a496f77
		}

		if (moment(startedAt).isBetween(moment(start), moment(end), null, '[]')) {
			if (moment(stoppedAt).isBetween(moment(start), moment(end), null, '[]')) {
				/*
				 * Delete time log because overlap entire time.
				 * New Start time							New Stop time
				 * |-----------------------------------------------------|
				 * 		DB Start Time				DB Stop Time
				 *  		|--------------------------------------|
				 */
<<<<<<< HEAD
				// Overlap entire time: delete time log
				console.log('Delete time log because overlap entire time.');
				await this.deleteTimeLog(log, forceDelete);
=======
				console.log('Delete time log because overlap entire time.');
				try {
					await this._commandBus.execute(new TimeLogDeleteCommand(log, forceDelete));
				} catch (error) {
					console.log('Error while, delete time log because overlap entire time.', error);
				}
>>>>>>> 9a496f77
			} else {
				/*
				 * Update start time
				 * New Start time							New Stop time
				 * |-----------------------------------------------------|
				 * 		DB Start Time				DB Stop Time
				 * 		|--------------------------------------	|
				 */
<<<<<<< HEAD
				// Partial overlap: update start time or delete
				console.log(`Partial overlap: update started time or delete`);
				await this.updateStartTimeOrDelete(
					log,
					timeSlot,
					organizationId,
					employeeId,
					end,
					stoppedAt,
					forceDelete
				);
=======
				const remainingDuration = moment(stoppedAt).diff(moment(end), 'seconds');
				if (remainingDuration > 0) {
					try {
						console.log('Update startedAt time.');
						let updatedTimeLog: ITimeLog = await this._commandBus.execute(
							new TimeLogUpdateCommand(
								{
									startedAt: end
								},
								log,
								true,
								forceDelete
							)
						);
						const timeSlotsIds = [timeSlot.id];
						await this._commandBus.execute(
							new TimeSlotBulkDeleteCommand(
								{
									organizationId,
									employeeId,
									timeLog: updatedTimeLog,
									timeSlotsIds
								},
								forceDelete,
								true
							)
						);
						/*
						 * Delete TimeLog if remaining timeSlots are 0
						 */
						updatedTimeLog = await this.typeOrmTimeLogRepository.findOne({
							where: {
								id: updatedTimeLog.id
							},
							relations: {
								timeSlots: true
							}
						});
						if (isEmpty(updatedTimeLog.timeSlots)) {
							await this._commandBus.execute(new TimeLogDeleteCommand(updatedTimeLog, forceDelete));
						}
					} catch (error) {
						console.log('Error while, updating startedAt time', error);
					}
				} else {
					console.log('Delete startedAt time log.');
					try {
						/*
						 * Delete if remaining duration 0 seconds
						 */
						await this._commandBus.execute(new TimeLogDeleteCommand(log, forceDelete));
					} catch (error) {
						console.log('Error while, deleting time log for startedAt time', error);
					}
				}
>>>>>>> 9a496f77
			}
		} else {
			if (moment(timeLog.stoppedAt).isBetween(moment(start), moment(end), null, '[]')) {
				/*
				 * Update stopped time
				 * New Start time							New Stop time
				 * |----------------------------------------------------|
				 * 		DB Start Time				DB Stop Time
				 * 		|--------------------------------------|
				 */
<<<<<<< HEAD
				console.log(`Partial overlap: update stopped time or delete`);
				await this.updateStopTimeOrDelete(
					log,
					timeSlot,
					organizationId,
					employeeId,
					start,
					startedAt,
					end,
					forceDelete
				);
=======
				const remainingDuration = moment(end).diff(moment(startedAt), 'seconds');
				if (remainingDuration > 0) {
					try {
						console.log('Update stoppedAt time.');
						let updatedTimeLog: ITimeLog = await this._commandBus.execute(
							new TimeLogUpdateCommand(
								{
									stoppedAt: start
								},
								timeLog,
								true,
								forceDelete
							)
						);
						const timeSlotsIds = [timeSlot.id];
						await this._commandBus.execute(
							new TimeSlotBulkDeleteCommand(
								{
									organizationId,
									employeeId,
									timeLog: updatedTimeLog,
									timeSlotsIds
								},
								forceDelete,
								true
							)
						);

						/*
						 * Delete TimeLog if remaining timeSlots are 0
						 */
						updatedTimeLog = await this.typeOrmTimeLogRepository.findOne({
							where: {
								id: updatedTimeLog.id
							},
							relations: {
								timeSlots: true
							}
						});
						if (isEmpty(updatedTimeLog.timeSlots)) {
							await this._commandBus.execute(new TimeLogDeleteCommand(updatedTimeLog, forceDelete));
						}
					} catch (error) {
						console.log('Error while, updating stoppedAt time', error);
					}
				} else {
					console.log('Delete stoppedAt time log.');
					try {
						/*
						 * Delete if remaining duration 0 seconds
						 */
						await this._commandBus.execute(new TimeLogDeleteCommand(log, forceDelete));
					} catch (error) {
						console.log('Error while, deleting time log for stoppedAt time', error);
					}
				}
>>>>>>> 9a496f77
			} else {
				/*
				 * Split database time in two entries.
				 * New Start time (start)						New Stop time (end)
				 * |---------------------------------------------------------------|
				 * 		DB Start Time (startedAt)	DB Stop Time (stoppedAt)
				 *  		|--------------------------------------------------|
				 */
				console.log('Split database time in two entries.');
<<<<<<< HEAD
				await this.handleTimeLogSplitting(
					timeLog,
					timeSlot,
					organizationId,
					employeeId,
					start,
					end,
					startedAt,
					forceDelete
				);
			}
		}

		return true;
	}

	/**
	 * Handle non-overlapping time ranges.
	 */
	private async handleNonOverlappingTimeRange(
		log: ITimeLog,
		slot: ITimeSlot,
		employeeId: ID,
		organizationId: ID,
		forceDelete: boolean = false
	): Promise<void> {
		const timeSlotsIds = [slot.id];

		// Delete time log and time slots
		await this._commandBus.execute(
			new TimeSlotBulkDeleteCommand({ organizationId, employeeId, log, timeSlotsIds }, forceDelete, true)
		);

		// Recalculate timesheet
		await this._commandBus.execute(new TimesheetRecalculateCommand(log.timesheetId));
	}

	/**
	 * Updates the start time or deletes the time log if remaining duration is 0.
	 *
	 * @param log - The time log to update or delete.
	 * @param slot - The related time slot.
	 * @param organizationId - The organization ID.
	 * @param employeeId - The employee ID.
	 * @param end - The new end time.
	 * @param stoppedAt - The current stopped time of the log.
	 */
	private async updateStartTimeOrDelete(
		log: ITimeLog,
		slot: ITimeSlot,
		organizationId: ID,
		employeeId: ID,
		end: Date,
		stoppedAt: Date,
		forceDelete: boolean = false
	): Promise<void> {
		const stoppedAtMoment = moment(stoppedAt);
		const endMoment = moment(end);
		const remainingDuration = stoppedAtMoment.diff(endMoment, 'seconds'); // Calculate the remaining duration

		if (remainingDuration > 0) {
			// Update the start time if there is remaining duration
			try {
				let timeLog: ITimeLog = await this._commandBus.execute(
					new TimeLogUpdateCommand({ startedAt: end }, log, true)
				);

				// Delete the associated time slots
				const timeSlotsIds = [slot.id];

				await this._commandBus.execute(
					new TimeSlotBulkDeleteCommand({ organizationId, employeeId, timeLog, timeSlotsIds }, forceDelete)
				);

				// Check if there are any remaining time slots
				timeLog = await this.typeOrmTimeLogRepository.findOne({
					where: { id: timeLog.id },
					relations: { timeSlots: true }
				});

				if (isEmpty(timeLog.timeSlots)) {
					// Delete TimeLog if remaining timeSlots are 0
					await this.deleteTimeLog(timeLog, forceDelete);
=======
				const remainingDuration = moment(start).diff(moment(startedAt), 'seconds');
				const timeLogClone: TimeLog = _.omit(timeLog, ['createdAt', 'updatedAt', 'id']);
				try {
					if (remainingDuration > 0) {
						try {
							timeLog.stoppedAt = start;
							await this.typeOrmTimeLogRepository.save(timeLog);
						} catch (error) {
							console.error(`Error while updating old timelog`, error);
						}
					} else {
						/*
						 * Delete if remaining duration 0 seconds
						 */
						try {
							await this._commandBus.execute(new TimeLogDeleteCommand(log, forceDelete));
						} catch (error) {
							console.error(`Error while deleting old timelog`, error);
						}
					}
					const timeSlotsIds = [timeSlot.id];
					await this._commandBus.execute(
						new TimeSlotBulkDeleteCommand(
							{
								organizationId,
								employeeId,
								timeLog,
								timeSlotsIds
							},
							forceDelete,
							true
						)
					);
				} catch (error) {
					console.error(`Error while split time entires: ${remainingDuration}`);
>>>>>>> 9a496f77
				}
			} catch (error) {
				console.log('Error while updating startedAt time', error);
			}
		} else {
			// Delete the time log if remaining duration is 0
			console.log('Remaining duration is 0, so we are deleting the time log.');
			await this.deleteTimeLog(log, forceDelete);
		}
	}

	/**
	 * Updates the stoppedAt time for a given time log, or deletes it if the remaining duration is 0.
	 *
	 * @param log - The time log to update or delete.
	 * @param slot - The related time slot.
	 * @param organizationId - The organization ID.
	 * @param employeeId - The employee ID.
	 * @param start - The new start time.
	 * @param startedAt - The original start time of the time log.
	 * @param end - The new end time for the time log.
	 */
	private async updateStopTimeOrDelete(
		log: ITimeLog,
		slot: ITimeSlot,
		organizationId: ID,
		employeeId: ID,
		start: Date,
		startedAt: Date,
		end: Date,
		forceDelete: boolean = false
	): Promise<void> {
		const startedAtMoment = moment(startedAt);
		const endMoment = moment(end);
		const remainingDuration = endMoment.diff(startedAtMoment, 'seconds'); // Calculate the remaining duration

<<<<<<< HEAD
		if (remainingDuration > 0) {
			// Update the stoppedAt time if there is remaining duration
			try {
				// Update the stoppedAt time
				let timeLog: ITimeLog = await this._commandBus.execute(
					new TimeLogUpdateCommand({ stoppedAt: start }, log, true)
				);

				// Delete the associated time slots
				const timeSlotsIds = [slot.id];
				await this._commandBus.execute(
					new TimeSlotBulkDeleteCommand(
						{ organizationId, employeeId, timeLog, timeSlotsIds },
						forceDelete,
						true
					)
				);

				// Check if there are any remaining time slots
				timeLog = await this.typeOrmTimeLogRepository.findOne({
					where: { id: timeLog.id },
					relations: { timeSlots: true }
				});

				// If no remaining time slots, delete the time log
				if (isEmpty(timeLog.timeSlots)) {
					await this.deleteTimeLog(timeLog, forceDelete);
				}
			} catch (error) {
				console.log('Error while updating stoppedAt time', error);
			}
		} else {
			console.log('Remaining duration is 0, so we are deleting the time log.');
			await this.deleteTimeLog(log, forceDelete);
		}
	}

	/**
	 * Handles splitting a time log into two entries and processing the associated time slots.
	 *
	 * @param timeLog - The original time log to split.
	 * @param timeSlot - The related time slot.
	 * @param organizationId - The organization ID.
	 * @param employeeId - The employee ID.
	 * @param start - The new start time.
	 * @param end - The new end time.
	 * @param startedAt - The original start time of the time log.
	 */
	private async handleTimeLogSplitting(
		timeLog: ITimeLog,
		timeSlot: ITimeSlot,
		organizationId: ID,
		employeeId: ID,
		start: Date,
		end: Date,
		startedAt: Date,
		forceDelete: boolean = false
	): Promise<void> {
		const startedAtMoment = moment(startedAt);
		const startMoment = moment(start);
		const remainingDuration = startMoment.diff(startedAtMoment, 'seconds'); // Calculate the remaining duration

		try {
			// Handle the old time log
			if (remainingDuration > 0) {
				timeLog.stoppedAt = start;
				await this.typeOrmTimeLogRepository.save(timeLog);
			} else {
				// Delete the old time log if remaining duration is 0
				await this.deleteTimeLog(timeLog, forceDelete);
			}

			// Delete the associated time slots
			await this._commandBus.execute(
				new TimeSlotBulkDeleteCommand(
					{ organizationId, employeeId, timeLog, timeSlotsIds: [timeSlot.id] },
					forceDelete,
					true
				)
			);
		} catch (error) {
			console.error(`Error while splitting time entries: ${remainingDuration}`, error);
		}

		// Handle the creation of the new time log
		await this.createAndSyncNewTimeLog(timeLog, end);
	}

	/**
	 * Creates and syncs the new time log if the duration is greater than 0.
	 *
	 * @param timeLog - The original time log (will be cloned).
	 * @param end - The new start time for the new log.
	 */
	private async createAndSyncNewTimeLog(timeLog: ITimeLog, end: Date): Promise<void> {
		const clone: TimeLog = omit(timeLog, ['createdAt', 'updatedAt', 'id']);
		const newLog = clone;
		newLog.startedAt = end;

		const newLogRemainingDuration = moment(newLog.stoppedAt).diff(moment(newLog.startedAt), 'seconds');

		if (newLogRemainingDuration > 0) {
			try {
				await this.typeOrmTimeLogRepository.save(newLog);

				// Sync time slots for the new time log
				const slots = await this.syncTimeSlots(newLog);
				console.log('sync time slots for new log', { slots }, { newLog });

				// Assign the new log to time slots and save
				if (isNotEmpty(slots)) {
					// Assign the new log to time slots and save
					for await (const ts of slots) {
						ts.timeLogs = [newLog];
=======
				const newLogRemainingDuration = moment(newLog.stoppedAt).diff(moment(newLog.startedAt), 'seconds');
				/*
				 * Insert if remaining duration is more 0 seconds
				 */
				if (newLogRemainingDuration > 0) {
					try {
						await this.typeOrmTimeLogRepository.save(newLog);
					} catch (error) {
						console.log('Error while creating new log', error, newLog);
					}

					try {
						const timeSlots = await this.syncTimeSlots(newLog);
						console.log('Sync TimeSlots for new log', { timeSlots }, { newLog });
						if (isNotEmpty(timeSlots)) {
							let timeLogs: ITimeLog[] = [];
							timeLogs = timeLogs.concat(newLog);

							for await (const timeSlot of timeSlots) {
								timeSlot.timeLogs = timeLogs;
							}

							try {
								await this.typeOrmTimeSlotRepository.save(timeSlots);
							} catch (error) {
								console.log('Error while creating new TimeSlot & TimeLog entires', error, timeSlots);
							}
						}
					} catch (error) {
						console.log('Error while syncing TimeSlot & TimeLog', error);
>>>>>>> 9a496f77
					}

					await this.typeOrmTimeSlotRepository.save(slots);
				}
			} catch (error) {
				console.error('Error while creating or syncing new log and time slots', error);
			}
		}
	}

	/**
<<<<<<< HEAD
	 * Deletes the time log if it overlaps the entire time range.
	 *
	 * This method executes the `TimeLogDeleteCommand` to remove the time log from the system.
	 * It handles cases where the time log overlaps with the entire specified time range,
	 * requiring complete removal of the log.
	 *
	 * If the deletion fails for any reason, the error is caught and logged for debugging.
	 *
	 * @param log - The time log entity that needs to be deleted.
	 * @returns Promise<void> - A promise that resolves when the deletion is completed.
	 * @example
	 * const timeLog = { id: '123', startedAt: new Date(), stoppedAt: new Date() };
	 * await deleteTimeLog(timeLog);
	 */
	private async deleteTimeLog(log: ITimeLog, forceDelete: boolean = false): Promise<void> {
		try {
			// Execute the TimeLogDeleteCommand to delete the time log
			await this._commandBus.execute(new TimeLogDeleteCommand(log, forceDelete));
		} catch (error) {
			// Log any errors that occur during deletion
			console.log('Error while deleting time log for stoppedAt time', error);
		}
	}

	/**
=======
>>>>>>> 9a496f77
	 * Synchronizes time slots for the provided time log.
	 *
	 * This method calculates the start and end intervals based on the `startedAt` and `stoppedAt`
	 * values from the provided time log. It then retrieves the corresponding time slots for the
	 * specified employee and organization within that time range. The time slot synchronization
	 * is triggered with the `syncSlots` flag set to true.
	 *
	 * @param timeLog - The time log containing the data used to synchronize time slots (start, stop, employeeId, organizationId).
	 * @returns A promise that resolves to the retrieved time slots within the specified range for the employee and organization.
	 */
	private async syncTimeSlots(timeLog: ITimeLog): Promise<ITimeSlot[]> {
		const { startedAt, stoppedAt, employeeId, organizationId } = timeLog;

		// Calculate start and end intervals based on the time log's start and stop times
		const { start, end } = getStartEndIntervals(moment(startedAt), moment(stoppedAt));

		// Retrieve and return the corresponding time slots within the interval for the given employee and organization
		return await this._timeSlotService.getTimeSlots({
			startDate: moment(start).toDate(),
			endDate: moment(end).toDate(),
			organizationId,
			employeeIds: [employeeId],
			syncSlots: true
		});
	}
}<|MERGE_RESOLUTION|>--- conflicted
+++ resolved
@@ -1,11 +1,6 @@
 import { ICommandHandler, CommandBus, CommandHandler } from '@nestjs/cqrs';
-<<<<<<< HEAD
 import { omit } from 'underscore';
 import { ID, ITimeLog, ITimeSlot } from '@gauzy/contracts';
-=======
-import * as _ from 'underscore';
-import { ITimeLog, ITimeSlot } from '@gauzy/contracts';
->>>>>>> 9a496f77
 import { isEmpty, isNotEmpty } from '@gauzy/common';
 import { moment } from '../../../../core/moment-extend';
 import { TimesheetRecalculateCommand } from './../../../timesheet/commands';
@@ -45,11 +40,7 @@
 			relations: { timeSlots: true }
 		});
 
-<<<<<<< HEAD
-		const { startedAt, stoppedAt, employeeId, organizationId } = log;
-=======
 		const { startedAt, stoppedAt, employeeId, organizationId, timesheetId } = log;
->>>>>>> 9a496f77
 
 		const newTimeRange = moment.range(start, end);
 		const dbTimeRange = moment.range(startedAt, stoppedAt);
@@ -58,32 +49,9 @@
 		 */
 		if (!newTimeRange.overlaps(dbTimeRange, { adjacent: false })) {
 			console.log('Not Overlapping', newTimeRange, dbTimeRange);
-<<<<<<< HEAD
 
 			// Handle non-overlapping time ranges
 			await this.handleNonOverlappingTimeRange(log, timeSlot, employeeId, organizationId, forceDelete);
-=======
-			/**
-			 * If TimeSlot Not Overlapping the TimeLog
-			 * Still we have to remove that TimeSlot with screenshots/activities
-			 */
-			if (employeeId && start && end) {
-				const timeSlotsIds = [timeSlot.id];
-				await this._commandBus.execute(
-					new TimeSlotBulkDeleteCommand(
-						{
-							organizationId,
-							employeeId,
-							timeLog: log,
-							timeSlotsIds
-						},
-						forceDelete,
-						true
-					)
-				);
-				await this._commandBus.execute(new TimesheetRecalculateCommand(timesheetId));
-			}
->>>>>>> 9a496f77
 		}
 
 		if (moment(startedAt).isBetween(moment(start), moment(end), null, '[]')) {
@@ -95,18 +63,9 @@
 				 * 		DB Start Time				DB Stop Time
 				 *  		|--------------------------------------|
 				 */
-<<<<<<< HEAD
 				// Overlap entire time: delete time log
 				console.log('Delete time log because overlap entire time.');
 				await this.deleteTimeLog(log, forceDelete);
-=======
-				console.log('Delete time log because overlap entire time.');
-				try {
-					await this._commandBus.execute(new TimeLogDeleteCommand(log, forceDelete));
-				} catch (error) {
-					console.log('Error while, delete time log because overlap entire time.', error);
-				}
->>>>>>> 9a496f77
 			} else {
 				/*
 				 * Update start time
@@ -115,7 +74,6 @@
 				 * 		DB Start Time				DB Stop Time
 				 * 		|--------------------------------------	|
 				 */
-<<<<<<< HEAD
 				// Partial overlap: update start time or delete
 				console.log(`Partial overlap: update started time or delete`);
 				await this.updateStartTimeOrDelete(
@@ -127,63 +85,6 @@
 					stoppedAt,
 					forceDelete
 				);
-=======
-				const remainingDuration = moment(stoppedAt).diff(moment(end), 'seconds');
-				if (remainingDuration > 0) {
-					try {
-						console.log('Update startedAt time.');
-						let updatedTimeLog: ITimeLog = await this._commandBus.execute(
-							new TimeLogUpdateCommand(
-								{
-									startedAt: end
-								},
-								log,
-								true,
-								forceDelete
-							)
-						);
-						const timeSlotsIds = [timeSlot.id];
-						await this._commandBus.execute(
-							new TimeSlotBulkDeleteCommand(
-								{
-									organizationId,
-									employeeId,
-									timeLog: updatedTimeLog,
-									timeSlotsIds
-								},
-								forceDelete,
-								true
-							)
-						);
-						/*
-						 * Delete TimeLog if remaining timeSlots are 0
-						 */
-						updatedTimeLog = await this.typeOrmTimeLogRepository.findOne({
-							where: {
-								id: updatedTimeLog.id
-							},
-							relations: {
-								timeSlots: true
-							}
-						});
-						if (isEmpty(updatedTimeLog.timeSlots)) {
-							await this._commandBus.execute(new TimeLogDeleteCommand(updatedTimeLog, forceDelete));
-						}
-					} catch (error) {
-						console.log('Error while, updating startedAt time', error);
-					}
-				} else {
-					console.log('Delete startedAt time log.');
-					try {
-						/*
-						 * Delete if remaining duration 0 seconds
-						 */
-						await this._commandBus.execute(new TimeLogDeleteCommand(log, forceDelete));
-					} catch (error) {
-						console.log('Error while, deleting time log for startedAt time', error);
-					}
-				}
->>>>>>> 9a496f77
 			}
 		} else {
 			if (moment(timeLog.stoppedAt).isBetween(moment(start), moment(end), null, '[]')) {
@@ -194,7 +95,6 @@
 				 * 		DB Start Time				DB Stop Time
 				 * 		|--------------------------------------|
 				 */
-<<<<<<< HEAD
 				console.log(`Partial overlap: update stopped time or delete`);
 				await this.updateStopTimeOrDelete(
 					log,
@@ -206,64 +106,6 @@
 					end,
 					forceDelete
 				);
-=======
-				const remainingDuration = moment(end).diff(moment(startedAt), 'seconds');
-				if (remainingDuration > 0) {
-					try {
-						console.log('Update stoppedAt time.');
-						let updatedTimeLog: ITimeLog = await this._commandBus.execute(
-							new TimeLogUpdateCommand(
-								{
-									stoppedAt: start
-								},
-								timeLog,
-								true,
-								forceDelete
-							)
-						);
-						const timeSlotsIds = [timeSlot.id];
-						await this._commandBus.execute(
-							new TimeSlotBulkDeleteCommand(
-								{
-									organizationId,
-									employeeId,
-									timeLog: updatedTimeLog,
-									timeSlotsIds
-								},
-								forceDelete,
-								true
-							)
-						);
-
-						/*
-						 * Delete TimeLog if remaining timeSlots are 0
-						 */
-						updatedTimeLog = await this.typeOrmTimeLogRepository.findOne({
-							where: {
-								id: updatedTimeLog.id
-							},
-							relations: {
-								timeSlots: true
-							}
-						});
-						if (isEmpty(updatedTimeLog.timeSlots)) {
-							await this._commandBus.execute(new TimeLogDeleteCommand(updatedTimeLog, forceDelete));
-						}
-					} catch (error) {
-						console.log('Error while, updating stoppedAt time', error);
-					}
-				} else {
-					console.log('Delete stoppedAt time log.');
-					try {
-						/*
-						 * Delete if remaining duration 0 seconds
-						 */
-						await this._commandBus.execute(new TimeLogDeleteCommand(log, forceDelete));
-					} catch (error) {
-						console.log('Error while, deleting time log for stoppedAt time', error);
-					}
-				}
->>>>>>> 9a496f77
 			} else {
 				/*
 				 * Split database time in two entries.
@@ -273,7 +115,6 @@
 				 *  		|--------------------------------------------------|
 				 */
 				console.log('Split database time in two entries.');
-<<<<<<< HEAD
 				await this.handleTimeLogSplitting(
 					timeLog,
 					timeSlot,
@@ -338,7 +179,7 @@
 			// Update the start time if there is remaining duration
 			try {
 				let timeLog: ITimeLog = await this._commandBus.execute(
-					new TimeLogUpdateCommand({ startedAt: end }, log, true)
+					new TimeLogUpdateCommand({ startedAt: end }, log, true, forceDelete)
 				);
 
 				// Delete the associated time slots
@@ -357,43 +198,6 @@
 				if (isEmpty(timeLog.timeSlots)) {
 					// Delete TimeLog if remaining timeSlots are 0
 					await this.deleteTimeLog(timeLog, forceDelete);
-=======
-				const remainingDuration = moment(start).diff(moment(startedAt), 'seconds');
-				const timeLogClone: TimeLog = _.omit(timeLog, ['createdAt', 'updatedAt', 'id']);
-				try {
-					if (remainingDuration > 0) {
-						try {
-							timeLog.stoppedAt = start;
-							await this.typeOrmTimeLogRepository.save(timeLog);
-						} catch (error) {
-							console.error(`Error while updating old timelog`, error);
-						}
-					} else {
-						/*
-						 * Delete if remaining duration 0 seconds
-						 */
-						try {
-							await this._commandBus.execute(new TimeLogDeleteCommand(log, forceDelete));
-						} catch (error) {
-							console.error(`Error while deleting old timelog`, error);
-						}
-					}
-					const timeSlotsIds = [timeSlot.id];
-					await this._commandBus.execute(
-						new TimeSlotBulkDeleteCommand(
-							{
-								organizationId,
-								employeeId,
-								timeLog,
-								timeSlotsIds
-							},
-							forceDelete,
-							true
-						)
-					);
-				} catch (error) {
-					console.error(`Error while split time entires: ${remainingDuration}`);
->>>>>>> 9a496f77
 				}
 			} catch (error) {
 				console.log('Error while updating startedAt time', error);
@@ -430,13 +234,12 @@
 		const endMoment = moment(end);
 		const remainingDuration = endMoment.diff(startedAtMoment, 'seconds'); // Calculate the remaining duration
 
-<<<<<<< HEAD
 		if (remainingDuration > 0) {
 			// Update the stoppedAt time if there is remaining duration
 			try {
 				// Update the stoppedAt time
 				let timeLog: ITimeLog = await this._commandBus.execute(
-					new TimeLogUpdateCommand({ stoppedAt: start }, log, true)
+					new TimeLogUpdateCommand({ stoppedAt: start }, log, true, forceDelete)
 				);
 
 				// Delete the associated time slots
@@ -545,38 +348,6 @@
 					// Assign the new log to time slots and save
 					for await (const ts of slots) {
 						ts.timeLogs = [newLog];
-=======
-				const newLogRemainingDuration = moment(newLog.stoppedAt).diff(moment(newLog.startedAt), 'seconds');
-				/*
-				 * Insert if remaining duration is more 0 seconds
-				 */
-				if (newLogRemainingDuration > 0) {
-					try {
-						await this.typeOrmTimeLogRepository.save(newLog);
-					} catch (error) {
-						console.log('Error while creating new log', error, newLog);
-					}
-
-					try {
-						const timeSlots = await this.syncTimeSlots(newLog);
-						console.log('Sync TimeSlots for new log', { timeSlots }, { newLog });
-						if (isNotEmpty(timeSlots)) {
-							let timeLogs: ITimeLog[] = [];
-							timeLogs = timeLogs.concat(newLog);
-
-							for await (const timeSlot of timeSlots) {
-								timeSlot.timeLogs = timeLogs;
-							}
-
-							try {
-								await this.typeOrmTimeSlotRepository.save(timeSlots);
-							} catch (error) {
-								console.log('Error while creating new TimeSlot & TimeLog entires', error, timeSlots);
-							}
-						}
-					} catch (error) {
-						console.log('Error while syncing TimeSlot & TimeLog', error);
->>>>>>> 9a496f77
 					}
 
 					await this.typeOrmTimeSlotRepository.save(slots);
@@ -588,7 +359,6 @@
 	}
 
 	/**
-<<<<<<< HEAD
 	 * Deletes the time log if it overlaps the entire time range.
 	 *
 	 * This method executes the `TimeLogDeleteCommand` to remove the time log from the system.
@@ -614,8 +384,6 @@
 	}
 
 	/**
-=======
->>>>>>> 9a496f77
 	 * Synchronizes time slots for the provided time log.
 	 *
 	 * This method calculates the start and end intervals based on the `startedAt` and `stoppedAt`
