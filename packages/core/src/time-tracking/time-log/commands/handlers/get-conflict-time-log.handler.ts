--- conflicted
+++ resolved
@@ -7,11 +7,6 @@
 import { TimeLog } from './../../time-log.entity';
 import { IGetConflictTimeLogCommand } from '../get-conflict-time-log.command';
 import { RequestContext } from './../../../../core/context';
-<<<<<<< HEAD
-import { isSqliteDB } from './../../../../core/utils';
-import { prepareSQLQuery as p } from '@gauzy/config';
-=======
->>>>>>> ac199778
 
 @CommandHandler(IGetConflictTimeLogCommand)
 export class GetConflictTimeLogHandler implements ICommandHandler<IGetConflictTimeLogCommand> {
@@ -35,8 +30,8 @@
 
 		let conflictQuery = this.timeLogRepository.createQueryBuilder();
 
-		let query:string = ``;
-		switch(this.configService.dbConnectionOptions.type) {
+		let query: string = ``;
+		switch (this.configService.dbConnectionOptions.type) {
 			case databaseTypes.sqlite:
 			case databaseTypes.betterSqlite3:
 				query = `'${startedAt}' >= "${conflictQuery.alias}"."startedAt" and '${startedAt}' <= "${conflictQuery.alias}"."stoppedAt"`;
@@ -56,16 +51,7 @@
 			.where(p(`"${conflictQuery.alias}"."employeeId" = :employeeId`), { employeeId })
 			.andWhere(p(`"${conflictQuery.alias}"."tenantId" = :tenantId`), { tenantId })
 			.andWhere(p(`"${conflictQuery.alias}"."organizationId" = :organizationId`), { organizationId })
-<<<<<<< HEAD
-			.andWhere(
-				isSqliteDB()
-					? `'${startedAt}' >= "${conflictQuery.alias}"."startedAt" and '${startedAt}' <= "${conflictQuery.alias}"."stoppedAt"`
-					: p(`("${conflictQuery.alias}"."startedAt", "${conflictQuery.alias}"."stoppedAt") OVERLAPS (timestamptz '${startedAt}', timestamptz '${stoppedAt}')`)
-			);
-
-=======
 			.andWhere(query);
->>>>>>> ac199778
 		if (input.relations) {
 			input.relations.forEach((relation) => {
 				conflictQuery = conflictQuery.leftJoinAndSelect(
