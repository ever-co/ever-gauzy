import { ICommandHandler, CommandHandler } from '@nestjs/cqrs';
import { InjectRepository } from '@nestjs/typeorm';
import { Brackets, Repository, SelectQueryBuilder, WhereExpressionBuilder } from 'typeorm';
import * as moment from 'moment';
import { isEmpty, isNotEmpty } from "@gauzy/common";
import { databaseTypes, getConfig } from '@gauzy/config';
import { prepareSQLQuery as p } from './../../../../database/database.helper';
import { ITimeLog } from '@gauzy/contracts';
import { TimeLog } from './../../time-log.entity';
import { ScheduleTimeLogEntriesCommand } from '../schedule-time-log-entries.command';
import { RequestContext } from './../../../../core/context';
import { isSqliteDB } from './../../../../core/utils';

@CommandHandler(ScheduleTimeLogEntriesCommand)
export class ScheduleTimeLogEntriesHandler
	implements ICommandHandler<ScheduleTimeLogEntriesCommand> {

	constructor(
		@InjectRepository(TimeLog)
		private readonly timeLogRepository: Repository<TimeLog>
	) { }

	public async execute(command: ScheduleTimeLogEntriesCommand) {
		const { timeLog } = command;
		let timeLogs: ITimeLog[] = [];
		if (timeLog) {
			const { organizationId, employeeId } = timeLog;
			const tenantId = RequestContext.currentTenantId();

			const query = this.timeLogRepository.createQueryBuilder('time_log');
			query.setFindOptions({
				relations: {
					timeSlots: true
				}
			});
			query.where((qb: SelectQueryBuilder<TimeLog>) => {
				qb.andWhere(
					new Brackets((web: WhereExpressionBuilder) => {
						web.andWhere(p(`"${qb.alias}"."employeeId" = :employeeId`), { employeeId });
						web.andWhere(p(`"${qb.alias}"."organizationId" = :organizationId`), { organizationId });
						web.andWhere(p(`"${qb.alias}"."tenantId" = :tenantId`), { tenantId });
					})
				);
				qb.andWhere(
					new Brackets((web: WhereExpressionBuilder) => {
						web.andWhere(
							new Brackets((web: WhereExpressionBuilder) => {
								web.andWhere(p(`"${qb.alias}"."stoppedAt" IS NOT NULL`));
								web.andWhere(p(`"${qb.alias}"."isRunning" = :isRunning`), { isRunning: true });
							})
						);
						web.orWhere(
							new Brackets((web: WhereExpressionBuilder) => {
								web.andWhere(p(`"${qb.alias}"."stoppedAt" IS NULL`));
							})
						);
					})
				);
				console.log('Schedule Time Log Query For Tenant Organization Entries', qb.getQueryAndParameters());
			});
			timeLogs = await query.getMany();
		} else {
			const query = this.timeLogRepository.createQueryBuilder('time_log');
			query.setFindOptions({
				relations: {
					timeSlots: true
				}
			});
			query.where((qb: SelectQueryBuilder<TimeLog>) => {
				qb.andWhere(
					new Brackets((web: WhereExpressionBuilder) => {
						web.andWhere(p(`"${qb.alias}"."stoppedAt" IS NOT NULL`));
						web.andWhere(p(`"${qb.alias}"."isRunning" = :isRunning`), { isRunning: true });
					})
				);
				qb.orWhere(
					new Brackets((web: WhereExpressionBuilder) => {
						web.andWhere(p(`"${qb.alias}"."stoppedAt" IS NULL`));
					})
				);
				console.log('Schedule Time Log Query For All Entries', query.getQueryAndParameters());
			});
			timeLogs = await query.getMany();
		}

		for await (const timeLog of timeLogs) {
			console.log('Schedule Time Log Entry', timeLog);
			const logDifference = moment().diff(moment.utc(timeLog.startedAt), 'minutes');
			if (
				isEmpty(timeLog.timeSlots) &&
				logDifference > 10
			) {
				console.log('Schedule Time Log Entry Updated StoppedAt Using StartedAt', timeLog.startedAt);
				await this.timeLogRepository.save({
					id: timeLog.id,
					stoppedAt: moment(timeLog.startedAt).add(10, 'seconds').toDate()
				});
			} else if (isNotEmpty(timeLog.timeSlots)) {
				let stoppedAt: any;
				let slotDifference: any;

				const duration = timeLog.timeSlots.reduce(
					(sum: number, current: any) => sum + current.duration, 0
				);
				/**
				 * Adjust stopped date as per database selection
				 */
<<<<<<< HEAD
				if (isSqliteDB()) {
					stoppedAt = moment.utc(timeLog.startedAt).add(duration, 'seconds').format('YYYY-MM-DD HH:mm:ss.SSS');
					slotDifference = moment.utc(moment()).diff(stoppedAt, 'minutes');
				} else {
					stoppedAt = moment(timeLog.startedAt).add(duration, 'seconds').toDate();
					slotDifference = moment().diff(moment.utc(stoppedAt), 'minutes');
=======
				switch(getConfig().dbConnectionOptions.type) {
					case databaseTypes.sqlite:
					case databaseTypes.betterSqlite3:
						stoppedAt = moment.utc(timeLog.startedAt).add(duration, 'seconds').format('YYYY-MM-DD HH:mm:ss.SSS');
						slotDifference = moment.utc(moment()).diff(stoppedAt, 'minutes');
						break;
					case databaseTypes.postgres:
					case databaseTypes.mysql:
						stoppedAt = moment(timeLog.startedAt).add(duration, 'seconds').toDate();
						slotDifference = moment().diff(moment.utc(stoppedAt), 'minutes');
						break;
					default:
						throw Error(`cannot format startedAt, slotDifference due to unsupported database type: ${getConfig().dbConnectionOptions.type}`);
>>>>>>> ac199778
				}

				console.log('Schedule Time Log Entry Updated StoppedAt Using StoppedAt', stoppedAt);
				if (slotDifference > 10) {
					await this.timeLogRepository.save({
						id: timeLog.id,
						stoppedAt: stoppedAt
					});
				}
			}
			/**
			 * Stop previous pending timer anyway.
			 * If we have any pending TimeLog entry
			 */
			await this.timeLogRepository.save({
				id: timeLog.id,
				isRunning: false
			});
			console.log('Schedule Time Log Entry Updated Entry', timeLog);
		}
	}
}<|MERGE_RESOLUTION|>--- conflicted
+++ resolved
@@ -9,7 +9,6 @@
 import { TimeLog } from './../../time-log.entity';
 import { ScheduleTimeLogEntriesCommand } from '../schedule-time-log-entries.command';
 import { RequestContext } from './../../../../core/context';
-import { isSqliteDB } from './../../../../core/utils';
 
 @CommandHandler(ScheduleTimeLogEntriesCommand)
 export class ScheduleTimeLogEntriesHandler
@@ -105,15 +104,7 @@
 				/**
 				 * Adjust stopped date as per database selection
 				 */
-<<<<<<< HEAD
-				if (isSqliteDB()) {
-					stoppedAt = moment.utc(timeLog.startedAt).add(duration, 'seconds').format('YYYY-MM-DD HH:mm:ss.SSS');
-					slotDifference = moment.utc(moment()).diff(stoppedAt, 'minutes');
-				} else {
-					stoppedAt = moment(timeLog.startedAt).add(duration, 'seconds').toDate();
-					slotDifference = moment().diff(moment.utc(stoppedAt), 'minutes');
-=======
-				switch(getConfig().dbConnectionOptions.type) {
+				switch (getConfig().dbConnectionOptions.type) {
 					case databaseTypes.sqlite:
 					case databaseTypes.betterSqlite3:
 						stoppedAt = moment.utc(timeLog.startedAt).add(duration, 'seconds').format('YYYY-MM-DD HH:mm:ss.SSS');
@@ -126,7 +117,6 @@
 						break;
 					default:
 						throw Error(`cannot format startedAt, slotDifference due to unsupported database type: ${getConfig().dbConnectionOptions.type}`);
->>>>>>> ac199778
 				}
 
 				console.log('Schedule Time Log Entry Updated StoppedAt Using StoppedAt', stoppedAt);
