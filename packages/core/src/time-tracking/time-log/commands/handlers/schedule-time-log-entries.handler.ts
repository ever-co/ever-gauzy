import { ICommandHandler, CommandHandler } from '@nestjs/cqrs';
import { InjectRepository } from '@nestjs/typeorm';
import { Brackets, Repository, SelectQueryBuilder, WhereExpressionBuilder } from 'typeorm';
import * as moment from 'moment';
import { isEmpty, isNotEmpty } from "@gauzy/common";
<<<<<<< HEAD
=======
import { getConfig, prepareSQLQuery as p } from '@gauzy/config';
>>>>>>> 15fe11b1
import { ITimeLog } from '@gauzy/contracts';
import { TimeLog } from './../../time-log.entity';
import { ScheduleTimeLogEntriesCommand } from '../schedule-time-log-entries.command';
import { RequestContext } from './../../../../core/context';
import { isSqliteDB } from './../../../../core/utils';

@CommandHandler(ScheduleTimeLogEntriesCommand)
export class ScheduleTimeLogEntriesHandler
	implements ICommandHandler<ScheduleTimeLogEntriesCommand> {

	constructor(
		@InjectRepository(TimeLog)
		private readonly timeLogRepository: Repository<TimeLog>
	) { }

	public async execute(command: ScheduleTimeLogEntriesCommand) {
		const { timeLog } = command;
		let timeLogs: ITimeLog[] = [];
		if (timeLog) {
			const { organizationId, employeeId } = timeLog;
			const tenantId = RequestContext.currentTenantId();

			const query = this.timeLogRepository.createQueryBuilder('time_log');
			query.setFindOptions({
				relations: {
					timeSlots: true
				}
			});
			query.where((qb: SelectQueryBuilder<TimeLog>) => {
				qb.andWhere(
					new Brackets((web: WhereExpressionBuilder) => {
						web.andWhere(p(`"${qb.alias}"."employeeId" = :employeeId`), { employeeId });
						web.andWhere(p(`"${qb.alias}"."organizationId" = :organizationId`), { organizationId });
						web.andWhere(p(`"${qb.alias}"."tenantId" = :tenantId`), { tenantId });
					})
				);
				qb.andWhere(
					new Brackets((web: WhereExpressionBuilder) => {
						web.andWhere(
							new Brackets((web: WhereExpressionBuilder) => {
								web.andWhere(p(`"${qb.alias}"."stoppedAt" IS NOT NULL`));
								web.andWhere(p(`"${qb.alias}"."isRunning" = :isRunning`), { isRunning: true });
							})
						);
						web.orWhere(
							new Brackets((web: WhereExpressionBuilder) => {
								web.andWhere(p(`"${qb.alias}"."stoppedAt" IS NULL`));
							})
						);
					})
				);
				console.log('Schedule Time Log Query For Tenant Organization Entries', qb.getQueryAndParameters());
			});
			timeLogs = await query.getMany();
		} else {
			const query = this.timeLogRepository.createQueryBuilder('time_log');
			query.setFindOptions({
				relations: {
					timeSlots: true
				}
			});
			query.where((qb: SelectQueryBuilder<TimeLog>) => {
				qb.andWhere(
					new Brackets((web: WhereExpressionBuilder) => {
						web.andWhere(p(`"${qb.alias}"."stoppedAt" IS NOT NULL`));
						web.andWhere(p(`"${qb.alias}"."isRunning" = :isRunning`), { isRunning: true });
					})
				);
				qb.orWhere(
					new Brackets((web: WhereExpressionBuilder) => {
						web.andWhere(p(`"${qb.alias}"."stoppedAt" IS NULL`));
					})
				);
				console.log('Schedule Time Log Query For All Entries', query.getQueryAndParameters());
			});
			timeLogs = await query.getMany();
		}

		for await (const timeLog of timeLogs) {
			console.log('Schedule Time Log Entry', timeLog);
			const logDifference = moment().diff(moment.utc(timeLog.startedAt), 'minutes');
			if (
				isEmpty(timeLog.timeSlots) &&
				logDifference > 10
			) {
				console.log('Schedule Time Log Entry Updated StoppedAt Using StartedAt', timeLog.startedAt);
				await this.timeLogRepository.save({
					id: timeLog.id,
					stoppedAt: moment(timeLog.startedAt).add(10, 'seconds').toDate()
				});
			} else if (isNotEmpty(timeLog.timeSlots)) {
				let stoppedAt: any;
				let slotDifference: any;

				const duration = timeLog.timeSlots.reduce(
					(sum: number, current: any) => sum + current.duration, 0
				);
				/**
				 * Adjust stopped date as per database selection
				 */
				if (isSqliteDB()) {
					stoppedAt = moment.utc(timeLog.startedAt).add(duration, 'seconds').format('YYYY-MM-DD HH:mm:ss.SSS');
					slotDifference = moment.utc(moment()).diff(stoppedAt, 'minutes');
				} else {
					stoppedAt = moment(timeLog.startedAt).add(duration, 'seconds').toDate();
					slotDifference = moment().diff(moment.utc(stoppedAt), 'minutes');
				}

				console.log('Schedule Time Log Entry Updated StoppedAt Using StoppedAt', stoppedAt);
				if (slotDifference > 10) {
					await this.timeLogRepository.save({
						id: timeLog.id,
						stoppedAt: stoppedAt
					});
				}
			}
			/**
			 * Stop previous pending timer anyway.
			 * If we have any pending TimeLog entry
			 */
			await this.timeLogRepository.save({
				id: timeLog.id,
				isRunning: false
			});
			console.log('Schedule Time Log Entry Updated Entry', timeLog);
		}
	}
}<|MERGE_RESOLUTION|>--- conflicted
+++ resolved
@@ -3,10 +3,7 @@
 import { Brackets, Repository, SelectQueryBuilder, WhereExpressionBuilder } from 'typeorm';
 import * as moment from 'moment';
 import { isEmpty, isNotEmpty } from "@gauzy/common";
-<<<<<<< HEAD
-=======
 import { getConfig, prepareSQLQuery as p } from '@gauzy/config';
->>>>>>> 15fe11b1
 import { ITimeLog } from '@gauzy/contracts';
 import { TimeLog } from './../../time-log.entity';
 import { ScheduleTimeLogEntriesCommand } from '../schedule-time-log-entries.command';
