import { Column, Entity, Index, JoinColumn, ManyToOne, ManyToMany, OneToMany, RelationId, JoinTable } from 'typeorm';
import { ApiPropertyOptional } from '@nestjs/swagger';
import { IsOptional, IsUUID } from 'class-validator';
import {
	CurrenciesEnum,
	IActivity,
	IEmployee,
	IExpense,
	IImageAsset,
	IInvoiceItem,
	IOrganizationContact,
	IOrganizationProject,
	IOrganizationSprint,
	IPayment,
	ITag,
	ITask,
	ITaskPriority,
	ITaskRelatedIssueType,
	ITaskSize,
	ITaskStatus,
	ITaskVersion,
	ITimeLog,
	OrganizationProjectBudgetTypeEnum,
	ProjectBillingEnum,
	ProjectOwnerEnum,
	TaskListTypeEnum
} from '@gauzy/contracts';
import {
	Activity,
	Employee,
	Expense,
	ImageAsset,
	InvoiceItem,
	OrganizationContact,
	OrganizationSprint,
	Payment,
	Tag,
	Task,
	TaskPriority,
	TaskRelatedIssueTypes,
	TaskSize,
	TaskStatus,
	TenantOrganizationBaseEntity,
	TimeLog
} from '../core/entities/internal';
import { TaskVersion } from 'tasks/versions/version.entity';

@Entity('organization_project')
<<<<<<< HEAD
export class OrganizationProject
	extends TenantOrganizationBaseEntity
	implements IOrganizationProject
{
=======
export class OrganizationProject extends TenantOrganizationBaseEntity implements IOrganizationProject {
>>>>>>> d43a0165
	@Index()
	@Column()
	name: string;

	@Column({ nullable: true })
	startDate?: Date;

	@Column({ nullable: true })
	endDate?: Date;

	@Column({ nullable: true })
	billing: ProjectBillingEnum;

	@Index()
	@Column({ nullable: true })
	currency: CurrenciesEnum;

	@Column({ nullable: true })
	public: boolean;

	@Column({ nullable: true })
	owner: ProjectOwnerEnum;

	@Column({ default: TaskListTypeEnum.GRID })
	taskListType: TaskListTypeEnum;

	@Column({ nullable: true })
	code?: string;

	@Column({ nullable: true })
	description?: string;

	@Column({ nullable: true })
	color?: string;

	@Column({ nullable: true })
	billable?: boolean;

	@Column({ nullable: true })
	billingFlat?: boolean;

	@Column({ nullable: true })
	openSource?: boolean;

	@Column({ nullable: true })
	projectUrl?: string;

	@Column({ nullable: true })
	openSourceProjectUrl?: string;

	@Column({ nullable: true })
	budget?: number;

	@Column({
		type: 'text',
		nullable: true,
		default: OrganizationProjectBudgetTypeEnum.COST
	})
	budgetType?: OrganizationProjectBudgetTypeEnum;

	@Column({ nullable: true, default: 0 })
	membersCount?: number;

	@Column({ length: 500, nullable: true })
	imageUrl?: string;

	/*
	|--------------------------------------------------------------------------
	| @ManyToOne
	|--------------------------------------------------------------------------
	*/

	/**
	 * Organization Contact
	 */
	@ManyToOne(() => OrganizationContact, (it) => it.projects, {
		nullable: true,
		onUpdate: 'CASCADE',
		onDelete: 'SET NULL'
	})
	@JoinColumn()
	organizationContact?: IOrganizationContact;

	@RelationId((it: OrganizationProject) => it.organizationContact)
	@Index()
	@Column({ nullable: true })
	organizationContactId?: IOrganizationContact['id'];

	/**
	 * ImageAsset
	 */
	@ManyToOne(() => ImageAsset, {
		/** Database cascade action on delete. */
		onDelete: 'SET NULL',

		/** Eager relations are always loaded automatically when relation's owner entity is loaded using find* methods. */
		eager: true,
	})
	@JoinColumn()
	image?: IImageAsset;

	@ApiPropertyOptional({ type: () => String })
	@IsOptional()
	@IsUUID()
	@RelationId((it: OrganizationProject) => it.image)
	@Index()
	@Column({ nullable: true })
	imageId?: IImageAsset['id'];

	/*
	|--------------------------------------------------------------------------
	| @OneToMany
	|--------------------------------------------------------------------------
	*/
	// Organization Tasks
	@OneToMany(() => Task, (it) => it.project, {
		onDelete: 'SET NULL'
	})
	tasks?: ITask[];

	// Organization TimeLogs
	@OneToMany(() => TimeLog, (it) => it.project)
	timeLogs?: ITimeLog[];

	// Organization Invoice Items
	@OneToMany(() => InvoiceItem, (it) => it.project, {
		onDelete: 'SET NULL'
	})
	invoiceItems?: IInvoiceItem[];

	// Organization Sprints
	@OneToMany(() => OrganizationSprint, (it) => it.project, {
		onDelete: 'SET NULL'
	})
	organizationSprints?: IOrganizationSprint[];

	// Organization Payments
	@OneToMany(() => Payment, (it) => it.project, {
		onDelete: 'SET NULL'
	})
	payments?: IPayment[];

	/**
	 * Expense
	 */
	@OneToMany(() => Expense, (it) => it.project, {
		onDelete: 'SET NULL'
	})
	expenses?: IExpense[];

	/**
	 * Activity
	 */
	@OneToMany(() => Activity, (activity) => activity.project)
	activities?: IActivity[];

	/**
	 * Project Statuses
	 */
	@OneToMany(() => TaskStatus, (status) => status.project)
	statuses?: ITaskStatus[];

	/**
	 * Project Related Issue Type
	 */
	@OneToMany(
		() => TaskRelatedIssueTypes,
		(relatedIssueType) => relatedIssueType.organizationTeam
	)
	relatedIssueTypes?: ITaskRelatedIssueType[];

	/**
	 * Project Priorities
	 */
	@OneToMany(() => TaskPriority, (priority) => priority.project)
	priorities?: ITaskPriority[];

	/**
	 * Project Sizes
	 */
	@OneToMany(() => TaskSize, (size) => size.project)
	sizes?: ITaskSize[];

	/**
	 * Project Versions
	 */
	@OneToMany(() => TaskVersion, (version) => version.project)
	versions?: ITaskVersion[];

	/*
	|--------------------------------------------------------------------------
	| @ManyToMany
	|--------------------------------------------------------------------------
	*/
	// Organization Project Tags
	@ManyToMany(() => Tag, (tag) => tag.organizationProjects, {
		onUpdate: 'CASCADE',
		onDelete: 'CASCADE'
	})
	@JoinTable({
		name: 'tag_organization_project'
	})
	tags: ITag[];

	// Organization Project Employees
	@ManyToMany(() => Employee, (employee) => employee.projects, {
		onUpdate: 'CASCADE',
		onDelete: 'CASCADE'
	})
	members?: IEmployee[];
}<|MERGE_RESOLUTION|>--- conflicted
+++ resolved
@@ -1,4 +1,14 @@
-import { Column, Entity, Index, JoinColumn, ManyToOne, ManyToMany, OneToMany, RelationId, JoinTable } from 'typeorm';
+import {
+	Column,
+	Entity,
+	Index,
+	JoinColumn,
+	ManyToOne,
+	ManyToMany,
+	OneToMany,
+	RelationId,
+	JoinTable,
+} from 'typeorm';
 import { ApiPropertyOptional } from '@nestjs/swagger';
 import { IsOptional, IsUUID } from 'class-validator';
 import {
@@ -23,7 +33,7 @@
 	OrganizationProjectBudgetTypeEnum,
 	ProjectBillingEnum,
 	ProjectOwnerEnum,
-	TaskListTypeEnum
+	TaskListTypeEnum,
 } from '@gauzy/contracts';
 import {
 	Activity,
@@ -41,19 +51,15 @@
 	TaskSize,
 	TaskStatus,
 	TenantOrganizationBaseEntity,
-	TimeLog
+	TimeLog,
 } from '../core/entities/internal';
 import { TaskVersion } from 'tasks/versions/version.entity';
 
 @Entity('organization_project')
-<<<<<<< HEAD
 export class OrganizationProject
 	extends TenantOrganizationBaseEntity
 	implements IOrganizationProject
 {
-=======
-export class OrganizationProject extends TenantOrganizationBaseEntity implements IOrganizationProject {
->>>>>>> d43a0165
 	@Index()
 	@Column()
 	name: string;
@@ -110,7 +116,7 @@
 	@Column({
 		type: 'text',
 		nullable: true,
-		default: OrganizationProjectBudgetTypeEnum.COST
+		default: OrganizationProjectBudgetTypeEnum.COST,
 	})
 	budgetType?: OrganizationProjectBudgetTypeEnum;
 
@@ -132,7 +138,7 @@
 	@ManyToOne(() => OrganizationContact, (it) => it.projects, {
 		nullable: true,
 		onUpdate: 'CASCADE',
-		onDelete: 'SET NULL'
+		onDelete: 'SET NULL',
 	})
 	@JoinColumn()
 	organizationContact?: IOrganizationContact;
@@ -170,7 +176,7 @@
 	*/
 	// Organization Tasks
 	@OneToMany(() => Task, (it) => it.project, {
-		onDelete: 'SET NULL'
+		onDelete: 'SET NULL',
 	})
 	tasks?: ITask[];
 
@@ -180,19 +186,19 @@
 
 	// Organization Invoice Items
 	@OneToMany(() => InvoiceItem, (it) => it.project, {
-		onDelete: 'SET NULL'
+		onDelete: 'SET NULL',
 	})
 	invoiceItems?: IInvoiceItem[];
 
 	// Organization Sprints
 	@OneToMany(() => OrganizationSprint, (it) => it.project, {
-		onDelete: 'SET NULL'
+		onDelete: 'SET NULL',
 	})
 	organizationSprints?: IOrganizationSprint[];
 
 	// Organization Payments
 	@OneToMany(() => Payment, (it) => it.project, {
-		onDelete: 'SET NULL'
+		onDelete: 'SET NULL',
 	})
 	payments?: IPayment[];
 
@@ -200,7 +206,7 @@
 	 * Expense
 	 */
 	@OneToMany(() => Expense, (it) => it.project, {
-		onDelete: 'SET NULL'
+		onDelete: 'SET NULL',
 	})
 	expenses?: IExpense[];
 
@@ -251,17 +257,17 @@
 	// Organization Project Tags
 	@ManyToMany(() => Tag, (tag) => tag.organizationProjects, {
 		onUpdate: 'CASCADE',
-		onDelete: 'CASCADE'
+		onDelete: 'CASCADE',
 	})
 	@JoinTable({
-		name: 'tag_organization_project'
+		name: 'tag_organization_project',
 	})
 	tags: ITag[];
 
 	// Organization Project Employees
 	@ManyToMany(() => Employee, (employee) => employee.projects, {
 		onUpdate: 'CASCADE',
-		onDelete: 'CASCADE'
+		onDelete: 'CASCADE',
 	})
 	members?: IEmployee[];
 }