--- conflicted
+++ resolved
@@ -1,10 +1,6 @@
 import { JoinColumn, RelationId, JoinTable } from 'typeorm';
 import { ApiProperty, ApiPropertyOptional } from '@nestjs/swagger';
-<<<<<<< HEAD
-import { IsBoolean, IsEnum, IsNotEmpty, IsNumber, IsObject, IsOptional, IsString, IsUUID } from 'class-validator';
-=======
 import { IsBoolean, IsDateString, IsEnum, IsNotEmpty, IsNumber, IsOptional, IsString, IsUUID } from 'class-validator';
->>>>>>> be8a556e
 import {
 	CurrenciesEnum,
 	IActivity,
@@ -180,16 +176,8 @@
 	@MultiORMColumn({ nullable: true })
 	budget?: number;
 
-<<<<<<< HEAD
-	@ApiPropertyOptional({
-		type: () => String,
-		enum: OrganizationProjectBudgetTypeEnum,
-		example: OrganizationProjectBudgetTypeEnum.COST
-	})
-=======
 	// Specifies the type of budget for the project, if provided.
 	@ApiPropertyOptional({ type: () => String, enum: OrganizationProjectBudgetTypeEnum })
->>>>>>> be8a556e
 	@IsOptional()
 	@IsEnum(OrganizationProjectBudgetTypeEnum)
 	@MultiORMColumn({
@@ -209,8 +197,6 @@
 	@MultiORMColumn({ length: 500, nullable: true })
 	imageUrl?: string;
 
-<<<<<<< HEAD
-=======
 	// Specifies the icon of the project, if provided.
 	@ApiPropertyOptional({ type: () => String })
 	@IsOptional()
@@ -227,7 +213,6 @@
 	@MultiORMColumn({ nullable: true })
 	status?: TaskStatusEnum;
 
->>>>>>> be8a556e
 	// Auto-sync tasks property
 	@ApiPropertyOptional({ type: () => Boolean })
 	@IsOptional()
@@ -252,44 +237,19 @@
 	@MultiORMColumn({ nullable: true })
 	syncTag?: string;
 
-<<<<<<< HEAD
-	@ApiPropertyOptional({ type: () => String })
-	@IsOptional()
-	@IsEnum(TaskStatusEnum)
-	@ColumnIndex()
-	@MultiORMColumn({ nullable: true })
-	status?: TaskStatusEnum;
-
-	@ApiPropertyOptional({ type: () => String })
-	@IsOptional()
-	@IsString()
-	@MultiORMColumn({ nullable: true })
-	icon?: string;
-
+	// Defines the number of days after which tasks will be archived automatically, if specified.
 	@ApiPropertyOptional({ type: () => Number })
 	@IsOptional()
 	@IsNumber()
+	@ColumnIndex()
 	@MultiORMColumn({ nullable: true, type: 'decimal' })
 	archiveTasksIn?: number;
 
-	@ApiPropertyOptional({ type: () => Number })
-	@IsOptional()
-	@IsNumber()
-=======
-	// Defines the number of days after which tasks will be archived automatically, if specified.
-	@ApiPropertyOptional({ type: () => Number })
-	@IsOptional()
-	@IsNumber()
-	@ColumnIndex()
-	@MultiORMColumn({ nullable: true, type: 'decimal' })
-	archiveTasksIn?: number;
-
 	// Specifies the number of days after which tasks will be automatically closed, if provided.
 	@ApiPropertyOptional({ type: () => Number })
 	@IsOptional()
 	@IsNumber()
 	@ColumnIndex()
->>>>>>> be8a556e
 	@MultiORMColumn({ nullable: true, type: 'decimal' })
 	closeTasksIn?: number;
 
@@ -354,15 +314,9 @@
 	imageId?: ID;
 
 	/**
-<<<<<<< HEAD
-	 * Project default member assignee
-	 */
-	@MultiORMManyToOne(() => Employee, (it) => it.projectDefaultAssignments, {
-=======
 	 * Project Default Assignee
 	 */
 	@MultiORMManyToOne(() => Employee, {
->>>>>>> be8a556e
 		/** Indicates if the relation column value can be nullable or not. */
 		nullable: true,
 
