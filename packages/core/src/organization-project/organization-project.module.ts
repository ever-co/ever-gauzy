--- conflicted
+++ resolved
@@ -1,9 +1,5 @@
 import { CqrsModule } from '@nestjs/cqrs';
 import { Module } from '@nestjs/common';
-<<<<<<< HEAD
-import { RouterModule } from '@nestjs/core';
-=======
->>>>>>> f2a751cd
 import { TypeOrmModule } from '@nestjs/typeorm';
 import { MikroOrmModule } from '@mikro-orm/nestjs';
 import { OrganizationProject } from './organization-project.entity';
