--- conflicted
+++ resolved
@@ -1,11 +1,6 @@
 import { ApiPropertyOptional, IntersectionType, PickType } from '@nestjs/swagger';
 import { IsOptional } from 'class-validator';
 import { IOrganizationProjectSetting } from '@gauzy/contracts';
-<<<<<<< HEAD
-import { ApiPropertyOptional, IntersectionType, PickType } from '@nestjs/swagger';
-import { IsOptional } from 'class-validator';
-=======
->>>>>>> e7c631ce
 import { TenantOrganizationBaseDTO } from '../../core/dto';
 import { OrganizationProject } from '../organization-project.entity';
 
