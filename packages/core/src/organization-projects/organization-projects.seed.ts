--- conflicted
+++ resolved
@@ -75,24 +75,28 @@
 	}
 
 	const projects: OrganizationProject[] = [];
+
 	for (const tenant of tenants) {
+
 		const projectsPerOrganization =
 			Math.floor(Math.random() * (maxProjectsPerOrganization - 5)) + 5;
+
 		const orgs = tenantOrganizationsMap.get(tenant);
 
 		for (const org of orgs) {
+
 			const organizationContacts = await connection
 				.getRepository(OrganizationContact)
 				.find({
 					where: { organizationId: org.id, tenantId: org.tenantId }
 				});
+
 			const organizationContact = faker.random.arrayElement(
 				organizationContacts
 			);
-<<<<<<< HEAD
-			 tags.filter((x) => (x.organization = org));
-=======
->>>>>>> 48fbb3c8
+
+			// tags.filter((x) => (x.organization = org));
+      
 			for (let i = 0; i < projectsPerOrganization; i++) {
 				const project = new OrganizationProject();
 				project.tags = [tags[Math.floor(Math.random() * tags.length)]];
@@ -114,5 +118,6 @@
 			}
 		}
 	}
+
 	await connection.manager.save(projects);
 };