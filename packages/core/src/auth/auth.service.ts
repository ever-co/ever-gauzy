import { CommandBus } from '@nestjs/cqrs';
import { BadRequestException, Injectable, InternalServerErrorException, UnauthorizedException } from '@nestjs/common';
import { InjectRepository } from '@nestjs/typeorm';
import { In, MoreThanOrEqual, Repository, SelectQueryBuilder } from 'typeorm';
import * as bcrypt from 'bcrypt';
import * as moment from 'moment';
import { JsonWebTokenError, JwtPayload, sign, verify } from 'jsonwebtoken';
import {
	IUserRegistrationInput,
	LanguagesEnum,
	IRolePermission,
	IAuthResponse,
	IUser,
	IChangePasswordRequest,
	IPasswordReset,
	IResetPasswordRequest,
	PermissionsEnum,
	IUserEmailInput,
	IUserSigninWorkspaceResponse,
	IUserCodeInput,
	IUserLoginInput,
	IUserLoginInput as IUserWorkspaceSigninInput,
	IUserTokenInput,
	IOrganizationTeam,
<<<<<<< HEAD
	IOrganization,
	ITenant,
=======
	IWorkspaceResponse,
>>>>>>> fb4c8352
} from '@gauzy/contracts';
import { environment } from '@gauzy/config';
import { SocialAuthService } from '@gauzy/auth';
import { IAppIntegrationConfig, isNotEmpty } from '@gauzy/common';
import { ALPHA_NUMERIC_CODE_LENGTH } from './../constants';
import { EmailService } from './../email-send/email.service';
import { User } from '../user/user.entity';
import { UserService } from '../user/user.service';
import { RoleService } from './../role/role.service';
import { UserOrganizationService } from '../user-organization/user-organization.services';
import { ImportRecordUpdateOrCreateCommand } from './../export-import/import-record';
import { PasswordResetCreateCommand, PasswordResetGetCommand } from './../password-reset/commands';
import { RequestContext } from './../core/context';
import { freshTimestamp, generateRandomAlphaNumericCode } from './../core/utils';
import { OrganizationTeam, Tenant } from './../core/entities/internal';
import { EmailConfirmationService } from './email-confirmation.service';

@Injectable()
export class AuthService extends SocialAuthService {
	constructor(
		@InjectRepository(User)
		private readonly userRepository: Repository<User>,

		@InjectRepository(OrganizationTeam)
		protected readonly organizationTeamRepository: Repository<OrganizationTeam>,

		private readonly emailConfirmationService: EmailConfirmationService,
		private readonly userService: UserService,
		private readonly roleService: RoleService,
		private readonly emailService: EmailService,
		private readonly userOrganizationService: UserOrganizationService,
		private readonly commandBus: CommandBus
	) {
		super();
	}

	/**
	 * User Login Request
	 *
	 * @param email
	 * @param password
	 * @returns
	 */
	async login({ email, password }: IUserLoginInput): Promise<IAuthResponse | null> {
		try {
			const user = await this.userService.findOneByOptions({
				where: {
					email,
					isActive: true,
					isArchived: false,
				},
				relations: {
					employee: true,
					role: true
				},
				order: {
					createdAt: 'DESC'
				}
			});
			// If employees are inactive
			if (isNotEmpty(user.employee) && user.employee.isActive === false) {
				throw new UnauthorizedException();
			}
			// If password is not matching with any user
			if (!(await bcrypt.compare(password, user.hash))) {
				throw new UnauthorizedException();
			}

			const access_token = await this.getJwtAccessToken(user);
			const refresh_token = await this.getJwtRefreshToken(user);

			await this.userService.setCurrentRefreshToken(refresh_token, user.id);

			return {
				user,
				token: access_token,
				refresh_token: refresh_token
			};
		} catch (error) {
			console.log('Error while authenticating user: %s', error);
			throw new UnauthorizedException();
		}
	}

	/**
	 * Authenticate a user by email and password and return user workspaces.
	 *
	 * @param email - The user's email.
	 * @param password - The user's password.
	 * @returns A promise that resolves to a response with user workspaces.
	 * @throws UnauthorizedException if authentication fails.
	 */
	async signinWorkspacesByEmailPassword({ email, password }: IUserWorkspaceSigninInput): Promise<IUserSigninWorkspaceResponse> {

		/** Fetching users matching the query */
		let users = await this.userService.find({
			where: {
				email,
				isActive: true,
				isArchived: false
			},
			relations: {
				tenant: true,
				employee: true
			},
			order: {
				createdAt: 'DESC'
			}
		});

		if (users.length === 0) {
			throw new UnauthorizedException();
		}

		// Filter users based on password match
		users = users.filter((user: IUser) =>
			!!bcrypt.compareSync(password, user.hash) && (!user.employee || user.employee?.isActive)
		);

		/** */
		const code = generateRandomAlphaNumericCode(ALPHA_NUMERIC_CODE_LENGTH);
		const codeExpireAt = moment().add(environment.AUTHENTICATION_CODE_EXPIRATION_TIME, 'seconds').toDate();

		/** */
		for await (const user of users) {
			const id = user.id;
			/** */
			await this.userRepository.update({
				id,
				email,
				isActive: true,
				isArchived: false
			}, {
				code,
				codeExpireAt
			});
		}

		// Create an array of user objects with relevant data
		const workspaces: IWorkspaceResponse[] = users.map((user: IUser) => ({
			user: new User({
				name: user.name,
				imageUrl: user.imageUrl,
				tenant: new Tenant({
					id: user.tenant ? user.tenantId : null,
					name: user.tenant?.name || '',
					logo: user.tenant?.logo || ''
				})
			}),
			token: this.generateToken(user, code)
		}));

		// Determining the response based on the number of matching users
		const response: IUserSigninWorkspaceResponse = {
			workspaces: workspaces,
			confirmed_email: email,
			show_popup: workspaces.length > 1,
			total_workspaces: workspaces.length
		};

		if (workspaces.length > 0) {
			return response;
		} else {
			console.log('Error while signin workspace: %s');
			throw new UnauthorizedException();
		}
	}

	/**
<<<<<<< HEAD
	 * Request a password reset for one or more users.
=======
	 * Generate a JWT token for the given user.
	 *
	 * @param user - The user object for which to generate the token.
	 * @returns The JWT token as a string.
	 */
	private generateToken(user: IUser, code: string): string {
		const payload: JwtPayload = {
			userId: user.id,
			email: user.email,
			tenantId: user.tenant ? user.tenantId : null,
			code
		};
		return sign(payload, environment.JWT_SECRET, {
			expiresIn: `${environment.JWT_TOKEN_EXPIRATION_TIME}s`,
		});
	}

	/**
	 * Request Reset Password
>>>>>>> fb4c8352
	 *
	 * @param {IResetPasswordRequest} request - The request object containing user's email.
	 * @param {LanguagesEnum} languageCode - The language code for email communication.
	 * @param {string} [originUrl] - An optional origin URL for the reset request.
	 * @returns {Promise<boolean | BadRequestException>} A Promise that resolves to a boolean indicating success or rejects with a BadRequestException in case of an error.
	 */
	async requestResetPassword(
		request: IResetPasswordRequest,
		languageCode: LanguagesEnum,
		originUrl?: string
	): Promise<boolean | BadRequestException> {
		try {
			const { email } = request;

			/** Fetch users with specific criteria */
			const users = await this.fetchUsers(email);
			/** */
			if (users.length === 0) {
				throw new BadRequestException('Forgot password request failed!');
			}

			/** */
			const tenantUsersMap: { resetLink: string; tenant: ITenant; user: IUser }[] = [];

			/** Send email based on the number of users */
			for await (const user of users) {
				const { email, tenantId } = user;
				const token = await this.getJwtAccessToken(user);

				/** */
				if (!!token && !!email) {
					try {
						/** */
						const tenant = user.tenant;

						/** */
						const request = await this.commandBus.execute(
							new PasswordResetCreateCommand({
								email,
								tenantId,
								token
							})
						);
						const resetLink = `${environment.clientBaseUrl}/#/auth/reset-password?token=${request.token}&tenantId=${tenantId}&email=${email}`;
						tenantUsersMap.push({ resetLink, tenant, user });
					} catch (error) {
						throw new BadRequestException('Forgot password request failed!');
					}
				}
			}

			// If Only one user
			if (users.length === 1) {
				const [user] = users;
				const [tenantUserMap] = tenantUsersMap;

				// this.emailService.requestPassword(
				// 	user,
				// 	organizationMap[0].url,
				// 	languageCode,
				// 	organizationMap[0].organizationId,
				// 	originUrl
				// );
			} else {
				this.emailService.multiTenantResetPassword(
					email,
					tenantUsersMap,
					languageCode,
					originUrl
				);
			}
			return true;
		} catch (error) {
			throw new BadRequestException('Forgot password request failed!');
		}
	}

	/**
	 * Fetch users from the repository based on specific criteria.
	 *
	 * @param {string} email - The user's email address.
	 * @returns {Promise<User[]>} A Promise that resolves to an array of User objects.
	 */
	async fetchUsers(email: IUserEmailInput['email']): Promise<IUser[]> {
		return await this.userRepository.find({
			where: {
				email,
				isActive: true,
				isArchived: false,
			},
			relations: {
				tenant: true,
				role: true
			},
		});
	}

	/**
	 * Change password
	 *
	 * @param request
	 */
	async resetPassword(request: IChangePasswordRequest) {
		try {
			const { password, token } = request;
			const record: IPasswordReset = await this.commandBus.execute(
				new PasswordResetGetCommand({
					token
				})
			);
			if (record.expired) {
				throw new BadRequestException('Password Reset Failed.');
			}
			const { id, tenantId } = verify(token, environment.JWT_SECRET) as {
				id: string;
				tenantId: string;
			};
			try {
				const user = await this.userService.findOneByIdString(id, {
					where: {
						tenantId
					},
					relations: {
						tenant: true
					}
				});
				if (user) {
					const hash = await this.getPasswordHash(password);
					await this.userService.changePassword(user.id, hash);
					return true;
				}
			} catch (error) {
				throw new BadRequestException('Password Reset Failed.');
			}
		} catch (error) {
			throw new BadRequestException('Password Reset Failed.');
		}
	}

	/**
	 * Shared method involved in
	 * 1. Sign up
	 * 2. Addition of new user to organization
	 * 3. User invite accept scenario
	 */
	async register(
		input: IUserRegistrationInput & Partial<IAppIntegrationConfig>,
		languageCode: LanguagesEnum,
	): Promise<User> {
		let tenant = input.user.tenant;
		if (input.createdById) {
			const creatingUser = await this.userService.findOneByIdString(input.createdById, {
				relations: {
					tenant: true
				}
			});
			tenant = creatingUser.tenant;
		}

		/**
		 * Register new user
		 */
		const create = this.userRepository.create({
			...input.user,
			tenant,
			...(input.password
				? {
					hash: await this.getPasswordHash(input.password)
				}
				: {})
		});
		const entity = await this.userRepository.save(create);

		/** Email automatically verified after accept invitation */
		await this.userRepository.update(entity.id, {
			...(input.inviteId
				? {
					emailVerifiedAt: freshTimestamp()
				}
				: {})
		});

		/**
		 * Find latest register user with role
		 */
		const user = await this.userRepository.findOne({
			where: {
				id: entity.id
			},
			relations: {
				role: true
			}
		});

		if (isNotEmpty(input.organizationId)) {
			await this.userOrganizationService.addUserToOrganization(user, input.organizationId);
		}

		//6. Create Import Records while migrating for relative user.
		const { isImporting = false, sourceId = null } = input;
		if (isImporting && sourceId) {
			const { sourceId } = input;
			this.commandBus.execute(
				new ImportRecordUpdateOrCreateCommand({
					entityType: this.userRepository.metadata.tableName,
					sourceId,
					destinationId: user.id
				})
			);
		}

		/**
		 * Email verification
		 */
		const { appName, appLogo, appSignature, appLink, appEmailConfirmationUrl } = input;
		if (!user.emailVerifiedAt) {
			this.emailConfirmationService.sendEmailVerification(user, {
				appName,
				appLogo,
				appSignature,
				appLink,
				appEmailConfirmationUrl
			});
		}
		this.emailService.welcomeUser(input.user, languageCode, input.organizationId, input.originalUrl, {
			appName,
			appLogo,
			appSignature,
			appLink
		});
		return user;
	}

	async getAuthenticatedUser(id: string, thirdPartyId?: string): Promise<User> {
		return thirdPartyId ? this.userService.getIfExistsThirdParty(thirdPartyId) : this.userService.getIfExists(id);
	}

	async isAuthenticated(token: string): Promise<boolean> {
		try {
			const { id, thirdPartyId } = verify(token, environment.JWT_SECRET) as {
				id: string;
				thirdPartyId: string;
			};

			let result: Promise<boolean>;

			if (thirdPartyId) {
				result = this.userService.checkIfExistsThirdParty(thirdPartyId);
			} else {
				result = this.userService.checkIfExists(id);
			}

			return result;
		} catch (err) {
			if (err instanceof JsonWebTokenError) {
				return false;
			} else {
				throw err;
			}
		}
	}

	/**
	 * Check current user has role
	 *
	 * @param token
	 * @param roles
	 * @returns
	 */
	async hasRole(roles: string[] = []): Promise<boolean> {
		try {
			const { role } = await this.userService.findOneByIdString(RequestContext.currentUserId(), {
				relations: {
					role: true
				}
			});
			return role ? roles.includes(role.name) : false;
		} catch (err) {
			if (err instanceof JsonWebTokenError) {
				return false;
			} else {
				throw err;
			}
		}
	}

	/**
	 * Check current user has permission
	 *
	 * @param token
	 * @param roles
	 * @returns
	 */
	async hasPermissions(permissions: PermissionsEnum[] = []): Promise<boolean> {
		try {
			const roleId = RequestContext.currentRoleId();
			return !!(await this.roleService.findOneByIdString(roleId, {
				where: {
					rolePermissions: {
						permission: In(permissions),
						enabled: true
					}
				}
			}));
		} catch (error) {
			return false;
		}
	}

	async validateOAuthLoginEmail(emails: Array<{ value: string; verified: boolean }>): Promise<{
		success: boolean;
		authData: { jwt: string; userId: string };
	}> {
		let response = {
			success: false,
			authData: { jwt: null, userId: null }
		};

		try {
			for (const { value } of emails) {
				const userExist = await this.userService.checkIfExistsEmail(value);
				if (userExist) {
					const user = await this.userService.getOAuthLoginEmail(value);
					const token = await this.getJwtAccessToken(user);

					response = {
						success: true,
						authData: { jwt: token, userId: user.id }
					};
				}
			}
			return response;
		} catch (err) {
			throw new InternalServerErrorException('validateOAuthLoginEmail', err.message);
		}
	}

	/**
	 * Get JWT access token
	 *
	 * @param payload
	 * @returns
	 */
	public async getJwtAccessToken(request: Partial<IUser>) {
		try {
			// Extract the user ID from the request
			const userId = request.id;

			// Retrieve the user's data from the userService
			const user = await this.userService.findOneByIdString(userId, {
				relations: {
					employee: true,
					role: {
						rolePermissions: true
					}
				},
				order: {
					createdAt: 'DESC'
				}
			});

			// Create a payload for the JWT token
			const payload: JwtPayload = {
				id: user.id,
				tenantId: user.tenantId,
				employeeId: user.employee ? user.employee.id : null
			};

			// Check if the user has a role
			if (user.role) {
				payload.role = user.role.name;

				// Check if the role has rolePermissions
				if (user.role.rolePermissions) {
					payload.permissions = user.role.rolePermissions
						.filter((rolePermission: IRolePermission) => rolePermission.enabled)
						.map((rolePermission: IRolePermission) => rolePermission.permission);
				} else {
					payload.permissions = null;
				}
			} else {
				payload.role = null;
			}

			// Generate an access token using the payload and a secret
			const accessToken = sign(payload, environment.JWT_SECRET, {});

			// Return the generated access token
			return accessToken;
		} catch (error) {
			// Handle any errors that occur during the process
			console.log('Error while getting jwt access token', error);
		}
	}

	/**
	 * Get JWT refresh token
	 *
	 * @param user
	 * @returns
	 */
	public async getJwtRefreshToken(user: Partial<IUser>) {
		try {
			const payload: JwtPayload = {
				id: user.id,
				email: user.email,
				tenantId: user.tenantId || null,
				role: user.role ? user.role.name : null
			};
			const refreshToken = sign(payload, environment.JWT_REFRESH_TOKEN_SECRET, {
				expiresIn: `${environment.JWT_REFRESH_TOKEN_EXPIRATION_TIME}s`
			});
			return refreshToken;
		} catch (error) {
			console.log('Error while getting jwt refresh token', error);
		}
	}

	/**
	 * Get JWT access token from JWT refresh token
	 *
	 * @returns
	 */
	async getAccessTokenFromRefreshToken() {
		try {
			const user = RequestContext.currentUser();
			return {
				token: await this.getJwtAccessToken(user)
			};
		} catch (error) {
			console.log('Error while getting jwt access token from refresh token', error);
		}
	}

	/**
	 *
	 * @param input
	 * @param locale
	 * @returns
	 */
	async sendWorkspaceSigninCode(
		input: IUserEmailInput & Partial<IAppIntegrationConfig>,
		locale: LanguagesEnum
	) {
		const { email } = input;
		if (!email) {
			return;
		}
		try {
			const count = await this.userRepository.countBy({
				email
			});
			if (count === 0) {
				return;
			}

			const code = generateRandomAlphaNumericCode(ALPHA_NUMERIC_CODE_LENGTH);
			const codeExpireAt = moment().add(environment.AUTHENTICATION_CODE_EXPIRATION_TIME, 'seconds').toDate();

			await this.userRepository.update({ email }, { code, codeExpireAt });
			/**
			 * Send password less authentication email
			 */
			let { appName, appLogo, appSignature, appLink, callbackUrl } = input;
			if (callbackUrl) {
				callbackUrl = `${callbackUrl}?email=${email}&code=${code}`;
			}
			this.emailService.passwordLessAuthentication(email, code, locale, {
				appName,
				appLogo,
				appSignature,
				appLink,
				callbackUrl
			});
		} catch (error) {
			console.log('Error while sending authentication code', error?.message);
		}
	}

	/**
	 * Sign in and confirm by code for multi-tenant workspaces.
	 * @param payload - The user invitation code confirmation input.
	 * @returns The user sign-in workspace response.
	 */
	async confirmWorkspaceSigninByCode(
		payload: IUserEmailInput & IUserCodeInput,
		includeTeams: boolean
	): Promise<IUserSigninWorkspaceResponse> {
		try {
			console.time('confirm signin for multi-tenant workspaces');
			const { email, code } = payload;

			// Check for missing email or code
			if (!email || !code) {
				throw new UnauthorizedException();
			}

			// Find users matching the criteria
			let users = await this.userRepository.find({
				where: {
					email,
					code,
					codeExpireAt: MoreThanOrEqual(new Date()),
					isActive: true,
					isArchived: false
				},
				relations: {
					tenant: true,
					employee: true
				}
			});

			// Create an array of user objects with relevant data
			const workspaces: IWorkspaceResponse[] = [];

			// Create an array of user objects with relevant data
			for await (const user of users) {
				const userId = user.id;
				const tenantId = user.tenant ? user.tenantId : null;
				const employeeId = user.employee ? user.employeeId : null;

				const workspace: IWorkspaceResponse = {
					user: new User({
						email: user.email || null,
						name: user.name || null,
						imageUrl: user.imageUrl || null,
						tenant: new Tenant({
							id: user.tenant ? user.tenantId : null,
							name: user.tenant?.name || null,
							logo: user.tenant?.logo || null
						}),
					}),
					token: this.generateToken(user, code),
				};

				try {
					if (includeTeams) {
						console.time('Get teams for a user within a specific tenant');

						const teams = await this.getTeamsForUser(tenantId, userId, employeeId);
						workspace['current_teams'] = teams;

						console.timeEnd('Get teams for a user within a specific tenant');
					}
				} catch (error) {
					console.log('Error while getting specific teams for specific tenant: %s', error?.message);
				}

				workspaces.push(workspace);
			}

			// Determining the response based on the number of matching users
			const response: IUserSigninWorkspaceResponse = {
				workspaces,
				confirmed_email: email,
				show_popup: workspaces.length > 1,
				total_workspaces: workspaces.length
			};

			console.timeEnd('confirm signin for multi-tenant workspaces');

			// Return the response if there are matching users
			if (workspaces.length > 0) {
				return response;
			}
			throw new UnauthorizedException();
		} catch (error) {
			console.log('Error while verifying email & code for multi-tenant workspace signin: %s', error?.message);
			throw new UnauthorizedException();
		}
	}

	/**
	 * Verify workspace signin token
	 *
	 * @param input - The user email and token input.
	 * @returns An object containing user information and tokens.
	 */
	async workspaceSigninVerifyToken(input: IUserEmailInput & IUserTokenInput): Promise<IAuthResponse | null> {
		try {
			const { email, token } = input;

			// Check for missing email or token
			if (!email || !token) {
				throw new UnauthorizedException();
			}

			let payload: JwtPayload | string = this.verifyToken(token);
			if (typeof payload === 'object') {
				const { userId, tenantId, code } = payload;
				const user = await this.userRepository.findOneOrFail({
					where: {
						id: userId,
						email,
						tenantId,
						code,
						// codeExpireAt: MoreThanOrEqual(new Date()),
						isActive: true,
						isArchived: false
					},
					relations: {
						employee: true,
						role: true
					},
				});

				await this.userRepository.update({
					email,
					id: userId,
					tenantId,
					code,
					isActive: true
				}, {
					code: null,
					codeExpireAt: null
				});

				// If employees are inactive
				if (isNotEmpty(user.employee) && user.employee.isActive === false) {
					throw new UnauthorizedException();
				}

				const access_token = await this.getJwtAccessToken(user);
				const refresh_token = await this.getJwtRefreshToken(user);
				await this.userService.setCurrentRefreshToken(refresh_token, user.id);

				return {
					user,
					token: access_token,
					refresh_token: refresh_token
				};
			}
			throw new UnauthorizedException();
		} catch (error) {
			if (error?.name === 'TokenExpiredError') {
				throw new BadRequestException('JWT token has been expired.');
			}
			console.log('Error while signin workspace for specific tenant: %s', error?.message);
			throw new UnauthorizedException(error?.message);
		}
	}

	/**
	 * Verify the JWT token and return the payload.
	 * @param token - The JWT token to verify.
	 * @returns The token payload or throws an error.
	 */
	private verifyToken(token: string): JwtPayload | string {
		try {
			return verify(token, environment.JWT_SECRET);
		} catch (error) {
			if (error?.name === 'TokenExpiredError') {
				throw new BadRequestException('JWT token has expired.');
			}
			console.log('Error while verifying JWT token: %s', error?.message);
			throw new UnauthorizedException(error?.message);
		}
	}

	/**
	 * Get teams for a user within a specific tenant.
	 *
	 * @param tenantId The ID of the tenant.
	 * @param userId The ID of the user.
	 * @param employeeId The ID of the employee (optional).
	 *
	 * @returns A Promise that resolves to an array of IOrganizationTeam objects.
	 */
	private async getTeamsForUser(
		tenantId: string,
		userId: string,
		employeeId: string | null
	): Promise<IOrganizationTeam[]> {
		const query = this.organizationTeamRepository.createQueryBuilder("organization_team");
		query.innerJoin('organization_team_employee', "team_member", '"team_member"."organizationTeamId" = "organization_team"."id"');

		query.select([
			`"${query.alias}"."id" AS "team_id"`,
			`"${query.alias}"."name" AS "team_name"`,
			`"${query.alias}"."logo" AS "team_logo"`,
			`COALESCE(COUNT("team_member"."id"), 0) AS "team_member_count"`,
			`"${query.alias}"."profile_link" AS "profile_link"`,
			`"${query.alias}"."prefix" AS "prefix"`
		]);

		query.andWhere(`"${query.alias}"."tenantId" = :tenantId`, { tenantId });

		// Sub Query to get only assigned teams for specific organizations
		const orgSubQuery = (cb: SelectQueryBuilder<OrganizationTeam>): string => {
			const subQuery = cb.subQuery().select('"user_organization"."organizationId"').from("user_organization", "user_organization");
			subQuery.andWhere(`"${subQuery.alias}"."isActive" = true`);
			subQuery.andWhere(`"${subQuery.alias}"."userId" = :userId`, { userId });
			subQuery.andWhere(`"${subQuery.alias}"."tenantId" = :tenantId`, { tenantId });
			return subQuery.distinct(true).getQuery();
		};

		// Sub Query to get only assigned teams for specific organizations
		query.andWhere((cb: SelectQueryBuilder<OrganizationTeam>) => {
			return (`"${query.alias}"."organizationId" IN ` + orgSubQuery(cb));
		});

		// Sub Query to get only assigned teams for a specific employee for specific tenant
		query.andWhere((cb: SelectQueryBuilder<OrganizationTeam>) => {
			const subQuery = cb.subQuery().select('"organization_team_employee"."organizationTeamId"').from("organization_team_employee", "organization_team_employee");
			subQuery.andWhere(`"${subQuery.alias}"."tenantId" = :tenantId`, { tenantId });

			if (isNotEmpty(employeeId)) { subQuery.andWhere(`"${subQuery.alias}"."employeeId" = :employeeId`, { employeeId }); }

			// Sub Query to get only assigned teams for specific organizations
			subQuery.andWhere((cb: SelectQueryBuilder<OrganizationTeam>) => {
				return (`"${subQuery.alias}"."organizationId" IN ` + orgSubQuery(cb));
			});
			return (`"${query.alias}"."id" IN ` + subQuery.distinct(true).getQuery());
		});

		query.addGroupBy(`"${query.alias}"."id"`);
		query.orderBy(`"${query.alias}"."createdAt"`, 'DESC');

		return await query.getRawMany();
	}
}<|MERGE_RESOLUTION|>--- conflicted
+++ resolved
@@ -22,12 +22,7 @@
 	IUserLoginInput as IUserWorkspaceSigninInput,
 	IUserTokenInput,
 	IOrganizationTeam,
-<<<<<<< HEAD
-	IOrganization,
-	ITenant,
-=======
 	IWorkspaceResponse,
->>>>>>> fb4c8352
 } from '@gauzy/contracts';
 import { environment } from '@gauzy/config';
 import { SocialAuthService } from '@gauzy/auth';
@@ -197,9 +192,6 @@
 	}
 
 	/**
-<<<<<<< HEAD
-	 * Request a password reset for one or more users.
-=======
 	 * Generate a JWT token for the given user.
 	 *
 	 * @param user - The user object for which to generate the token.
@@ -219,7 +211,6 @@
 
 	/**
 	 * Request Reset Password
->>>>>>> fb4c8352
 	 *
 	 * @param {IResetPasswordRequest} request - The request object containing user's email.
 	 * @param {LanguagesEnum} languageCode - The language code for email communication.
