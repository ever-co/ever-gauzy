--- conflicted
+++ resolved
@@ -41,11 +41,8 @@
 import { freshTimestamp, generateRandomAlphaNumericCode } from './../core/utils';
 import { OrganizationTeam, Tenant } from './../core/entities/internal';
 import { EmailConfirmationService } from './email-confirmation.service';
-<<<<<<< HEAD
 import { EntityRepository } from '@mikro-orm/core';
-=======
 import { prepareSQLQuery as p } from './../database/database.helper';
->>>>>>> ac199778
 
 @Injectable()
 export class AuthService extends SocialAuthService {
