--- conflicted
+++ resolved
@@ -77,7 +77,7 @@
 			delete input['contact'];
 
 			// 3. Create organization
-<<<<<<< HEAD
+
 			const createdOrganization: IOrganization = await this.organizationService.create({
 				...input,
 				upworkOrganizationId: input.upworkOrganizationId || null,
@@ -93,32 +93,6 @@
 				show_employees_count: input.show_employees_count === false ? false : true,
 				brandColor: faker.internet.color()
 			});
-=======
-			const createdOrganization: IOrganization =
-				await this.organizationService.create({
-					...input,
-					futureDateAllowed:
-						input.futureDateAllowed === false ? false : true,
-					show_profits: input.show_profits === true ? true : false,
-					show_bonuses_paid:
-						input.show_bonuses_paid === true ? true : false,
-					show_income: input.show_income === true ? true : false,
-					show_total_hours:
-						input.show_total_hours === true ? true : false,
-					show_projects_count:
-						input.show_projects_count === false ? false : true,
-					show_minimum_project_size:
-						input.show_minimum_project_size === false
-							? false
-							: true,
-					show_clients_count:
-						input.show_clients_count === false ? false : true,
-					show_clients: input.show_clients === false ? false : true,
-					show_employees_count:
-						input.show_employees_count === false ? false : true,
-					brandColor: faker.internet.color(),
-				});
->>>>>>> e0778600
 
 			// 4. Take each super admin user and add him/her to created organization
 			try {
