--- conflicted
+++ resolved
@@ -1,20 +1,15 @@
 import { IPluginConfig } from '@gauzy/common';
-import { ConfigService, environment as env } from '@gauzy/config';
-import { IFeature, IFeatureOrganization, ITenant } from '@gauzy/contracts';
 import * as chalk from 'chalk';
 import { copyFileSync, mkdirSync } from 'fs';
 import * as path from 'path';
 import * as rimraf from 'rimraf';
-<<<<<<< HEAD
 import { ConfigService, environment as env, databaseTypes } from '@gauzy/config';
 import {
 	IFeature,
 	IFeatureOrganization,
 	ITenant
 } from '@gauzy/contracts';
-=======
 import { DataSource } from 'typeorm';
->>>>>>> ab5293af
 import { DEFAULT_FEATURES } from './default-features';
 import { FeatureOrganization } from './feature-organization.entity';
 import { Feature } from './feature.entity';
@@ -87,7 +82,7 @@
 }
 
 async function cleanFeature(dataSource, config) {
-<<<<<<< HEAD
+// <<<<<<< HEAD
 	switch (config.dbConnectionOptions.type) {
 		case databaseTypes.sqlite:
 		case databaseTypes.betterSqlite3:
@@ -110,15 +105,15 @@
 				cannot clean feature, feature_organization tables due to unsupported database type:
 				${config.dbConnectionOptions.type}
 			`);
-=======
-	const allowedDbTypes = ['sqlite', 'better-sqlite3'];
-	if (allowedDbTypes.includes(config.dbConnectionOptions.type)) {
-		await dataSource.query('DELETE FROM feature');
-		await dataSource.query('DELETE FROM feature_organization');
-	} else {
-		await dataSource.query('TRUNCATE TABLE feature RESTART IDENTITY CASCADE');
-		await dataSource.query('TRUNCATE TABLE feature_organization RESTART IDENTITY CASCADE');
->>>>>>> ab5293af
+// =======
+// 	const allowedDbTypes = ['sqlite', 'better-sqlite3'];
+// 	if (allowedDbTypes.includes(config.dbConnectionOptions.type)) {
+// 		await dataSource.query('DELETE FROM feature');
+// 		await dataSource.query('DELETE FROM feature_organization');
+// 	} else {
+// 		await dataSource.query('TRUNCATE TABLE feature RESTART IDENTITY CASCADE');
+// 		await dataSource.query('TRUNCATE TABLE feature_organization RESTART IDENTITY CASCADE');
+// >>>>>>> ab5293af595efcb971fb9d6eee87512cafe1cb6e
 	}
 
 	console.log(chalk.green(`CLEANING UP FEATURE IMAGES...`));
