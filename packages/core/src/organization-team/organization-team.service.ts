import {
	Injectable,
	BadRequestException,
	UnauthorizedException,
	ForbiddenException,
	NotFoundException
} from '@nestjs/common';
import { In, ILike, SelectQueryBuilder, DeleteResult, IsNull, FindManyOptions } from 'typeorm';
import {
	IOrganizationTeamCreateInput,
	IOrganizationTeam,
	RolesEnum,
	IPagination,
	IOrganizationTeamUpdateInput,
	PermissionsEnum,
	IBasePerTenantAndOrganizationEntityModel,
	IDateRangePicker,
	IOrganizationTeamEmployee,
	IOrganizationTeamStatisticInput,
	ITimerStatus,
<<<<<<< HEAD
	FavoriteTypeEnum
=======
	ID
>>>>>>> 7e9fb7a7
} from '@gauzy/contracts';
import { isNotEmpty, parseToBoolean } from '@gauzy/common';
import { FavoriteService } from '../core/decorators';
import { Employee, OrganizationTeamEmployee } from '../core/entities/internal';
import { MultiORMEnum, enhanceWhereWithTenantId, parseTypeORMFindToMikroOrm } from '../core/utils';
import { PaginationParams, TenantAwareCrudService } from '../core/crud';
import { RequestContext } from '../core/context';
import { RoleService } from '../role/role.service';
import { UserService } from './../user/user.service';
import { OrganizationTeamEmployeeService } from '../organization-team-employee/organization-team-employee.service';
import { TaskService } from './../tasks/task.service';
import { prepareSQLQuery as p } from './../database/database.helper';
import { TypeOrmEmployeeRepository } from '../employee/repository';
import { EmployeeService } from './../employee/employee.service';
import { TimerService } from '../time-tracking/timer/timer.service';
import { StatisticService } from '../time-tracking/statistic';
import { GetOrganizationTeamStatisticQuery } from './queries';
import { MikroOrmOrganizationTeamRepository, TypeOrmOrganizationTeamRepository } from './repository';
import { OrganizationTeam } from './organization-team.entity';
import { MikroOrmOrganizationTeamEmployeeRepository } from '../organization-team-employee/repository/mikro-orm-organization-team-employee.repository';

@FavoriteService(FavoriteTypeEnum.TEAM)
@Injectable()
export class OrganizationTeamService extends TenantAwareCrudService<OrganizationTeam> {
	constructor(
		readonly typeOrmOrganizationTeamRepository: TypeOrmOrganizationTeamRepository,
		readonly mikroOrmOrganizationTeamRepository: MikroOrmOrganizationTeamRepository,
		readonly mikroOrmOrganizationTeamEmployeeRepository: MikroOrmOrganizationTeamEmployeeRepository,
		private readonly typeOrmEmployeeRepository: TypeOrmEmployeeRepository,
		private readonly statisticService: StatisticService,
		private readonly timerService: TimerService,
		private readonly roleService: RoleService,
		private readonly organizationTeamEmployeeService: OrganizationTeamEmployeeService,
		private readonly userService: UserService,
		private readonly employeeService: EmployeeService,
		private readonly taskService: TaskService
	) {
		super(typeOrmOrganizationTeamRepository, mikroOrmOrganizationTeamRepository);
	}

	/**
	 * Execute the GetOrganizationTeamStatisticQuery.
	 *
	 * @param input - The input query for getting organization team statistics.
	 * @returns The organization team with optional statistics.
	 */
	async getOrganizationTeamStatistic(input: GetOrganizationTeamStatisticQuery): Promise<IOrganizationTeam> {
		try {
			const { organizationTeamId, query } = input;
			const { withLastWorkedTask } = query;

			/**
			 * Find the organization team by ID with optional relations.
			 */
			const options = query['relations'] ? { relations: query['relations'] } : {};
			const organizationTeam = await this.findOneByIdString(organizationTeamId, options);

			/**
			 * If the organization team has 'members', sync last worked tasks based on the query.
			 */
			if ('members' in organizationTeam && withLastWorkedTask) {
				organizationTeam['members'] = await this.syncLastWorkedTask(
					organizationTeamId,
					organizationTeam['members'],
					query
				);
			}

			return organizationTeam;
		} catch (error) {
			throw new BadRequestException(error);
		}
	}

	/**
	 * Synchronize last worked task information for members of an organization team.
	 *
	 * @param members - Array of organization team members.
	 * @param input - Input parameters including date range and statistics options.
	 * @returns A promise resolving to an array of organization team members with updated statistics.
	 */
	private async syncLastWorkedTask(
		organizationTeamId: ID,
		members: IOrganizationTeamEmployee[],
		input: IDateRangePicker & IOrganizationTeamStatisticInput
	): Promise<IOrganizationTeamEmployee[]> {
		try {
			const { organizationId, startDate, endDate, withLastWorkedTask, source } = input;
			const tenantId = RequestContext.currentTenantId() || input.tenantId;
			const employeeIds = members.map(({ employeeId }) => employeeId);

			// Retrieves timer statistics with optional task relation.
			const statistics = await this.timerService.getTimerWorkedStatus({
				source,
				employeeIds,
				organizationId,
				tenantId,
				organizationTeamId,
				...(parseToBoolean(withLastWorkedTask) ? { relations: ['task'] } : {})
			});

			//
			const memberPromises = members.map(async (member: IOrganizationTeamEmployee) => {
				const { employeeId } = member;
				//
				const timerWorkedStatus = statistics.find(
					(statistic: ITimerStatus) => statistic.lastLog.employeeId === employeeId
				);
				//
				const [totalWorkedTasks, totalTodayTasks] = await Promise.all([
					this.statisticService.getTasks({
						organizationId,
						tenantId,
						organizationTeamId,
						employeeIds: [employeeId]
					}),
					this.statisticService.getTasks({
						organizationId,
						tenantId,
						organizationTeamId,
						employeeIds: [employeeId],
						startDate,
						endDate
					})
				]);
				return {
					...member,
					lastWorkedTask: parseToBoolean(withLastWorkedTask) ? timerWorkedStatus?.lastLog?.task : null,
					running: timerWorkedStatus?.running,
					duration: timerWorkedStatus?.duration,
					timerStatus: timerWorkedStatus?.timerStatus,
					totalWorkedTasks,
					totalTodayTasks
				};
			});

			return await Promise.all(memberPromises);
		} catch (error) {
			console.error('Error while retrieving team members last worked task', error);
			return []; // or handle the error in an appropriate way
		}
	}

	/**
	 * Retrieves a collection of employees based on specified criteria.
	 * @param memberIds - Array of member IDs to include in the query.
	 * @param managerIds - Array of manager IDs to include in the query.
	 * @param organizationId - The organization ID for filtering.
	 * @param tenantId - The tenant ID for filtering.
	 * @returns A Promise resolving to an array of Employee entities with associated user information.
	 */
	async retrieveEmployees(
		memberIds: string[],
		managerIds: string[],
		organizationId: string,
		tenantId: string
	): Promise<Employee[]> {
		try {
			// Filter out falsy values (e.g., null or undefined) from the union of memberIds and managerIds
			const filteredIds = [...memberIds, ...managerIds].filter(Boolean);

			// Retrieve employees based on specified criteria
			const employees = await this.typeOrmEmployeeRepository.findBy({
				id: In(filteredIds), // Filtering by employee IDs (union of memberIds and managerIds)
				organizationId, // Filtering by organizationId
				tenantId // Filtering by tenantId
			});

			return employees;
		} catch (error) {
			// Handle any potential errors during the retrieval process
			throw new Error(`Failed to retrieve employees: ${error}`);
		}
	}

	/**
	 * Creates an organization team based on the provided input.
	 * @param input - Input data for creating the organization team.
	 * @returns A Promise resolving to the created organization team.
	 * @throws BadRequestException if there is an error in the creation process.
	 */
	async create(input: IOrganizationTeamCreateInput): Promise<IOrganizationTeam> {
		const { tags = [], memberIds = [], managerIds = [], projects = [] } = input;
		const { name, organizationId, prefix, profile_link, logo, imageId } = input;

		try {
			const tenantId = RequestContext.currentTenantId();
			const employeeId = RequestContext.currentEmployeeId();
			const currentRoleId = RequestContext.currentRoleId();

			// If, employee create teams, default add as a manager
			try {
				// Check if the current role is EMPLOYEE
				await this.roleService.findOneByIdString(currentRoleId, {
					where: { name: RolesEnum.EMPLOYEE }
				});
				// Check if the employeeId is not already included in the managerIds array
				if (!managerIds.includes(employeeId)) {
					// If not included, add the employeeId to the managerIds array
					managerIds.push(employeeId);
				}
			} catch (error) {}

			// Retrieves a collection of employees based on specified criteria.
			const employees = await this.retrieveEmployees(memberIds, managerIds, organizationId, tenantId);

			// Find the manager role
			const managerRole = await this.roleService.findOneByWhereOptions({ name: RolesEnum.MANAGER });

			// Create a Set for faster membership checks
			const managerIdsSet = new Set(managerIds);

			// Use destructuring to directly extract 'id' from 'employee'
			const members = employees.map(
				({ id: employeeId }) =>
					new OrganizationTeamEmployee({
						employee: { id: employeeId },
						organization: { id: organizationId },
						tenant: { id: tenantId },
						role: managerIdsSet.has(employeeId) ? managerRole : null
					})
			);

			// Create the organization team with the prepared members
			return await super.create({
				organization: { id: organizationId },
				tenant: { id: tenantId },
				tags,
				name,
				prefix,
				members,
				profile_link,
				public: input.public,
				logo,
				imageId,
				projects
			});
		} catch (error) {
			throw new BadRequestException(`Failed to create a team: ${error}`);
		}
	}

	/**
	 * Update an organization team.
	 *
	 * @param id - The ID of the organization team to be updated.
	 * @param input - The updated information for the organization team.
	 * @returns A Promise resolving to the updated organization team.
	 * @throws ForbiddenException if the user lacks permission or if certain conditions are not met.
	 * @throws BadRequestException if there's an error during the update process.
	 */
	async update(id: ID, input: IOrganizationTeamUpdateInput): Promise<IOrganizationTeam> {
		const tenantId = RequestContext.currentTenantId() || input.tenantId;
		const { managerIds, memberIds, organizationId } = input;

		let organizationTeam = await super.findOneByIdString(id, {
			where: { organizationId, tenantId }
		});

		// Check permission for CHANGE_SELECTED_EMPLOYEE
		if (!RequestContext.hasPermission(PermissionsEnum.CHANGE_SELECTED_EMPLOYEE)) {
			try {
				const employeeId = RequestContext.currentEmployeeId();
				// If employee ID is present, restrict update to manager role
				if (employeeId) {
					organizationTeam = await super.findOneByIdString(id, {
						where: {
							organizationId,
							tenantId,
							members: {
								employeeId,
								tenantId,
								organizationId,
								role: { name: RolesEnum.MANAGER }
							}
						}
					});
				}
			} catch (error) {
				throw new ForbiddenException();
			}
		}

		try {
			if (isNotEmpty(memberIds) || isNotEmpty(managerIds)) {
				// Find the manager role
				const role = await this.roleService.findOneByWhereOptions({
					name: RolesEnum.MANAGER
				});

				// Retrieves a collection of employees based on specified criteria.
				const employees = await this.retrieveEmployees(memberIds, managerIds, organizationId, tenantId);

				// Update nested entity
				await this.organizationTeamEmployeeService.updateOrganizationTeam(
					id,
					organizationId,
					employees,
					role,
					managerIds,
					memberIds
				);
			}

			const { id: organizationTeamId } = organizationTeam;

			// Update the organization team with the prepared members
			return await super.create({
				...input,
				organizationId,
				tenantId,
				id: organizationTeamId
			});
		} catch (error) {
			throw new BadRequestException(error);
		}
	}

	/**
	 * Find teams associated with the current user.
	 *
	 * @param options - Pagination options.
	 * @returns A Promise resolving to the paginated list of teams.
	 * @throws UnauthorizedException if an unauthorized user attempts to access this information.
	 */
	public async findMyTeams(options: PaginationParams<OrganizationTeam>): Promise<IPagination<OrganizationTeam>> {
		try {
			return await this.findAll(options);
		} catch (error) {
			throw new UnauthorizedException(`Failed to find user's teams: ${error.message}`);
		}
	}

	/**
	 * GET organization teams pagination by params
	 *
	 * @param filter
	 * @returns
	 */
	public async pagination(options?: PaginationParams<OrganizationTeam>): Promise<IPagination<OrganizationTeam>> {
		if ('where' in options) {
			const { where } = options;
			if ('name' in where) {
				options['where']['name'] = ILike(`%${where.name}%`);
			}
			if ('tags' in where) {
				options['where']['tags'] = {
					id: In(where.tags as [])
				};
			}
		}
		return await this.findAll(options);
	}

	/**
	 * Retrieves a paginated list of organization teams based on specified options.
	 * @param options - Pagination and filtering options.
	 * @returns A Promise resolving to an object containing paginated organization teams.
	 */
	public async findAll(options?: PaginationParams<OrganizationTeam>): Promise<IPagination<IOrganizationTeam>> {
		// Retrieve tenantId from RequestContext or options
		const tenantId = RequestContext.currentTenantId() || options?.where?.tenantId;

		// Initialize variables to store the retrieved items and total count.
		let items: OrganizationTeam[]; // Array to store retrieved items
		let total: number; // Variable to store total count of items

		switch (this.ormType) {
			case MultiORMEnum.MikroORM:
				/**
				 * Fetches distinct organization team IDs for a given employee.
				 * Filters based on employee ID, tenant ID, and optionally organization ID.
				 *
				 * @param employeeId - The ID of the employee to filter the teams by.
				 * @returns A Promise that resolves to an array of unique organization team IDs.
				 */
				const fetchDistinctOrgTeamIdsForEmployee = async (employeeId: string): Promise<string[]> => {
					const knex = this.mikroOrmOrganizationTeamEmployeeRepository.getKnex();

					// Construct your SQL query using knex
					let sqlQuery = knex('organization_team_employee').select(
						knex.raw(`
							DISTINCT ON ("organization_team_employee"."organizationTeamId")
							"organization_team_employee"."organizationTeamId"
						`)
					);

					// Builds an SQL query with specific where clauses.
					sqlQuery.andWhere({ tenantId });
					sqlQuery.andWhere({ employeeId });
					sqlQuery.andWhere({ isActive: true });
					sqlQuery.andWhere({ isArchived: false });

					// Apply the organization filter if available
					if (options?.where?.organizationId) {
						const { organizationId } = options.where;
						sqlQuery.andWhere({ organizationId });
					}

					// Execute the raw SQL query and get the results
					const rawResults: OrganizationTeamEmployee[] = (await knex.raw(sqlQuery.toString())).rows || [];
					const organizationTeamIds = rawResults.map(
						(entry: OrganizationTeamEmployee) => entry.organizationTeamId
					);

					// Convert to string for the sub-query
					return organizationTeamIds || [];
				};

				// If admin has login and doesn't have permission to change employee
				if (RequestContext.hasPermission(PermissionsEnum.CHANGE_SELECTED_EMPLOYEE)) {
					const members = options?.where?.members;
					if ('members' in options?.where) {
						delete options.where['members'];
					}
					if (isNotEmpty(members) && isNotEmpty(members['employeeId'])) {
						const employeeId = members['employeeId'];
						// Fetches distinct organization team IDs for a given employee.
						const organizationTeamIds = await fetchDistinctOrgTeamIdsForEmployee(employeeId);
						options.where.id = In(organizationTeamIds);
					}
				} else {
					// If employee has login and doesn't have permission to change employee
					const employeeId = RequestContext.currentEmployeeId();
					// Fetches distinct organization team IDs for a given employee.
					const organizationTeamIds = await fetchDistinctOrgTeamIdsForEmployee(employeeId);
					options.where.id = In(organizationTeamIds);
				}

				// Converts TypeORM find options to a format compatible with MikroORM for a given entity.
				const { where, mikroOptions } = parseTypeORMFindToMikroOrm<OrganizationTeam>(
					options as FindManyOptions
				);
				// Retrieve the items and total count
				const [entities, totalEntities] = await this.mikroOrmOrganizationTeamRepository.findAndCount(
					enhanceWhereWithTenantId(tenantId, where), // Add a condition for the tenant ID
					mikroOptions
				);

				// Optionally serialize the items
				items = entities.map((item: OrganizationTeam) => this.serialize(item)) as OrganizationTeam[];
				total = totalEntities;
				break;
			case MultiORMEnum.TypeORM:
				// Create a query builder for the OrganizationTeam entity
				const typeOrmQueryBuilder = this.typeOrmRepository.createQueryBuilder(this.tableName);

				/**
				 * Generates a sub-query for selecting organization team IDs based on specified conditions.
				 * @param cb - The SelectQueryBuilder instance for constructing the sub-query.
				 * @param employeeId - The employee ID for filtering the teams.
				 * @returns A SQL condition string to be used in the main query's WHERE clause.
				 */
				const subQueryBuilder = (cb: SelectQueryBuilder<OrganizationTeam>, employeeId: string) => {
					const subQuery = cb.subQuery().select(p('"team"."organizationTeamId"'));
					subQuery.from('organization_team_employee', 'team');

					// Apply the tenant filter
					subQuery.andWhere(p(`"${subQuery.alias}"."tenantId" = :tenantId`), { tenantId });

					// Apply the organization filter if available
					if (options?.where?.organizationId) {
						const { organizationId } = options.where;
						subQuery.andWhere(p(`"${subQuery.alias}"."organizationId" = :organizationId`), {
							organizationId
						});
					}

					// Additional conditions
					subQuery.andWhere(p(`"${subQuery.alias}"."isActive" = :isActive`), { isActive: true });
					subQuery.andWhere(p(`"${subQuery.alias}"."isArchived" = :isArchived`), { isArchived: false });
					subQuery.andWhere(p(`"${subQuery.alias}"."employeeId" = :employeeId`), { employeeId });

					return p(`"organization_team"."id" IN ${subQuery.distinct(true).getQuery()}`);
				};

				// If admin has login and doesn't have permission to change employee
				if (RequestContext.hasPermission(PermissionsEnum.CHANGE_SELECTED_EMPLOYEE)) {
					const members = options?.where?.members;
					if ('members' in options?.where) {
						delete options.where['members'];
					}

					if (isNotEmpty(members) && isNotEmpty(members['employeeId'])) {
						const employeeId = members['employeeId'];
						// Sub query to get only employee assigned teams
						typeOrmQueryBuilder.andWhere((cb: SelectQueryBuilder<OrganizationTeam>) =>
							subQueryBuilder(cb, employeeId)
						);
					}
				} else {
					// If employee has login and doesn't have permission to change employee
					const employeeId = RequestContext.currentEmployeeId();
					// Sub query to get only employee assigned teams
					typeOrmQueryBuilder.andWhere((cb: SelectQueryBuilder<OrganizationTeam>) =>
						subQueryBuilder(cb, employeeId)
					);
				}

				// Set query options
				if (isNotEmpty(options)) {
					typeOrmQueryBuilder.setFindOptions({
						...(options.skip ? { skip: options.take * (options.skip - 1) } : {}),
						...(options.take ? { take: options.take } : {}),
						...(options.select ? { select: options.select } : {}),
						...(options.relations ? { relations: options.relations } : {}),
						...(options.where ? { where: options.where } : {}),
						...(options.order ? { order: options.order } : {})
					});
				}

				// Apply the tenant filter
				typeOrmQueryBuilder.andWhere(p(`"${typeOrmQueryBuilder.alias}"."tenantId" = :tenantId`), { tenantId });

				// Retrieve the items and total count
				[items, total] = await typeOrmQueryBuilder.getManyAndCount();
				// Return paginated result
				return { items, total };
			default:
				throw new Error(`Not implemented for ${this.ormType}`);
		}

		return { items, total };
	}

	/**
	 * Delete an organization team.
	 *
	 * @param teamId - The ID of the organization team to be deleted.
	 * @param options - Additional options for the deletion, such as organizationId.
	 * @returns A Promise resolving to the result of the deletion operation.
	 * @throws ForbiddenException if the current context lacks the necessary permission.
	 */
	async deleteTeam(
		teamId: ID,
		options: IBasePerTenantAndOrganizationEntityModel
	): Promise<DeleteResult | IOrganizationTeam> {
		try {
			const { organizationId } = options;
			const tenantId = RequestContext.currentTenantId() || options.tenantId;

			const team = await this.findOneByIdString(teamId, {
				where: {
					tenantId,
					organizationId,
					...(!RequestContext.hasPermission(PermissionsEnum.CHANGE_SELECTED_EMPLOYEE)
						? {
								members: {
									employeeId: RequestContext.currentEmployeeId(),
									role: {
										name: RolesEnum.MANAGER
									}
								}
						  }
						: {})
				}
			});

			// Check if the team was found before attempting deletion
			if (team) {
				return await this.typeOrmRepository.remove(team);
			} else {
				// You might want to handle the case where the team was not found differently
				throw new NotFoundException(`Organization team with ID ${teamId} not found.`);
			}
		} catch (error) {
			throw new ForbiddenException();
		}
	}

	/**
	 * Checks if a user is a member of any teams and performs necessary actions.
	 *
	 * @param userId - The ID of the user to check.
	 * @returns A Promise resolving to the result of the operation.
	 * @throws ForbiddenException if the current context lacks the necessary permission or if the user is not found or not associated with an employee.
	 */
	public async existTeamsAsMember(userId: ID): Promise<DeleteResult> {
		const currentUserId = RequestContext.currentUserId();

		// If user don't have enough permission (CHANGE_SELECTED_EMPLOYEE).
		if (!RequestContext.hasPermission(PermissionsEnum.CHANGE_SELECTED_EMPLOYEE)) {
			// If user try to delete someone other user account, just denied the request.
			if (currentUserId != userId) {
				throw new ForbiddenException('You can not removed account for other members!');
			}
		}

		const user = await this.userService.findOneByIdString(userId);

		if (!user) {
			throw new ForbiddenException('User not found!');
		}

		const employee = await this.employeeService.findOneByOptions({
			where: {
				userId: user.id
			}
		});

		if (!employee) {
			throw new ForbiddenException('User is not associated with an employee!');
		}

		try {
			// Check if the user is only a manager (has no specific role)
			await this.organizationTeamEmployeeService.findOneByOptions({
				where: {
					employeeId: employee.id,
					roleId: IsNull()
				}
			});

			// Unassign this user from all tasks in a team
			await this.taskService.unassignEmployeeFromTeamTasks(employee.id, undefined);

			// Delete the team employee record
			return await this.organizationTeamEmployeeService.delete({
				employeeId: employee.id,
				roleId: IsNull()
			});
		} catch (error) {
			throw new ForbiddenException('You are not able to removed account where you are only the manager!');
		}
	}
}<|MERGE_RESOLUTION|>--- conflicted
+++ resolved
@@ -18,11 +18,7 @@
 	IOrganizationTeamEmployee,
 	IOrganizationTeamStatisticInput,
 	ITimerStatus,
-<<<<<<< HEAD
 	FavoriteTypeEnum
-=======
-	ID
->>>>>>> 7e9fb7a7
 } from '@gauzy/contracts';
 import { isNotEmpty, parseToBoolean } from '@gauzy/common';
 import { FavoriteService } from '../core/decorators';
