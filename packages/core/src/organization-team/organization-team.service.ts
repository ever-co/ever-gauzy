import { Injectable, BadRequestException, UnauthorizedException, ForbiddenException, NotFoundException } from '@nestjs/common';
import { InjectRepository } from '@nestjs/typeorm';
import { In, ILike, SelectQueryBuilder, DeleteResult, IsNull } from 'typeorm';
import {
	IOrganizationTeamCreateInput,
	IOrganizationTeam,
	RolesEnum,
	IPagination,
	IOrganizationTeamUpdateInput,
	PermissionsEnum,
	IBasePerTenantAndOrganizationEntityModel,
	IUser
} from '@gauzy/contracts';
import { isNotEmpty } from '@gauzy/common';
import { Employee, OrganizationTeamEmployee } from './../core/entities/internal';
import { OrganizationTeam } from './organization-team.entity';
import { PaginationParams, TenantAwareCrudService } from './../core/crud';
import { RequestContext } from '../core/context';
import { RoleService } from '../role/role.service';
import { UserService } from './../user/user.service';
import { OrganizationTeamEmployeeService } from '../organization-team-employee/organization-team-employee.service';
import { TaskService } from './../tasks/task.service';
import { prepareSQLQuery as p } from './../database/database.helper';
import { TypeOrmOrganizationTeamRepository } from './repository/type-orm-organization-team.repository';
import { MikroOrmOrganizationTeamRepository } from './repository/mikro-orm-organization-team.repository';
import { TypeOrmEmployeeRepository } from '../employee/repository/type-orm-employee.repository';

@Injectable()
export class OrganizationTeamService extends TenantAwareCrudService<OrganizationTeam> {
	constructor(
		@InjectRepository(OrganizationTeam)
		typeOrmOrganizationTeamRepository: TypeOrmOrganizationTeamRepository,

		mikroOrmOrganizationTeamRepository: MikroOrmOrganizationTeamRepository,

		@InjectRepository(Employee)
		private readonly typeOrmEmployeeRepository: TypeOrmEmployeeRepository,

		private readonly roleService: RoleService,
		private readonly organizationTeamEmployeeService: OrganizationTeamEmployeeService,
		private readonly userService: UserService,
		private readonly taskService: TaskService
	) {
		super(typeOrmOrganizationTeamRepository, mikroOrmOrganizationTeamRepository);
	}

	/**
	 * Retrieves a collection of employees based on specified criteria.
	 * @param memberIds - Array of member IDs to include in the query.
	 * @param managerIds - Array of manager IDs to include in the query.
	 * @param organizationId - The organization ID for filtering.
	 * @param tenantId - The tenant ID for filtering.
	 * @returns A Promise resolving to an array of Employee entities with associated user information.
	 */
	async retrieveEmployees(
		memberIds: string[],
		managerIds: string[],
		organizationId: string,
		tenantId: string
	): Promise<Employee[]> {
		try {
			// Filter out falsy values (e.g., null or undefined) from the union of memberIds and managerIds
			const filteredIds = [...memberIds, ...managerIds].filter(Boolean);

			// Retrieve employees based on specified criteria
			const employees = await this.typeOrmEmployeeRepository.find({
				where: {
					id: In(filteredIds), // Filtering by employee IDs (union of memberIds and managerIds)
					organizationId, // Filtering by organizationId
					tenantId // Filtering by tenantId
				}
			});

			return employees;
		} catch (error) {
			// Handle any potential errors during the retrieval process
			throw new Error(`Failed to retrieve employees: ${error}`);
		}
	}

	/**
	 * Creates an organization team based on the provided input.
	 * @param input - Input data for creating the organization team.
	 * @returns A Promise resolving to the created organization team.
	 * @throws BadRequestException if there is an error in the creation process.
	 */
	async create(input: IOrganizationTeamCreateInput): Promise<IOrganizationTeam> {
		const { tags = [], memberIds = [], managerIds = [], projects = [] } = input;
		const { name, organizationId, prefix, profile_link, logo, imageId } = input;

		try {
			const tenantId = RequestContext.currentTenantId();
			const employeeId = RequestContext.currentEmployeeId();

			// If, employee create teams, default add as a manager
			try {
				// Check if the current role is EMPLOYEE
				await this.roleService.findOneByIdString(RequestContext.currentRoleId(), {
					where: {
						name: RolesEnum.EMPLOYEE
					}
				});
				// Check if the employeeId is not already included in the managerIds array
				if (!managerIds.includes(employeeId)) {
					// If not included, add the employeeId to the managerIds array
					managerIds.push(employeeId);
				}
			} catch (error) { }

			// Retrieves a collection of employees based on specified criteria.
			const employees = await this.retrieveEmployees(
				memberIds,
				managerIds,
				organizationId,
				tenantId
			);

			// Find the manager role
			const manager = await this.roleService.findOneByWhereOptions({
				name: RolesEnum.MANAGER
			});

			// Create a Set for faster membership checks
			const managerIdsSet = new Set(managerIds);

			// Use destructuring to directly extract 'id' from 'employee'
			const members: OrganizationTeamEmployee[] = employees.map(({ id: employeeId }) => {
				return new OrganizationTeamEmployee({
					employeeId,
					organizationId,
					tenantId,
					role: managerIdsSet.has(employeeId) ? manager : null
				});
			});

			// Create the organization team with the prepared members
			return await super.create({
				tags,
				organizationId,
				tenantId,
				name,
				prefix,
				members,
				profile_link,
				public: input.public,
				logo,
				imageId,
				projects
			});
		} catch (error) {
			throw new BadRequestException(`Failed to create a team: ${error}`);
		}
	}

	/**
	 * Update an organization team.
	 *
	 * @param id - The ID of the organization team to be updated.
	 * @param input - The updated information for the organization team.
	 * @returns A Promise resolving to the updated organization team.
	 * @throws ForbiddenException if the user lacks permission or if certain conditions are not met.
	 * @throws BadRequestException if there's an error during the update process.
	 */
	async update(id: IOrganizationTeam['id'], input: IOrganizationTeamUpdateInput): Promise<IOrganizationTeam> {
		const tenantId = RequestContext.currentTenantId() || input.tenantId;
		const { managerIds, memberIds, organizationId } = input;

		let organizationTeam = await super.findOneByIdString(id, {
			where: { organizationId, tenantId }
		});

		// Check permission for CHANGE_SELECTED_EMPLOYEE
		if (!RequestContext.hasPermission(PermissionsEnum.CHANGE_SELECTED_EMPLOYEE)) {
			try {
				const employeeId = RequestContext.currentEmployeeId();
				// If employee ID is present, restrict update to manager role
				if (employeeId) {
					organizationTeam = await super.findOneByIdString(id, {
						where: {
							organizationId,
							tenantId,
							members: {
								employeeId,
								tenantId,
								organizationId,
								role: { name: RolesEnum.MANAGER }
							}
						}
					});
				}
			} catch (error) {
				throw new ForbiddenException();
			}
		}

		try {
			if (isNotEmpty(memberIds) || isNotEmpty(managerIds)) {
				// Find the manager role
				const role = await this.roleService.findOneByWhereOptions({
					name: RolesEnum.MANAGER
				});

				// Retrieves a collection of employees based on specified criteria.
				const employees = await this.retrieveEmployees(
					memberIds,
					managerIds,
					organizationId,
					tenantId
				);

				// Update nested entity
				await this.organizationTeamEmployeeService.updateOrganizationTeam(
					id,
					organizationId,
					employees,
					role,
					managerIds,
					memberIds
				);
			}

			const { id: organizationTeamId } = organizationTeam;

			// Update the organization team with the prepared members
			return await super.create({
				...input,
				organizationId,
				tenantId,
				id: organizationTeamId
			});
		} catch (error) {
			throw new BadRequestException(error);
		}
	}

	/**
	 * Find teams associated with the current user.
	 *
	 * @param options - Pagination options.
	 * @returns A Promise resolving to the paginated list of teams.
	 * @throws UnauthorizedException if an unauthorized user attempts to access this information.
	 */
	public async findMyTeams(options: PaginationParams<OrganizationTeam>): Promise<IPagination<OrganizationTeam>> {
		try {
			return await this.findAll(options);
		} catch (error) {
			throw new UnauthorizedException(`Failed to find user's teams: ${error.message}`);
		}
	}

	/**
	 * GET organization teams pagination by params
	 *
	 * @param filter
	 * @returns
	 */
	public async pagination(options?: PaginationParams<OrganizationTeam>): Promise<IPagination<OrganizationTeam>> {
		if ('where' in options) {
			const { where } = options;
			if ('name' in where) {
				options['where']['name'] = ILike(`%${where.name}%`);
			}
			if ('tags' in where) {
				options['where']['tags'] = {
					id: In(where.tags as [])
				};
			}
		}
		return await this.findAll(options);
	}

	/**
	 * Retrieves a paginated list of organization teams based on specified options.
	 * @param options - Pagination and filtering options.
	 * @returns A Promise resolving to an object containing paginated organization teams.
	 */
	public async findAll(options?: PaginationParams<OrganizationTeam>): Promise<IPagination<IOrganizationTeam>> {
		console.time('Get Organization Teams');

		// Retrieve tenantId from RequestContext or options
		const tenantId = RequestContext.currentTenantId() || options?.where?.tenantId;

<<<<<<< HEAD
		const query = this.repository.createQueryBuilder(this.tableName);
=======
		// Create a query builder for the OrganizationTeam entity
		const query = this.repository.createQueryBuilder(this.alias);
>>>>>>> 2f71ea06

		/**
		 * Generates a subquery for selecting organization team IDs based on specified conditions.
		 * @param cb - The SelectQueryBuilder instance for constructing the subquery.
		 * @param employeeId - The employee ID for filtering the teams.
		 * @returns A SQL condition string to be used in the main query's WHERE clause.
		 */
		const subQueryBuilder = (
			cb: SelectQueryBuilder<OrganizationTeam>,
			employeeId: string
		) => {
			const subQuery = cb.subQuery().select(p('"team"."organizationTeamId"'));
			subQuery.from('organization_team_employee', 'team');

			// Apply the tenant filter
			subQuery.andWhere(p(`"${subQuery.alias}"."tenantId" = :tenantId`), { tenantId });

			// Apply the organization filter if available
			if (options?.where?.organizationId) {
				const { organizationId } = options.where;
				subQuery.andWhere(p(`"${subQuery.alias}"."organizationId" = :organizationId`), { organizationId });
			}

			// Additional conditions
			subQuery.andWhere(p(`"${subQuery.alias}"."isActive" = :isActive`), { isActive: true });
			subQuery.andWhere(p(`"${subQuery.alias}"."isArchived" = :isArchived`), { isArchived: false });
			subQuery.andWhere(p(`"${subQuery.alias}"."employeeId" = :employeeId`), { employeeId });

			return p(`"organization_team"."id" IN ${subQuery.distinct(true).getQuery()}`);
		};

		// If admin has login and doesn't have permission to change employee
		if (RequestContext.hasPermission(PermissionsEnum.CHANGE_SELECTED_EMPLOYEE)) {
			const members = options?.where?.members;
			if ('members' in options?.where) {
				delete options.where['members'];
			}

			if (isNotEmpty(members) && isNotEmpty(members['employeeId'])) {
				const employeeId = members['employeeId'];
				// Sub query to get only employee assigned teams
				query.andWhere((cb: SelectQueryBuilder<OrganizationTeam>) => subQueryBuilder(cb, employeeId));
			}
		} else {
			// If employee has login and doesn't have permission to change employee
			const employeeId = RequestContext.currentEmployeeId();

			// Sub query to get only employee assigned teams
			query.andWhere((cb: SelectQueryBuilder<OrganizationTeam>) => subQueryBuilder(cb, employeeId));
		}

		// Set query options
		if (isNotEmpty(options)) {
			query.setFindOptions({
				...(options.skip ? { skip: options.take * (options.skip - 1) } : {}),
				...(options.take ? { take: options.take } : {}),
				...(options.select ? { select: options.select } : {}),
				...(options.relations ? { relations: options.relations } : {}),
				...(options.where ? { where: options.where } : {}),
				...(options.order ? { order: options.order } : {}),
			});
		}

		// Apply the tenant filter
		query.andWhere(p(`"${query.alias}"."tenantId" = :tenantId`), { tenantId });

		// Retrieve the items and total count
		const [items, total] = await query.getManyAndCount();

		console.timeEnd('Get Organization Teams');

		// Return paginated result
		return { items, total };
	}

	/**
	 * Delete an organization team.
	 *
	 * @param teamId - The ID of the organization team to be deleted.
	 * @param options - Additional options for the deletion, such as organizationId.
	 * @returns A Promise resolving to the result of the deletion operation.
	 * @throws ForbiddenException if the current context lacks the necessary permission.
	 */
	async deleteTeam(
		teamId: IOrganizationTeam['id'],
		options: IBasePerTenantAndOrganizationEntityModel
	): Promise<DeleteResult | IOrganizationTeam> {
		try {
			const { organizationId } = options;
			const tenantId = RequestContext.currentTenantId() || options.tenantId;

			const team = await this.findOneByIdString(teamId, {
				where: {
					tenantId,
					organizationId,
					...(!RequestContext.hasPermission(PermissionsEnum.CHANGE_SELECTED_EMPLOYEE)
						? {
							members: {
								employeeId: RequestContext.currentEmployeeId(),
								role: {
									name: RolesEnum.MANAGER
								}
							}
						}
						: {})
				}
			});

			// Check if the team was found before attempting deletion
			if (team) {
				return await this.repository.remove(team);
			} else {
				// You might want to handle the case where the team was not found differently
				throw new NotFoundException(`Organization team with ID ${teamId} not found.`);
			}
		} catch (error) {
			throw new ForbiddenException();
		}
	}

	/**
	 * Checks if a user is a member of any teams and performs necessary actions.
	 *
	 * @param userId - The ID of the user to check.
	 * @returns A Promise resolving to the result of the operation.
	 * @throws ForbiddenException if the current context lacks the necessary permission or if the user is not found or not associated with an employee.
	 */
	public async existTeamsAsMember(userId: IUser['id']): Promise<DeleteResult> {
		const currentUserId = RequestContext.currentUserId();

		// If user don't have enough permission (CHANGE_SELECTED_EMPLOYEE).
		if (!RequestContext.hasPermission(PermissionsEnum.CHANGE_SELECTED_EMPLOYEE)) {
			// If user try to delete someone other user account, just denied the request.
			if (currentUserId != userId) {
				throw new ForbiddenException('You can not removed account for other members!');
			}
		}

		const user = await this.userService.findOneByIdString(userId, {
			relations: {
				employee: true
			}
		});
		if (!user) {
			throw new ForbiddenException('User not found!');
		}

		const { employeeId } = user;
		if (!employeeId) {
			throw new ForbiddenException('User is not associated with an employee!');
		}

		try {
			if (isNotEmpty(employeeId)) {
				// Check if the user is only a manager (has no specific role)
				await this.organizationTeamEmployeeService.findOneByWhereOptions({
					employeeId,
					roleId: IsNull()
				});

				// Unassign this user from all tasks in a team
				await this.taskService.unassignEmployeeFromTeamTasks(employeeId, undefined);

				// Delete the team employee record
				return await this.organizationTeamEmployeeService.delete({
					employeeId,
					roleId: IsNull()
				});
			}
		} catch (error) {
			throw new ForbiddenException('You are not able to removed account where you are only the manager!');
		}
	}
}<|MERGE_RESOLUTION|>--- conflicted
+++ resolved
@@ -280,12 +280,8 @@
 		// Retrieve tenantId from RequestContext or options
 		const tenantId = RequestContext.currentTenantId() || options?.where?.tenantId;
 
-<<<<<<< HEAD
+    // Create a query builder for the OrganizationTeam entity
 		const query = this.repository.createQueryBuilder(this.tableName);
-=======
-		// Create a query builder for the OrganizationTeam entity
-		const query = this.repository.createQueryBuilder(this.alias);
->>>>>>> 2f71ea06
 
 		/**
 		 * Generates a subquery for selecting organization team IDs based on specified conditions.
