import { ApiPropertyOptional } from '@nestjs/swagger';
import { Type } from 'class-transformer';
import { IsEnum, IsOptional } from 'class-validator';
import { ITimeLogFilters, TimeLogSourceEnum, TimeLogType } from '@gauzy/contracts';
import { IsBetweenActivty } from './../../shared/validators';

/**
 * Data Transfer Object for filtering time logs based on source, log type, and activity level.
 * This DTO provides optional filters to refine time log queries.
 */
export class FiltersQueryDTO implements ITimeLogFilters {
	/**
	 * Filters time logs by their source.
	 * Can include multiple sources like Desktop, Web, or Mobile.
	 * If not provided, no filtering by source will be applied.
	 */
	@ApiPropertyOptional({ enum: TimeLogSourceEnum })
	@IsOptional()
	@IsEnum(TimeLogSourceEnum, { each: true })
	source: TimeLogSourceEnum[];

	/**
	 * Filters time logs by their log type (Manual, Tracked, etc.).
	 * Multiple log types can be specified.
	 * If not provided, no filtering by log type will be applied.
	 */
	@ApiPropertyOptional({ enum: TimeLogType })
	@IsOptional()
	@IsEnum(TimeLogType, { each: true })
	logType: TimeLogType[];

	/**
	 * Filters time logs by activity level, specifying a range between `start` and `end`.
	 * This filter limits logs to a specific activity range (e.g., from 10% to 90% activity).
	 * If not provided, no filtering by activity level will be applied.
	 */
<<<<<<< HEAD
	@ApiPropertyOptional({ type: () => 'object' })
=======
	@ApiPropertyOptional({ type: () => Object })
>>>>>>> 423a8ca8
	@IsOptional()
	@IsBetweenActivty(FiltersQueryDTO, (it) => it.activityLevel)
	@Type(() => Object)
	activityLevel: {
		start: number;
		end: number;
	};
}<|MERGE_RESOLUTION|>--- conflicted
+++ resolved
@@ -34,11 +34,7 @@
 	 * This filter limits logs to a specific activity range (e.g., from 10% to 90% activity).
 	 * If not provided, no filtering by activity level will be applied.
 	 */
-<<<<<<< HEAD
-	@ApiPropertyOptional({ type: () => 'object' })
-=======
 	@ApiPropertyOptional({ type: () => Object })
->>>>>>> 423a8ca8
 	@IsOptional()
 	@IsBetweenActivty(FiltersQueryDTO, (it) => it.activityLevel)
 	@Type(() => Object)
