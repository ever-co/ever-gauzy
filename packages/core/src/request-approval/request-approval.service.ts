--- conflicted
+++ resolved
@@ -61,43 +61,16 @@
 		const query = this.requestApprovalRepository.createQueryBuilder('request_approval');
 		query.leftJoinAndSelect(`${query.alias}.approvalPolicy`, 'approvalPolicy');
 
-<<<<<<< HEAD
-		if (isSqliteDB(config.dbConnectionOptions)) {
-			query.leftJoinAndSelect(
-				'time_off_request',
-				'time_off_request',
-				'"time_off_request"."id" = "request_approval"."requestId"'
-			);
-			query.leftJoinAndSelect(
-				'equipment_sharing',
-				'equipment_sharing',
-				'"equipment_sharing"."id" = "request_approval"."requestId"'
-			);
-		} else {
-			query.leftJoinAndSelect(
-				'time_off_request',
-				'time_off_request',
-				p('"time_off_request"."id"::"varchar" = "request_approval"."requestId"')
-			);
-			query.leftJoinAndSelect(
-				'equipment_sharing',
-				'equipment_sharing',
-				p('"equipment_sharing"."id"::"varchar" = "request_approval"."requestId"')
-			);
-		}
-=======
-		const timeOffRequestCheckIdQuery = `${
-			isSqlite() || isBetterSqlite3() ? '"time_off_request"."id" = "request_approval"."requestId"'
-			: isPostgres() ? '"time_off_request"."id"::"varchar" = "request_approval"."requestId"'
-			: isMySQL() ? p(`CAST("time_off_request"."id" AS CHAR) COLLATE utf8mb4_unicode_ci = "request_approval"."requestId" COLLATE utf8mb4_unicode_ci`)
-			: '"time_off_request"."id" = "request_approval"."requestId"'
-		}`;
-		const equipmentSharingCheckIdQuery = `${
-			isSqlite() || isBetterSqlite3() ? '"equipment_sharing"."id" = "request_approval"."requestId"'
-			: isPostgres() ? '"equipment_sharing"."id"::"varchar" = "request_approval"."requestId"'
-			: isMySQL() ? p(`CAST(CONVERT("time_off_request"."id" USING utf8mb4) AS CHAR) = CAST(CONVERT("request_approval"."requestId" USING utf8mb4) AS CHAR)`)
-			: '"equipment_sharing"."id" = "request_approval"."requestId"'
-		}`;
+		const timeOffRequestCheckIdQuery = `${isSqlite() || isBetterSqlite3() ? '"time_off_request"."id" = "request_approval"."requestId"'
+				: isPostgres() ? '"time_off_request"."id"::"varchar" = "request_approval"."requestId"'
+					: isMySQL() ? p(`CAST("time_off_request"."id" AS CHAR) COLLATE utf8mb4_unicode_ci = "request_approval"."requestId" COLLATE utf8mb4_unicode_ci`)
+						: '"time_off_request"."id" = "request_approval"."requestId"'
+			}`;
+		const equipmentSharingCheckIdQuery = `${isSqlite() || isBetterSqlite3() ? '"equipment_sharing"."id" = "request_approval"."requestId"'
+				: isPostgres() ? '"equipment_sharing"."id"::"varchar" = "request_approval"."requestId"'
+					: isMySQL() ? p(`CAST(CONVERT("time_off_request"."id" USING utf8mb4) AS CHAR) = CAST(CONVERT("request_approval"."requestId" USING utf8mb4) AS CHAR)`)
+						: '"equipment_sharing"."id" = "request_approval"."requestId"'
+			}`;
 
 		query.leftJoinAndSelect(
 			'time_off_request',
@@ -109,7 +82,6 @@
 			'equipment_sharing',
 			equipmentSharingCheckIdQuery
 		);
->>>>>>> 7aeb9e03
 
 		const relations = filter.relations as string[];
 		if (relations && relations.length > 0) {
