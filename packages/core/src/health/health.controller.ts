--- conflicted
+++ resolved
@@ -1,31 +1,21 @@
-import { Public } from '@gauzy/common';
 import { Controller, Get } from '@nestjs/common';
-<<<<<<< HEAD
-import { HealthCheckService, TypeOrmHealthIndicator, DiskHealthIndicator } from '@nestjs/terminus';
-import { InjectDataSource } from '@nestjs/typeorm';
-import { DataSource } from 'typeorm';
-import { v4 as uuid } from 'uuid';
-import path from 'path';
-import { CacheHealthIndicator } from './indicators/cache-health.indicator';
-import { RedisHealthIndicator } from './indicators/redis-health.indicator';
-=======
 import {
 	HealthCheckService,
 	TypeOrmHealthIndicator,
 	DiskHealthIndicator,
 	MikroOrmHealthIndicator
 } from '@nestjs/terminus';
-import { CacheHealthIndicator } from './indicators/cache-health.indicator';
-import { RedisHealthIndicator } from './indicators/redis-health.indicator';
 import { v4 as uuid } from 'uuid';
 import * as path from 'path';
 import { DataSource, QueryRunner } from 'typeorm';
 import { InjectDataSource, InjectRepository } from '@nestjs/typeorm';
-import { getORMType, MultiORM, MultiORMEnum } from 'core/utils';
-import { User } from 'user/user.entity';
-import { TypeOrmUserRepository } from 'user/repository/type-orm-user.repository';
-import { MikroOrmUserRepository } from 'user/repository/mikro-orm-user.repository';
->>>>>>> 68cd0a40
+import { Public } from '@gauzy/common';
+import { getORMType, MultiORM, MultiORMEnum } from '../core/utils';
+import { User } from '../user/user.entity';
+import { TypeOrmUserRepository } from '../user/repository/type-orm-user.repository';
+import { MikroOrmUserRepository } from '../user/repository/mikro-orm-user.repository';
+import { CacheHealthIndicator } from './indicators/cache-health.indicator';
+import { RedisHealthIndicator } from './indicators/redis-health.indicator';
 
 @Controller('health')
 export class HealthController {
@@ -37,10 +27,6 @@
 		private readonly mikroOrmHealthIndicator: MikroOrmHealthIndicator,
 		private readonly disk: DiskHealthIndicator,
 		private readonly cacheHealthIndicator: CacheHealthIndicator,
-<<<<<<< HEAD
-		private readonly redisHealthIndicator: RedisHealthIndicator
-	) { }
-=======
 		private readonly redisHealthIndicator: RedisHealthIndicator,
 		@InjectRepository(User)
 		private readonly typeOrmUserRepository: TypeOrmUserRepository,
@@ -59,7 +45,6 @@
 	// Note: we disable by default because we notice some connection
 	// related issues with Terminus DB checks (in MikroORM)
 	private readonly checkDbWithTerminus = false;
->>>>>>> 68cd0a40
 
 	@Public()
 	@Get()
