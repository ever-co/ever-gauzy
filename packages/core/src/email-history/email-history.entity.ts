import { ApiProperty, ApiPropertyOptional } from '@nestjs/swagger';
import { Column, Index, ManyToOne, RelationId } from 'typeorm';
import { IsEnum, IsOptional, IsUUID } from 'class-validator';
import { IEmailHistory, IEmailTemplate, IUser, EmailStatusEnum } from '@gauzy/contracts';
import {
	EmailTemplate,
	TenantOrganizationBaseEntity,
	User,
} from '../core/entities/internal';
<<<<<<< HEAD
import { databaseTypes } from '@gauzy/config';
import { Entity } from '@gauzy/common';
=======
import { isMySQL } from '@gauzy/config';
>>>>>>> 15fe11b1

@Entity('email_sent')
export class EmailHistory extends TenantOrganizationBaseEntity implements IEmailHistory {

	@ApiPropertyOptional({ type: () => String })
	@IsOptional()
	@Index()
	@Column({ nullable: true })
	name: string;

	@ApiPropertyOptional({ type: () => String })
	@IsOptional()
<<<<<<< HEAD
	@Column(process.env.DB_TYPE === databaseTypes.mysql ? { type: 'text', nullable: true } : { nullable: true })
=======
	@Column({
		nullable: true,
		...(isMySQL() ? { type: 'text' } : {})})
>>>>>>> 15fe11b1
	content: string;

	@ApiProperty({ type: () => String })
	@Index()
	@Column()
	email: string;


	/*
	|--------------------------------------------------------------------------
	| @ManyToOne
	|--------------------------------------------------------------------------
	*/

	/**
	 * User
	 */
	@ApiProperty({ type: () => User })
	@ManyToOne(() => User, {
		onDelete: 'CASCADE',
	})
	user?: IUser;

	@ApiPropertyOptional({ type: () => String })
	@IsOptional()
	@IsUUID()
	@RelationId((it: EmailHistory) => it.user)
	@Index()
	@Column({ nullable: true })
	userId?: IUser['id'];

	/**
	 * Email Template
	 */
	@ApiProperty({ type: () => EmailTemplate })
	@ManyToOne(() => EmailTemplate)
	emailTemplate: IEmailTemplate;

	@ApiProperty({ type: () => String })
	@IsUUID()
	@RelationId((it: EmailHistory) => it.emailTemplate)
	@Index()
	@Column()
	emailTemplateId: IEmailTemplate['id'];

	@Index()
	@ApiPropertyOptional({ type: () => String, enum: EmailStatusEnum })
	@IsOptional()
	@IsEnum(EmailStatusEnum)
	@Column({
		type: 'simple-enum',
		nullable: true,
		enum: EmailStatusEnum,
		default: null
	})
	status?: EmailStatusEnum;
}<|MERGE_RESOLUTION|>--- conflicted
+++ resolved
@@ -7,12 +7,8 @@
 	TenantOrganizationBaseEntity,
 	User,
 } from '../core/entities/internal';
-<<<<<<< HEAD
-import { databaseTypes } from '@gauzy/config';
 import { Entity } from '@gauzy/common';
-=======
 import { isMySQL } from '@gauzy/config';
->>>>>>> 15fe11b1
 
 @Entity('email_sent')
 export class EmailHistory extends TenantOrganizationBaseEntity implements IEmailHistory {
@@ -25,13 +21,10 @@
 
 	@ApiPropertyOptional({ type: () => String })
 	@IsOptional()
-<<<<<<< HEAD
-	@Column(process.env.DB_TYPE === databaseTypes.mysql ? { type: 'text', nullable: true } : { nullable: true })
-=======
 	@Column({
 		nullable: true,
-		...(isMySQL() ? { type: 'text' } : {})})
->>>>>>> 15fe11b1
+		...(isMySQL() ? { type: 'text' } : {})
+	})
 	content: string;
 
 	@ApiProperty({ type: () => String })
