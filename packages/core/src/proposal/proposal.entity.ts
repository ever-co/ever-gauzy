--- conflicted
+++ resolved
@@ -112,9 +112,5 @@
 		inverseJoinColumn: 'tagId'
 	})
 	@JoinTable({ name: 'tag_proposal' })
-<<<<<<< HEAD
-	tags?: ITag[];
-=======
 	tags?: Tag[];
->>>>>>> 78cdfe75
 }