import { ApiProperty, ApiPropertyOptional } from '@nestjs/swagger';
import {
	JoinColumn,
	RelationId,
	JoinTable
} from 'typeorm';
<<<<<<< HEAD
=======
import { ApiProperty, ApiPropertyOptional } from '@nestjs/swagger';
>>>>>>> bda9776c
import { IsOptional, IsUUID } from 'class-validator';
import {
	IProposal,
	IEmployee,
	IOrganizationContact,
	ProposalStatusEnum
} from '@gauzy/contracts';
import {
	Employee,
	OrganizationContact,
	Tag,
	TenantOrganizationBaseEntity
} from '@core/entities/internal';
import { ColumnIndex, MultiORMColumn, MultiORMEntity, MultiORMManyToMany, MultiORMManyToOne } from '@core/decorators';
import { MikroOrmProposalRepository } from './repository/mikro-orm-proposal.repository';
import { Taggable } from '../tags/tag.types';

@MultiORMEntity('proposal', { mikroOrmRepository: () => MikroOrmProposalRepository })
export class Proposal extends TenantOrganizationBaseEntity implements IProposal, Taggable {

	@ApiProperty({ type: () => String })
	@ColumnIndex()
	@MultiORMColumn({ nullable: true })
	jobPostUrl: string;

	@ApiPropertyOptional({ type: () => Date })
	@MultiORMColumn({ nullable: true })
	valueDate?: Date;

	@ApiPropertyOptional({ type: () => String })
	@MultiORMColumn()
	jobPostContent?: string;

	@ApiPropertyOptional({ type: () => String })
	@MultiORMColumn()
	proposalContent?: string;

	@ApiProperty({ type: () => String, enum: ProposalStatusEnum })
	@MultiORMColumn()
	status?: ProposalStatusEnum;

	/*
	|--------------------------------------------------------------------------
	| @ManyToOne
	|--------------------------------------------------------------------------
	*/
	/**
	 *
	 */
	@MultiORMManyToOne(() => Employee, {
		/** Indicates if relation column value can be nullable or not. */
		nullable: true,

		/** Database cascade action on delete. */
		onDelete: 'CASCADE'
	})
	@JoinColumn()
	employee: IEmployee;

	@ApiProperty({ type: () => String })
	@IsUUID()
	@RelationId((it: Proposal) => it.employee)
	@MultiORMColumn({ nullable: true, relationId: true })
	employeeId?: string;

	/**
	 *
	 */
	@MultiORMManyToOne(() => OrganizationContact, {
		/** Indicates if relation column value can be nullable or not. */
		nullable: true,

		/** Database cascade action on delete. */
		onDelete: 'CASCADE'
	})
	@JoinColumn()
	organizationContact?: IOrganizationContact;

	@ApiPropertyOptional({ type: () => String })
	@IsOptional()
	@IsUUID()
	@RelationId((it: Proposal) => it.organizationContact)
	@MultiORMColumn({ nullable: true, relationId: true })
	organizationContactId?: string;

	/*
	|--------------------------------------------------------------------------
	| @ManyToMany
	|--------------------------------------------------------------------------
	*/
	/**
	 * Tags
	 */
<<<<<<< HEAD
	@MultiORMManyToMany(() => Tag, (tag) => tag.proposals, {
=======
	@MultiORMManyToMany(() => Tag, (it: Tag) => it.proposals, {
>>>>>>> bda9776c
		/**  Database cascade action on update. */
		onUpdate: 'CASCADE',
		/** Database cascade action on delete. */
		onDelete: 'CASCADE',
		/** This column is a boolean flag indicating whether the current entity is the 'owning' side of a relationship.  */
		owner: true,
		/** Pivot table for many-to-many relationship. */
		pivotTable: 'tag_proposal',
		/** Column in pivot table referencing 'proposal' primary key. */
		joinColumn: 'proposalId',
		/** Column in pivot table referencing 'tag' primary key. */
		inverseJoinColumn: 'tagId'
	})
	@JoinTable({ name: 'tag_proposal' })
<<<<<<< HEAD
	tags?: Tag[];
=======
	tags?: ITag[];
>>>>>>> bda9776c
}<|MERGE_RESOLUTION|>--- conflicted
+++ resolved
@@ -4,10 +4,7 @@
 	RelationId,
 	JoinTable
 } from 'typeorm';
-<<<<<<< HEAD
-=======
 import { ApiProperty, ApiPropertyOptional } from '@nestjs/swagger';
->>>>>>> bda9776c
 import { IsOptional, IsUUID } from 'class-validator';
 import {
 	IProposal,
@@ -101,11 +98,7 @@
 	/**
 	 * Tags
 	 */
-<<<<<<< HEAD
-	@MultiORMManyToMany(() => Tag, (tag) => tag.proposals, {
-=======
 	@MultiORMManyToMany(() => Tag, (it: Tag) => it.proposals, {
->>>>>>> bda9776c
 		/**  Database cascade action on update. */
 		onUpdate: 'CASCADE',
 		/** Database cascade action on delete. */
@@ -120,9 +113,5 @@
 		inverseJoinColumn: 'tagId'
 	})
 	@JoinTable({ name: 'tag_proposal' })
-<<<<<<< HEAD
 	tags?: Tag[];
-=======
-	tags?: ITag[];
->>>>>>> bda9776c
 }