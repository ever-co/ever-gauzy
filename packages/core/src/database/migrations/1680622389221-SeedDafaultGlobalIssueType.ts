import { MigrationInterface, QueryRunner } from 'typeorm';
import * as chalk from 'chalk';
import { v4 as uuidv4 } from 'uuid';
import * as path from 'path';
import * as fs from 'fs';
import { imageSize } from 'image-size';
import { getConfig } from '@gauzy/config';
import { FileStorageProviderEnum } from '@gauzy/contracts';
<<<<<<< HEAD
import { copyAssets } from '../../core/seeds/utils';
import { DEFAULT_GLOBAL_ISSUE_TYPES } from '../../tasks/issue-type/default-global-issue-types';
import { databaseTypes } from "@gauzy/config";
=======
import { copyAssets } from './../../core/seeds/utils';
import { DEFAULT_GLOBAL_ISSUE_TYPES } from './../../tasks/issue-type/default-global-issue-types';
import { environment as env } from '@gauzy/config';
>>>>>>> ab5293af

export class SeedDafaultGlobalIssueType1680622389221 implements MigrationInterface {
	name = 'SeedDafaultGlobalIssueType1680622389221';

    /**
     * Up Migration
     *
     * @param queryRunner
     */
    public async up(queryRunner: QueryRunner): Promise<void> {
        console.log(chalk.yellow(this.name + ' start running!'));

        switch (queryRunner.connection.options.type) {
            case databaseTypes.sqlite:
            case databaseTypes.betterSqlite3:
                await this.sqliteSeedDefaultIssueTypes(queryRunner);
                break;
            case databaseTypes.postgres:
                await this.postgresSeedDefaultIssueTypes(queryRunner);
                break;
            case databaseTypes.mysql:
                await this.mysqlSeedDefaultIssueTypes(queryRunner);
                break;
            default:
                throw Error(`Unsupported database: ${queryRunner.connection.options.type}`);
        }
    }
    /**
     * Down Migration
     *
     * @param queryRunner
     */
    public async down(queryRunner: QueryRunner): Promise<void> { }

	/**
	 * Sqlite default global issue types
	 *
	 * @param queryRunner
	 */
	async sqliteSeedDefaultIssueTypes(queryRunner: QueryRunner) {
		try {
			for await (const issueType of DEFAULT_GLOBAL_ISSUE_TYPES) {
				const { name, value, description, icon, color, isSystem } = issueType;
				/** Move issue types icons to the public static folder */
				const filepath = path.join('ever-icons', icon);
				copyAssets(icon, this.config);
				const iconPath = path.join(this.config.assetOptions.assetPath, ...['seed', 'ever-icons', icon]);
				const { height, width } = imageSize(iconPath);
				const { size } = fs.statSync(iconPath);
				const imageAsset = [name, filepath, FileStorageProviderEnum.LOCAL, height, width, size];
				const payload = [name, value, description, filepath, color, isSystem ? 1 : 0];
				const imageAssetId = uuidv4();


				imageAsset.push(imageAssetId);
				const insertQuery = `
					INSERT INTO image_asset (
						"name", "url", "storageProvider", "height", "width", "size", "id"
					)
					VALUES (
						?, ?, ?, ?, ?, ?, ?
					);
				`;

				await queryRunner.connection.manager.query(insertQuery, imageAsset);
				payload.push(uuidv4(), imageAssetId);
				await queryRunner.connection.manager.query(
					`
					INSERT INTO "issue_type" (
						"name", "value", "description", "icon", "color", "isSystem", "id", "imageId"
					) VALUES (
						?, ?, ?, ?, ?, ?, ?, ?);
					`,
					payload
				);
			}
		} catch (error) {
			// since we have errors let's rollback changes we made
			console.log('Error while insert default global issue types in production server', error);
		}
	}

	/**
	 * Postgres default global issue types
	 *
	 * @param queryRunner
	 */
	async postgresSeedDefaultIssueTypes(queryRunner: QueryRunner) {
		try {
			for await (const issueType of DEFAULT_GLOBAL_ISSUE_TYPES) {
				const { name, value, description, icon, color, isSystem } = issueType;
<<<<<<< HEAD
				/** Move issue types icons to the public static folder */
				const filepath = path.join('ever-icons', icon);
				copyAssets(icon, this.config);
				const iconPath = path.join(this.config.assetOptions.assetPath, ...['seed', 'ever-icons', icon]);
				const { height, width } = imageSize(iconPath);
				const { size } = fs.statSync(iconPath);
				const imageAsset = [name, filepath, FileStorageProviderEnum.LOCAL, height, width, size];
				const payload = [name, value, description, filepath, color, isSystem];
				const insertQuery = `
					INSERT INTO "image_asset" (
						"name", "url", "storageProvider", "height", "width", "size"
					) VALUES (
						$1, $2, $3, $4, $5, $6
					)
					RETURNING id;
				`;
				const image_asset = await queryRunner.connection.manager.query(insertQuery, imageAsset);
				const imageAssetId = image_asset[0]['id'];

				payload.push(imageAssetId);
				await queryRunner.connection.manager.query(
					`
					INSERT INTO "issue_type" (
						"name", "value", "description", "icon", "color", "isSystem", "imageId"
					) VALUES (
						$1, $2, $3, $4, $5, $6, $7
=======
				const destDirName = 'ever-icons';
				const filePath = copyAssets(icon, getConfig(), destDirName);
				const baseDir = env.isElectron
					? path.resolve(env.gauzyUserPath, ...['public'])
					: getConfig().assetOptions.assetPublicPath ||
					path.resolve(__dirname, '../../../', ...['apps', 'api', 'public']);
				const absoluteFilePath = path.join(baseDir, filePath);
				const { height = 0, width = 0 } = imageSize(absoluteFilePath);
				const { size } = fs.statSync(absoluteFilePath);

				const imageAsset = [name, filePath, FileStorageProviderEnum.LOCAL, height, width, size];

				if (['sqlite', 'better-sqlite3'].includes(queryRunner.connection.options.type)) {
					const payload = [name, value, description, filePath, color, isSystem ? 1 : 0];

					const imageAssetId = uuidv4();
					imageAsset.push(imageAssetId);

					const insertQuery = `
						INSERT INTO image_asset (
							"name", "url", "storageProvider", "height", "width", "size", "id"
						)
						VALUES (
							?, ?, ?, ?, ?, ?, ?
						);
					`;

					await queryRunner.connection.manager.query(insertQuery, imageAsset);

					payload.push(uuidv4(), imageAssetId);

					await queryRunner.connection.manager.query(
						`
						INSERT INTO "issue_type" (
							"name", "value", "description", "icon", "color", "isSystem", "id", "imageId"
						) VALUES (
							?, ?, ?, ?, ?, ?, ?, ?);
						`,
						payload
					);
				} else {
					const payload = [name, value, description, filePath, color, isSystem];

					const insertQuery = `
						INSERT INTO "image_asset" (
							"name", "url", "storageProvider", "height", "width", "size"
						) VALUES (
							$1, $2, $3, $4, $5, $6
						)
						RETURNING id;
					`;
					const image_asset = await queryRunner.connection.manager.query(insertQuery, imageAsset);
					const imageAssetId = image_asset[0]['id'];

					payload.push(imageAssetId);
					await queryRunner.connection.manager.query(
						`
						INSERT INTO "issue_type" (
							"name", "value", "description", "icon", "color", "isSystem", "imageId"
						) VALUES (
							$1, $2, $3, $4, $5, $6, $7
						);
					`,
						payload
>>>>>>> ab5293af
					);
				`,
					payload
				);
			}
		} catch (error) {
			// since we have errors let's rollback changes we made
			console.log('Error while insert default global issue types in production server', error);
		}
	}

	/**
	 * MySQL default global issue types
	 *
	 * @param queryRunner
	 */
	async mysqlSeedDefaultIssueTypes(queryRunner: QueryRunner) { }
}<|MERGE_RESOLUTION|>--- conflicted
+++ resolved
@@ -4,17 +4,10 @@
 import * as path from 'path';
 import * as fs from 'fs';
 import { imageSize } from 'image-size';
-import { getConfig } from '@gauzy/config';
+import { getConfig, environment as env, databaseTypes } from '@gauzy/config';
 import { FileStorageProviderEnum } from '@gauzy/contracts';
-<<<<<<< HEAD
-import { copyAssets } from '../../core/seeds/utils';
-import { DEFAULT_GLOBAL_ISSUE_TYPES } from '../../tasks/issue-type/default-global-issue-types';
-import { databaseTypes } from "@gauzy/config";
-=======
 import { copyAssets } from './../../core/seeds/utils';
 import { DEFAULT_GLOBAL_ISSUE_TYPES } from './../../tasks/issue-type/default-global-issue-types';
-import { environment as env } from '@gauzy/config';
->>>>>>> ab5293af
 
 export class SeedDafaultGlobalIssueType1680622389221 implements MigrationInterface {
 	name = 'SeedDafaultGlobalIssueType1680622389221';
@@ -58,18 +51,54 @@
 		try {
 			for await (const issueType of DEFAULT_GLOBAL_ISSUE_TYPES) {
 				const { name, value, description, icon, color, isSystem } = issueType;
-				/** Move issue types icons to the public static folder */
-				const filepath = path.join('ever-icons', icon);
-				copyAssets(icon, this.config);
-				const iconPath = path.join(this.config.assetOptions.assetPath, ...['seed', 'ever-icons', icon]);
-				const { height, width } = imageSize(iconPath);
-				const { size } = fs.statSync(iconPath);
-				const imageAsset = [name, filepath, FileStorageProviderEnum.LOCAL, height, width, size];
-				const payload = [name, value, description, filepath, color, isSystem ? 1 : 0];
-				const imageAssetId = uuidv4();
+				// 	/** Move issue types icons to the public static folder */
+				// 	const filepath = path.join('ever-icons', icon);
+				// 	copyAssets(icon, this.config);
+				// 	const iconPath = path.join(this.config.assetOptions.assetPath, ...['seed', 'ever-icons', icon]);
+				// 	const { height, width } = imageSize(iconPath);
+				// 	const { size } = fs.statSync(iconPath);
+				// 	const imageAsset = [name, filepath, FileStorageProviderEnum.LOCAL, height, width, size];
+				// 	const payload = [name, value, description, filepath, color, isSystem ? 1 : 0];
+				// 	const imageAssetId = uuidv4();
 
 
+				// 	imageAsset.push(imageAssetId);
+				// 	const insertQuery = `
+				// 		INSERT INTO image_asset (
+				// 			"name", "url", "storageProvider", "height", "width", "size", "id"
+				// 		)
+				// 		VALUES (
+				// 			?, ?, ?, ?, ?, ?, ?
+				// 		);
+				// 	`;
+
+				// 	await queryRunner.connection.manager.query(insertQuery, imageAsset);
+				// 	payload.push(uuidv4(), imageAssetId);
+				// 	await queryRunner.connection.manager.query(
+				// 		`
+				// 		INSERT INTO "issue_type" (
+				// 			"name", "value", "description", "icon", "color", "isSystem", "id", "imageId"
+				// 		) VALUES (
+				// 			?, ?, ?, ?, ?, ?, ?, ?);
+				// 		`,
+				// 		payload
+				// 	);
+				// }
+				const destDirName = 'ever-icons';
+				const filePath = copyAssets(icon, getConfig(), destDirName);
+				const baseDir = env.isElectron
+						? path.resolve(env.gauzyUserPath, ...['public'])
+						: getConfig().assetOptions.assetPublicPath ||
+						path.resolve(__dirname, '../../../', ...['apps', 'api', 'public']);
+				const absoluteFilePath = path.join(baseDir, filePath);
+				const { height = 0, width = 0 } = imageSize(absoluteFilePath);
+				const { size } = fs.statSync(absoluteFilePath);
+				const payload = [name, value, description, filePath, color, isSystem ? 1 : 0];
+				const imageAsset = [name, filePath, FileStorageProviderEnum.LOCAL, height, width, size];
+
+				const imageAssetId = uuidv4();
 				imageAsset.push(imageAssetId);
+
 				const insertQuery = `
 					INSERT INTO image_asset (
 						"name", "url", "storageProvider", "height", "width", "size", "id"
@@ -80,7 +109,9 @@
 				`;
 
 				await queryRunner.connection.manager.query(insertQuery, imageAsset);
+
 				payload.push(uuidv4(), imageAssetId);
+
 				await queryRunner.connection.manager.query(
 					`
 					INSERT INTO "issue_type" (
@@ -106,15 +137,18 @@
 		try {
 			for await (const issueType of DEFAULT_GLOBAL_ISSUE_TYPES) {
 				const { name, value, description, icon, color, isSystem } = issueType;
-<<<<<<< HEAD
-				/** Move issue types icons to the public static folder */
-				const filepath = path.join('ever-icons', icon);
-				copyAssets(icon, this.config);
-				const iconPath = path.join(this.config.assetOptions.assetPath, ...['seed', 'ever-icons', icon]);
-				const { height, width } = imageSize(iconPath);
-				const { size } = fs.statSync(iconPath);
-				const imageAsset = [name, filepath, FileStorageProviderEnum.LOCAL, height, width, size];
-				const payload = [name, value, description, filepath, color, isSystem];
+				const destDirName = 'ever-icons';
+				const filePath = copyAssets(icon, getConfig(), destDirName);
+				const payload = [name, value, description, filePath, color, isSystem];
+				const baseDir = env.isElectron
+						? path.resolve(env.gauzyUserPath, ...['public'])
+						: getConfig().assetOptions.assetPublicPath ||
+						path.resolve(__dirname, '../../../', ...['apps', 'api', 'public']);
+				const absoluteFilePath = path.join(baseDir, filePath);
+
+				const { height = 0, width = 0 } = imageSize(absoluteFilePath);
+				const { size } = fs.statSync(absoluteFilePath);
+
 				const insertQuery = `
 					INSERT INTO "image_asset" (
 						"name", "url", "storageProvider", "height", "width", "size"
@@ -123,6 +157,7 @@
 					)
 					RETURNING id;
 				`;
+				const imageAsset = [name, filePath, FileStorageProviderEnum.LOCAL, height, width, size];
 				const image_asset = await queryRunner.connection.manager.query(insertQuery, imageAsset);
 				const imageAssetId = image_asset[0]['id'];
 
@@ -133,72 +168,6 @@
 						"name", "value", "description", "icon", "color", "isSystem", "imageId"
 					) VALUES (
 						$1, $2, $3, $4, $5, $6, $7
-=======
-				const destDirName = 'ever-icons';
-				const filePath = copyAssets(icon, getConfig(), destDirName);
-				const baseDir = env.isElectron
-					? path.resolve(env.gauzyUserPath, ...['public'])
-					: getConfig().assetOptions.assetPublicPath ||
-					path.resolve(__dirname, '../../../', ...['apps', 'api', 'public']);
-				const absoluteFilePath = path.join(baseDir, filePath);
-				const { height = 0, width = 0 } = imageSize(absoluteFilePath);
-				const { size } = fs.statSync(absoluteFilePath);
-
-				const imageAsset = [name, filePath, FileStorageProviderEnum.LOCAL, height, width, size];
-
-				if (['sqlite', 'better-sqlite3'].includes(queryRunner.connection.options.type)) {
-					const payload = [name, value, description, filePath, color, isSystem ? 1 : 0];
-
-					const imageAssetId = uuidv4();
-					imageAsset.push(imageAssetId);
-
-					const insertQuery = `
-						INSERT INTO image_asset (
-							"name", "url", "storageProvider", "height", "width", "size", "id"
-						)
-						VALUES (
-							?, ?, ?, ?, ?, ?, ?
-						);
-					`;
-
-					await queryRunner.connection.manager.query(insertQuery, imageAsset);
-
-					payload.push(uuidv4(), imageAssetId);
-
-					await queryRunner.connection.manager.query(
-						`
-						INSERT INTO "issue_type" (
-							"name", "value", "description", "icon", "color", "isSystem", "id", "imageId"
-						) VALUES (
-							?, ?, ?, ?, ?, ?, ?, ?);
-						`,
-						payload
-					);
-				} else {
-					const payload = [name, value, description, filePath, color, isSystem];
-
-					const insertQuery = `
-						INSERT INTO "image_asset" (
-							"name", "url", "storageProvider", "height", "width", "size"
-						) VALUES (
-							$1, $2, $3, $4, $5, $6
-						)
-						RETURNING id;
-					`;
-					const image_asset = await queryRunner.connection.manager.query(insertQuery, imageAsset);
-					const imageAssetId = image_asset[0]['id'];
-
-					payload.push(imageAssetId);
-					await queryRunner.connection.manager.query(
-						`
-						INSERT INTO "issue_type" (
-							"name", "value", "description", "icon", "color", "isSystem", "imageId"
-						) VALUES (
-							$1, $2, $3, $4, $5, $6, $7
-						);
-					`,
-						payload
->>>>>>> ab5293af
 					);
 				`,
 					payload
