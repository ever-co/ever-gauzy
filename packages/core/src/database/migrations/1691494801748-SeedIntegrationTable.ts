import { MigrationInterface, QueryRunner } from 'typeorm';
import { v4 as uuidv4 } from 'uuid';
import * as chalk from 'chalk';
import { getConfig } from '@gauzy/config';
<<<<<<< HEAD
import { copyAssets } from '../../core/seeds/utils';
import { DEFAULT_SYSTEM_INTEGRATIONS } from '../../integration/default-integration';
import { IntegrationsUtils } from '../../integration/utils';
import { databaseTypes } from "@gauzy/config";
=======
import { copyAssets } from './../../core/seeds/utils';
import { DEFAULT_SYSTEM_INTEGRATIONS } from './../../integration/default-integration';
import { IntegrationsUtils } from './../../integration/utils';
import * as path from 'path';
>>>>>>> ab5293af

export class SeedIntegrationTable1691494801748 implements MigrationInterface {
	name = 'SeedIntegrationTable1691494801748';

    /**
     * Up Migration
     *
     * @param queryRunner
     */
    public async up(queryRunner: QueryRunner): Promise<void> {
        console.log(chalk.yellow(this.name + ' start running!'));

        switch (queryRunner.connection.options.type) {
            case databaseTypes.sqlite:
            case databaseTypes.betterSqlite3:
                await this.sqliteUpsertIntegrationsAndIntegrationTypes(queryRunner);
                break;
            case databaseTypes.postgres:
                await this.postgresUpsertIntegrationsAndIntegrationTypes(queryRunner);
                break;
            case databaseTypes.mysql:
                await this.mysqlUpsertIntegrationsAndIntegrationTypes(queryRunner);
                break;
            default:
                throw Error(`Unsupported database: ${queryRunner.connection.options.type}`);
        }
    }
    /**
     * Down Migration
     *
     * @param queryRunner
     */
    public async down(queryRunner: QueryRunner): Promise<void> { }

	/**
	 * Sqlite Upsert integrations and integration types
	 *
	 * @param queryRunner
	 */
	public async sqliteUpsertIntegrationsAndIntegrationTypes(queryRunner: QueryRunner): Promise<any> {
		const destDir = 'integrations';

		for await (const { name, imgSrc, isComingSoon, order, integrationTypesMap } of DEFAULT_SYSTEM_INTEGRATIONS) {
			try {
				const filepath = `integrations/${imgSrc}`;
				let upsertQuery = ``;
				const payload = [name, filepath, isComingSoon ? 1 : 0, order];

				// For SQLite, manually generate a UUID using uuidv4()
				const generatedId = uuidv4();
				payload.push(generatedId);

				upsertQuery = `
					INSERT INTO "integration" ("name", "imgSrc", "isComingSoon", "order", "id")
					VALUES (?, ?, ?, ?, ?)
					ON CONFLICT ("name")
					DO UPDATE SET "imgSrc" = EXCLUDED."imgSrc",
									"isComingSoon" = EXCLUDED."isComingSoon",
									"order" = EXCLUDED."order"
					RETURNING "id";
				`;

				const [integration] = await queryRunner.query(upsertQuery, payload);
				await IntegrationsUtils.syncIntegrationType(
					queryRunner,
					integration,
					await IntegrationsUtils.getIntegrationTypeByName(queryRunner, integrationTypesMap)
				);
				// Step 3: Insert entry in join table to associate Integration with IntegrationType
				copyAssets(imgSrc, getConfig(), destDir);
			} catch (error) {
				// since we have errors let's rollback changes we made
				console.log(`Error while updating integration: (${name}) in production server`, error);
			}
		}
	}

	/**
	 * Postgres Upsert integrations and integration types
	 *
	 * @param queryRunner
	 */
	public async postgresUpsertIntegrationsAndIntegrationTypes(queryRunner: QueryRunner): Promise<any> {
		const destDir = 'integrations';

		for await (const { name, imgSrc, isComingSoon, order, integrationTypesMap } of DEFAULT_SYSTEM_INTEGRATIONS) {
			try {
<<<<<<< HEAD
				const filepath = `integrations/${imgSrc}`;
				let upsertQuery = ``;
				const payload = [name, filepath, isComingSoon, order];

				upsertQuery = `
					INSERT INTO "integration" (
						"name", "imgSrc", "isComingSoon", "order"
					)
					VALUES (
						$1, $2, $3, $4
					)
					ON CONFLICT(name) DO UPDATE
					SET
						"imgSrc" = $2,
						"isComingSoon" = $3,
						"order" = $4
					RETURNING id;
				`;

				const [integration] = await queryRunner.query(upsertQuery, payload);

				await IntegrationsUtils.syncIntegrationType(
					queryRunner,
					integration,
					await IntegrationsUtils.getIntegrationTypeByName(queryRunner, integrationTypesMap)
				);
				// Step 3: Insert entry in join table to associate Integration with IntegrationType
				copyAssets(imgSrc, getConfig(), destDir);
=======
				const filePath = copyAssets(path.join(destDir, imgSrc), getConfig(), '');

				let upsertQuery = ``;

				if (['sqlite', 'better-sqlite3'].includes(queryRunner.connection.options.type)) {
					const payload = [name, filePath, isComingSoon ? 1 : 0, order];

					// For SQLite, manually generate a UUID using uuidv4()
					const generatedId = uuidv4();
					payload.push(generatedId);

					upsertQuery = `
                        INSERT INTO "integration" ("name", "imgSrc", "isComingSoon", "order", "id")
						VALUES (?, ?, ?, ?, ?)
						ON CONFLICT ("name")
						DO UPDATE SET "imgSrc" = EXCLUDED."imgSrc",
									  "isComingSoon" = EXCLUDED."isComingSoon",
									  "order" = EXCLUDED."order"
						RETURNING "id";
                    `;

					const [integration] = await queryRunner.query(upsertQuery, payload);

					await IntegrationsUtils.syncIntegrationType(
						queryRunner,
						integration,
						await IntegrationsUtils.getIntegrationTypeByName(queryRunner, integrationTypesMap)
					);
				} else {
					const payload = [name, filePath, isComingSoon, order];

					upsertQuery = `
                        INSERT INTO "integration" (
                            "name", "imgSrc", "isComingSoon", "order"
                        )
                        VALUES (
                            $1, $2, $3, $4
                        )
                        ON CONFLICT(name) DO UPDATE
                        SET
                            "imgSrc" = $2,
                            "isComingSoon" = $3,
                            "order" = $4
                        RETURNING id;
                    `;

					const [integration] = await queryRunner.query(upsertQuery, payload);

					await IntegrationsUtils.syncIntegrationType(
						queryRunner,
						integration,
						await IntegrationsUtils.getIntegrationTypeByName(queryRunner, integrationTypesMap)
					);
				}
>>>>>>> ab5293af
			} catch (error) {
				// since we have errors let's rollback changes we made
				console.log(`Error while updating integration: (${name}) in production server`, error);
			}
		}
	}

	/**
	 * Postgres Upsert integrations and integration types
	 *
	 * @param queryRunner
	 */
	public async mysqlUpsertIntegrationsAndIntegrationTypes(queryRunner: QueryRunner): Promise<any> { }
}<|MERGE_RESOLUTION|>--- conflicted
+++ resolved
@@ -1,18 +1,11 @@
 import { MigrationInterface, QueryRunner } from 'typeorm';
 import { v4 as uuidv4 } from 'uuid';
 import * as chalk from 'chalk';
-import { getConfig } from '@gauzy/config';
-<<<<<<< HEAD
-import { copyAssets } from '../../core/seeds/utils';
-import { DEFAULT_SYSTEM_INTEGRATIONS } from '../../integration/default-integration';
-import { IntegrationsUtils } from '../../integration/utils';
-import { databaseTypes } from "@gauzy/config";
-=======
+import { getConfig, databaseTypes } from '@gauzy/config';
 import { copyAssets } from './../../core/seeds/utils';
 import { DEFAULT_SYSTEM_INTEGRATIONS } from './../../integration/default-integration';
 import { IntegrationsUtils } from './../../integration/utils';
 import * as path from 'path';
->>>>>>> ab5293af
 
 export class SeedIntegrationTable1691494801748 implements MigrationInterface {
 	name = 'SeedIntegrationTable1691494801748';
@@ -57,15 +50,14 @@
 
 		for await (const { name, imgSrc, isComingSoon, order, integrationTypesMap } of DEFAULT_SYSTEM_INTEGRATIONS) {
 			try {
-				const filepath = `integrations/${imgSrc}`;
-				let upsertQuery = ``;
-				const payload = [name, filepath, isComingSoon ? 1 : 0, order];
+				const filePath = copyAssets(path.join(destDir, imgSrc), getConfig(), '');
+				const payload = [name, filePath, isComingSoon ? 1 : 0, order];
 
 				// For SQLite, manually generate a UUID using uuidv4()
 				const generatedId = uuidv4();
 				payload.push(generatedId);
 
-				upsertQuery = `
+				const upsertQuery = `
 					INSERT INTO "integration" ("name", "imgSrc", "isComingSoon", "order", "id")
 					VALUES (?, ?, ?, ?, ?)
 					ON CONFLICT ("name")
@@ -76,13 +68,12 @@
 				`;
 
 				const [integration] = await queryRunner.query(upsertQuery, payload);
+
 				await IntegrationsUtils.syncIntegrationType(
 					queryRunner,
 					integration,
 					await IntegrationsUtils.getIntegrationTypeByName(queryRunner, integrationTypesMap)
 				);
-				// Step 3: Insert entry in join table to associate Integration with IntegrationType
-				copyAssets(imgSrc, getConfig(), destDir);
 			} catch (error) {
 				// since we have errors let's rollback changes we made
 				console.log(`Error while updating integration: (${name}) in production server`, error);
@@ -100,12 +91,10 @@
 
 		for await (const { name, imgSrc, isComingSoon, order, integrationTypesMap } of DEFAULT_SYSTEM_INTEGRATIONS) {
 			try {
-<<<<<<< HEAD
-				const filepath = `integrations/${imgSrc}`;
-				let upsertQuery = ``;
-				const payload = [name, filepath, isComingSoon, order];
+				const filePath = copyAssets(path.join(destDir, imgSrc), getConfig(), '');
+				const payload = [name, filePath, isComingSoon, order];
 
-				upsertQuery = `
+				const upsertQuery = `
 					INSERT INTO "integration" (
 						"name", "imgSrc", "isComingSoon", "order"
 					)
@@ -127,64 +116,7 @@
 					integration,
 					await IntegrationsUtils.getIntegrationTypeByName(queryRunner, integrationTypesMap)
 				);
-				// Step 3: Insert entry in join table to associate Integration with IntegrationType
-				copyAssets(imgSrc, getConfig(), destDir);
-=======
-				const filePath = copyAssets(path.join(destDir, imgSrc), getConfig(), '');
 
-				let upsertQuery = ``;
-
-				if (['sqlite', 'better-sqlite3'].includes(queryRunner.connection.options.type)) {
-					const payload = [name, filePath, isComingSoon ? 1 : 0, order];
-
-					// For SQLite, manually generate a UUID using uuidv4()
-					const generatedId = uuidv4();
-					payload.push(generatedId);
-
-					upsertQuery = `
-                        INSERT INTO "integration" ("name", "imgSrc", "isComingSoon", "order", "id")
-						VALUES (?, ?, ?, ?, ?)
-						ON CONFLICT ("name")
-						DO UPDATE SET "imgSrc" = EXCLUDED."imgSrc",
-									  "isComingSoon" = EXCLUDED."isComingSoon",
-									  "order" = EXCLUDED."order"
-						RETURNING "id";
-                    `;
-
-					const [integration] = await queryRunner.query(upsertQuery, payload);
-
-					await IntegrationsUtils.syncIntegrationType(
-						queryRunner,
-						integration,
-						await IntegrationsUtils.getIntegrationTypeByName(queryRunner, integrationTypesMap)
-					);
-				} else {
-					const payload = [name, filePath, isComingSoon, order];
-
-					upsertQuery = `
-                        INSERT INTO "integration" (
-                            "name", "imgSrc", "isComingSoon", "order"
-                        )
-                        VALUES (
-                            $1, $2, $3, $4
-                        )
-                        ON CONFLICT(name) DO UPDATE
-                        SET
-                            "imgSrc" = $2,
-                            "isComingSoon" = $3,
-                            "order" = $4
-                        RETURNING id;
-                    `;
-
-					const [integration] = await queryRunner.query(upsertQuery, payload);
-
-					await IntegrationsUtils.syncIntegrationType(
-						queryRunner,
-						integration,
-						await IntegrationsUtils.getIntegrationTypeByName(queryRunner, integrationTypesMap)
-					);
-				}
->>>>>>> ab5293af
 			} catch (error) {
 				// since we have errors let's rollback changes we made
 				console.log(`Error while updating integration: (${name}) in production server`, error);
