--- conflicted
+++ resolved
@@ -1,9 +1,6 @@
 import { Global, Module } from '@nestjs/common';
 import { TypeOrmModule } from '@nestjs/typeorm';
-<<<<<<< HEAD
-=======
 import { MikroOrmModule } from '@mikro-orm/nestjs';
->>>>>>> 68cd0a40
 import { ConfigModule, ConfigService } from '@gauzy/config';
 
 /**
@@ -39,10 +36,6 @@
 			// Use useFactory, useClass, or useExisting
 			useFactory: async (configService: ConfigService) => {
 				const { dbConnectionOptions } = configService.config;
-<<<<<<< HEAD
-				console.log('DB Connection Options: ', dbConnectionOptions);
-=======
->>>>>>> 68cd0a40
 				return dbConnectionOptions;
 			}
 		})
