import { ApiProperty } from '@nestjs/swagger';
import { Column, Index } from 'typeorm';
import { IEmailTemplate } from '@gauzy/contracts';
import { TenantOrganizationBaseEntity } from '../core/entities/internal';
<<<<<<< HEAD
import { databaseTypes } from "@gauzy/config";
import { Entity } from '@gauzy/common';
=======
import { isMySQL } from "@gauzy/config";
>>>>>>> 15fe11b1

@Entity('email_template')
export class EmailTemplate extends TenantOrganizationBaseEntity
	implements IEmailTemplate {

	@ApiProperty({ type: () => String })
	@Index()
	@Column()
	name: string;

	@ApiProperty({ type: () => String })
	@Index()
	@Column()
	languageCode: string;

	@ApiProperty({ type: () => String })
	@Column({ type: 'text', nullable: true })
	mjml: string;

	@ApiProperty({ type: () => String })
	@Column({...(isMySQL() ? { type: "longtext" } : {})})
	hbs: string;

	title?: string;

	/*
	|--------------------------------------------------------------------------
	| @OneToMany
	|--------------------------------------------------------------------------
	*/
}<|MERGE_RESOLUTION|>--- conflicted
+++ resolved
@@ -2,12 +2,8 @@
 import { Column, Index } from 'typeorm';
 import { IEmailTemplate } from '@gauzy/contracts';
 import { TenantOrganizationBaseEntity } from '../core/entities/internal';
-<<<<<<< HEAD
-import { databaseTypes } from "@gauzy/config";
 import { Entity } from '@gauzy/common';
-=======
 import { isMySQL } from "@gauzy/config";
->>>>>>> 15fe11b1
 
 @Entity('email_template')
 export class EmailTemplate extends TenantOrganizationBaseEntity
@@ -28,7 +24,7 @@
 	mjml: string;
 
 	@ApiProperty({ type: () => String })
-	@Column({...(isMySQL() ? { type: "longtext" } : {})})
+	@Column({ ...(isMySQL() ? { type: "longtext" } : {}) })
 	hbs: string;
 
 	title?: string;
