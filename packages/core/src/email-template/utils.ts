import { QueryRunner } from "typeorm";
import * as fs from "fs";
import * as path from "path";
import * as mjml2html from 'mjml';
import { v4 as uuidV4 } from 'uuid';
import * as chalk from 'chalk';
import * as moment from 'moment';
import { EmailTemplateEnum } from '@gauzy/contracts';
import { isNotEmpty } from "@gauzy/common";
<<<<<<< HEAD
import { isSqliteDB } from "./../core/utils";
=======
import { databaseTypes } from "@gauzy/config";
import { prepareSQLQuery as p } from './../database/database.helper';
>>>>>>> ac199778

/**
 * Email templates utils functions.
 */
export class EmailTemplateUtils {

    public static globalPath = [
        'core',
        'seeds',
        'data',
        'default-email-templates'
    ];

    /**
     * Migrate email templates for specific folder
     *
     * @param queryRunner
     * @param folder
     */
    public static async migrateEmailTemplates(
        queryRunner: QueryRunner,
        folder: EmailTemplateEnum
    ): Promise<void> {
        const templatePath = path.join(path.join(__dirname), '../', ...EmailTemplateUtils.globalPath);

        // Found default email templates path
        if (EmailTemplateUtils.fileExists(templatePath)) {
            if (isNotEmpty(folder)) {
                const files = [];
                const folderPath = path.join(templatePath, folder);

                // Read directory for missing templates
                EmailTemplateUtils.readdirSync(folderPath, files);
                const templates = EmailTemplateUtils.filesToTemplates(files);

                await EmailTemplateUtils.createOrUpdateTemplates(queryRunner, templates);

                console.log(chalk.magenta(`${moment().format('DD.MM.YYYY HH:mm:ss')} Migrated email templates for ${folderPath}`));
            }
        }
    }

    /**
     * Read files directory
     *
     * @param dir
     * @param files
     */
    public static readdirSync(directory: string, files: string[] = []): void {
        // if directory exists.
        if (EmailTemplateUtils.fileExists(directory)) {
            const items = fs.readdirSync(directory);
            items.forEach((file: string) => {
                const filePath = path.join(directory, file);
                // if file path exists.
                if (EmailTemplateUtils.fileExists(filePath)) {
                    // if directory found, do recurring check.
                    if (fs.lstatSync(filePath).isDirectory()) {
                        EmailTemplateUtils.readdirSync(filePath, files);
                    } else {
                        files.push(filePath);
                    }
                }
            });
        }
    }

    /**
     * File path exists or not
     *
     * @param filePath
     * @returns
     */
    public static fileExists(filePath: string): boolean {
        return fs.existsSync(filePath);
    }

    /**
     * Convert file path to email template
     *
     * @param path
     * @returns
     */
    public static pathToTemplate(path: string): Object {
        try {
            const template = new Object();
            const paths = path.replace(/\\/g, '/').split('/');

            // Also very fast but it will remove the element from the array also, this may or may
            // not matter in your case.
            const files = paths.pop().split('.', 2);

            // separate filename & extension
            const filename = files[0];
            const extension = files[1];

            template['languageCode'] = paths.pop();
            template['name'] = `${paths.pop()}/${filename}`;

            const fileContent = fs.readFileSync(path, 'utf8');
            switch (extension) {
                case 'mjml':
                    template['mjml'] = fileContent;
                    template['hbs'] = mjml2html(fileContent).html;
                    break;
                case 'hbs':
                    template['hbs'] = fileContent;
                    break;
                default:
                    console.log(`Warning: ${path} Will be ignored. Only .hbs and .mjml files are supported!`);
                    break;
            }
            if (!template['hbs']) {
                return;
            }
            return template;
        } catch (error) {
            console.log('Something went wrong during path to template convert', path, error);
            return;
        }
    }

    /**
     * Convert multiples files to templates
     *
     * @param files
     * @returns
     */
    public static filesToTemplates(files: string[] = []): Array<Object> {
        const templates: Array<Object> = [];
        for (const file of files) {
            const template = EmailTemplateUtils.pathToTemplate(file);
            templates.push(template);
        }
        return templates;
    }

    /**
     * Create or update email templates into database
     *
     * @param templates
     */
    public static async createOrUpdateTemplates(
        queryRunner: QueryRunner,
        templates: Array<Object> = []
    ) {
        for await (const item of templates) {
            const { name, languageCode, hbs, mjml = null } = item as any;
            const payload = [
                name,
                languageCode,
                hbs,
                mjml
            ];
<<<<<<< HEAD
            const isSqlite = isSqliteDB(queryRunner.connection.options);
            let query = `SELECT COUNT(*) FROM "email_template" WHERE ("name" = $1 AND "languageCode" = $2) AND ("tenantId" IS NULL AND "organizationId" IS NULL)`;
            if (isSqlite) {
                query = `SELECT COUNT(*) FROM "email_template" WHERE ("name" = ? AND "languageCode" = ?) AND ("tenantId" IS NULL AND "organizationId" IS NULL)`;
            }
            const [template] = await queryRunner.connection.manager.query(query, [name, languageCode]);

            if (parseInt(template.count, 10) > 0) {
                let update = `UPDATE "email_template" SET "hbs" = $1, "mjml" = $2 WHERE ("name" = $3 AND "languageCode" = $4) AND ("tenantId" IS NULL AND "organizationId" IS NULL)`;
                if (isSqlite) {
                    update = `UPDATE "email_template" SET "hbs" = ?, "mjml" = ? WHERE ("name" = ? AND "languageCode" = ?) AND ("tenantId" IS NULL AND "organizationId" IS NULL)`;
                }
=======

            let query, update, insert : string;
            switch(queryRunner.connection.options.type) {
                case databaseTypes.sqlite:
                case databaseTypes.betterSqlite3:
                    query = `SELECT COUNT(*) FROM "email_template" WHERE ("name" = ? AND "languageCode" = ?) AND ("tenantId" IS NULL AND "organizationId" IS NULL)`;
                    update = `UPDATE "email_template" SET "hbs" = ?, "mjml" = ? WHERE ("name" = ? AND "languageCode" = ?) AND ("tenantId" IS NULL AND "organizationId" IS NULL)`;
                    payload.push(uuidV4());
                    insert = `INSERT INTO "email_template" ("name", "languageCode", "hbs", "mjml", "id") VALUES(?, ?, ?, ?, ?)`;
                    break;
                case databaseTypes.postgres:
                    query = `SELECT COUNT(*) FROM "email_template" WHERE ("name" = $1 AND "languageCode" = $2) AND ("tenantId" IS NULL AND "organizationId" IS NULL)`;
                    update = `UPDATE "email_template" SET "hbs" = $1, "mjml" = $2 WHERE ("name" = $3 AND "languageCode" = $4) AND ("tenantId" IS NULL AND "organizationId" IS NULL)`;
                    insert = `INSERT INTO "email_template" ("name", "languageCode", "hbs", mjml) VALUES($1, $2, $3, $4)`;
                    break;
                case databaseTypes.mysql:
                    query = p(`SELECT COUNT(*) FROM "email_template" WHERE ("name" = ? AND "languageCode" = ?) AND ("tenantId" IS NULL AND "organizationId" IS NULL)`);
                    update = p(`UPDATE "email_template" SET "hbs" = ?, "mjml" = ? WHERE ("name" = ? AND "languageCode" = ?) AND ("tenantId" IS NULL AND "organizationId" IS NULL)`);
                    insert = p(`INSERT INTO "email_template" ("name", "languageCode", "hbs", mjml) VALUES(?, ?, ?, ?)`);
                    break;
                default:
                    throw Error(`cannot create or update templates due to unsupported database type: ${queryRunner.connection.options.type}`);

            }

			const [template] = await queryRunner.connection.manager.query(query, [name, languageCode]);

            if (parseInt(template.count, 10) > 0) {
>>>>>>> ac199778
                await queryRunner.connection.manager.query(update, [hbs, mjml, name, languageCode]);
            } else {
                await queryRunner.connection.manager.query(insert, payload);
            }
        }
    }
}<|MERGE_RESOLUTION|>--- conflicted
+++ resolved
@@ -7,12 +7,8 @@
 import * as moment from 'moment';
 import { EmailTemplateEnum } from '@gauzy/contracts';
 import { isNotEmpty } from "@gauzy/common";
-<<<<<<< HEAD
-import { isSqliteDB } from "./../core/utils";
-=======
 import { databaseTypes } from "@gauzy/config";
 import { prepareSQLQuery as p } from './../database/database.helper';
->>>>>>> ac199778
 
 /**
  * Email templates utils functions.
@@ -167,23 +163,9 @@
                 hbs,
                 mjml
             ];
-<<<<<<< HEAD
-            const isSqlite = isSqliteDB(queryRunner.connection.options);
-            let query = `SELECT COUNT(*) FROM "email_template" WHERE ("name" = $1 AND "languageCode" = $2) AND ("tenantId" IS NULL AND "organizationId" IS NULL)`;
-            if (isSqlite) {
-                query = `SELECT COUNT(*) FROM "email_template" WHERE ("name" = ? AND "languageCode" = ?) AND ("tenantId" IS NULL AND "organizationId" IS NULL)`;
-            }
-            const [template] = await queryRunner.connection.manager.query(query, [name, languageCode]);
-
-            if (parseInt(template.count, 10) > 0) {
-                let update = `UPDATE "email_template" SET "hbs" = $1, "mjml" = $2 WHERE ("name" = $3 AND "languageCode" = $4) AND ("tenantId" IS NULL AND "organizationId" IS NULL)`;
-                if (isSqlite) {
-                    update = `UPDATE "email_template" SET "hbs" = ?, "mjml" = ? WHERE ("name" = ? AND "languageCode" = ?) AND ("tenantId" IS NULL AND "organizationId" IS NULL)`;
-                }
-=======
-
-            let query, update, insert : string;
-            switch(queryRunner.connection.options.type) {
+
+            let query, update, insert: string;
+            switch (queryRunner.connection.options.type) {
                 case databaseTypes.sqlite:
                 case databaseTypes.betterSqlite3:
                     query = `SELECT COUNT(*) FROM "email_template" WHERE ("name" = ? AND "languageCode" = ?) AND ("tenantId" IS NULL AND "organizationId" IS NULL)`;
@@ -206,10 +188,9 @@
 
             }
 
-			const [template] = await queryRunner.connection.manager.query(query, [name, languageCode]);
+            const [template] = await queryRunner.connection.manager.query(query, [name, languageCode]);
 
             if (parseInt(template.count, 10) > 0) {
->>>>>>> ac199778
                 await queryRunner.connection.manager.query(update, [hbs, mjml, name, languageCode]);
             } else {
                 await queryRunner.connection.manager.query(insert, payload);
