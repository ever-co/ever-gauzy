--- conflicted
+++ resolved
@@ -5,9 +5,5 @@
 
 export class UpdateTagDTO extends IntersectionType(
     PartialType(TenantOrganizationBaseDTO),
-<<<<<<< HEAD
-    PartialType(PickType(Tag, ['name', 'description', 'color', 'backgroundColor', 'icon', 'organizationTeamId'])),
-=======
     PartialType(PickType(Tag, ['name', 'description', 'color', 'textColor', 'icon', 'organizationTeamId'])),
->>>>>>> a7ac14cd
 ) implements ITagUpdateInput { }