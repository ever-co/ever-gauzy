import { ApiProperty, ApiPropertyOptional } from '@nestjs/swagger';
import { Entity, Column, ManyToMany, ManyToOne, RelationId, Index } from 'typeorm';
import { IsNotEmpty, IsOptional, IsString, IsUUID } from 'class-validator';
import {
	ICandidate,
	IEmployee,
	IEmployeeLevel,
	IEquipment,
	IEventType,
	IExpense,
	IExpenseCategory,
	IIncome,
	IIntegration,
	IInvoice,
	IMerchant,
	IOrganization,
	IOrganizationContact,
	IOrganizationDepartment,
	IOrganizationEmploymentType,
	IOrganizationPosition,
	IOrganizationProject,
	IOrganizationTeam,
	IOrganizationVendor,
	IPayment,
	IProduct,
	IProposal,
	IRequestApproval,
	ITag,
	ITask,
	IUser,
	IWarehouse
} from '@gauzy/contracts';
import {
	Candidate,
	Employee,
	EmployeeLevel,
	Equipment,
	EventType,
	Expense,
	ExpenseCategory,
	Income,
	Integration,
	Invoice,
	Merchant,
	Organization,
	OrganizationContact,
	OrganizationDepartment,
	OrganizationEmploymentType,
	OrganizationPosition,
	OrganizationProject,
	OrganizationTeam,
	OrganizationVendor,
	Payment,
	Product,
	Proposal,
	RequestApproval,
	Task,
	TenantOrganizationBaseEntity,
	User,
	Warehouse
} from '../core/entities/internal';

@Entity('tag')
export class Tag extends TenantOrganizationBaseEntity implements ITag {

	@ApiProperty({ type: () => String, required: true })
	@IsNotEmpty()
	@IsString()
	@Column()
	name: string;

	@ApiProperty({ type: () => String, required: true })
	@IsNotEmpty()
	@IsString()
	@Column()
	color: string;

<<<<<<< HEAD
	@ApiProperty({ type: () => String, required: true })
	@IsNotEmpty()
	@IsString()
	@Column()
	backgroundColor: string;

	@ApiPropertyOptional({ type: () => String, required: false })
=======
	@ApiPropertyOptional({ type: () => String })
	@IsOptional()
	@IsString()
	@Column({ nullable: true })
	textColor?: string;

	@ApiPropertyOptional({ type: () => String })
>>>>>>> a7ac14cd
	@IsOptional()
	@IsString()
	@Column({ nullable: true })
	description?: string;

	@ApiPropertyOptional({ type: () => String })
	@IsOptional()
	@Column({ nullable: true })
	icon?: string;

	@ApiPropertyOptional({ type: () => Boolean, default: false })
	@Column({ default: false })
	isSystem?: boolean;

	fullIconUrl?: string;

	/*
	|--------------------------------------------------------------------------
	| @ManyToOne
	|--------------------------------------------------------------------------
	*/

	/**
	 * Organization Team
	 */
	@ManyToOne(() => OrganizationTeam, (it) => it.labels, {
		/** Database cascade action on delete. */
		onDelete: 'SET NULL',
	})
	organizationTeam?: IOrganizationTeam;

	@ApiPropertyOptional({ type: () => String })
	@IsOptional()
	@IsUUID()
	@RelationId((it: Tag) => it.organizationTeam)
	@Index()
	@Column({ nullable: true })
	organizationTeamId?: IOrganizationTeam['id'];

	/*
	|--------------------------------------------------------------------------
	| @ManyToMany
	|--------------------------------------------------------------------------
	*/

	/**
	 * Candidate
	 */
	@ManyToMany(() => Candidate, (it) => it.tags, {
		/** Defines the database cascade action on delete. */
		onDelete: 'CASCADE'
	})
	candidates?: ICandidate[];

	/**
	 * Employee
	 */
	@ManyToMany(() => Employee, (it) => it.tags, {
		/** Defines the database cascade action on delete. */
		onDelete: 'CASCADE'
	})
	employees?: IEmployee[];

	/**
	 * Equipment
	 */
	@ManyToMany(() => Equipment, (it) => it.tags, {
		/** Defines the database cascade action on delete. */
		onDelete: 'CASCADE'
	})
	equipments?: IEquipment[];

	/**
	 * EventType
	 */
	@ManyToMany(() => EventType, (it) => it.tags, {
		/** Defines the database cascade action on delete. */
		onDelete: 'CASCADE'
	})
	eventTypes?: IEventType[];

	/**
	 * Income
	 */
	@ManyToMany(() => Income, (it) => it.tags, {
		/** Defines the database cascade action on delete. */
		onDelete: 'CASCADE'
	})
	incomes?: IIncome[];

	/**
	 * Expense
	 */
	@ManyToMany(() => Expense, (it) => it.tags, {
		/** Defines the database cascade action on delete. */
		onDelete: 'CASCADE'
	})
	expenses?: IExpense[];

	/**
	 * Invoice
	 */
	@ManyToMany(() => Invoice, (it) => it.tags, {
		/** Defines the database cascade action on delete. */
		onDelete: 'CASCADE'
	})
	invoices?: IInvoice[];

	/**
	 * Income
	 */
	@ManyToMany(() => Task, (it) => it.tags, {
		/** Defines the database cascade action on delete. */
		onDelete: 'CASCADE'
	})
	tasks?: ITask[];

	/**
	 * Proposal
	 */
	@ManyToMany(() => Proposal, (it) => it.tags, {
		/** Defines the database cascade action on delete. */
		onDelete: 'CASCADE'
	})
	proposals?: IProposal[];

	/**
	 * OrganizationVendor
	 */
	@ManyToMany(() => OrganizationVendor, (it) => it.tags, {
		/** Defines the database cascade action on delete. */
		onDelete: 'CASCADE'
	})
	organizationVendors?: IOrganizationVendor[];

	/**
	 * OrganizationTeam
	 */
	@ManyToMany(() => OrganizationTeam, (it) => it.tags, {
		/** Defines the database cascade action on delete. */
		onDelete: 'CASCADE'
	})
	organizationTeams?: IOrganizationTeam[];

	/**
	 * OrganizationProject
	 */
	@ManyToMany(() => OrganizationProject, (it) => it.tags, {
		/** Defines the database cascade action on delete. */
		onDelete: 'CASCADE',
	})
	organizationProjects?: IOrganizationProject[];

	/**
	 * OrganizationPosition
	 */
	@ManyToMany(() => OrganizationPosition, (it) => it.tags, {
		/** Defines the database cascade action on delete. */
		onDelete: 'CASCADE'
	})
	organizationPositions?: IOrganizationPosition[];

	/**
	 * ExpenseCategory
	 */
	@ManyToMany(() => ExpenseCategory, (it) => it.tags, {
		/** Defines the database cascade action on delete. */
		onDelete: 'CASCADE'
	})
	expenseCategories?: IExpenseCategory[];

	/**
	 * OrganizationEmploymentType
	 */
	@ManyToMany(() => OrganizationEmploymentType, (it) => it.tags, {
		/** Defines the database cascade action on delete. */
		onDelete: 'CASCADE'
	})
	organizationEmploymentTypes?: IOrganizationEmploymentType[];

	/**
	 * EmployeeLevel
	 */
	@ManyToMany(() => EmployeeLevel, (it) => it.tags, {
		/** Defines the database cascade action on delete. */
		onDelete: 'CASCADE'
	})
	employeeLevels?: IEmployeeLevel[];

	/**
	 * OrganizationDepartment
	 */
	@ManyToMany(() => OrganizationDepartment, (it) => it.tags, {
		/** Defines the database cascade action on delete. */
		onDelete: 'CASCADE'
	})
	organizationDepartments?: IOrganizationDepartment[];

	/**
	 * OrganizationContact
	 */
	@ManyToMany(() => OrganizationContact, (it) => it.tags, {
		/** Defines the database cascade action on delete. */
		onDelete: 'CASCADE'
	})
	organizationContacts?: IOrganizationContact[];

	/**
	 * Product
	 */
	@ManyToMany(() => Product, (it) => it.tags, {
		/** Defines the database cascade action on delete. */
		onDelete: 'CASCADE'
	})
	products?: IProduct[];

	/**
	 * Payment
	 */
	@ManyToMany(() => Payment, (it) => it.tags, {
		/** Defines the database cascade action on delete. */
		onDelete: 'CASCADE'
	})
	payments?: IPayment[];

	/**
	 * RequestApproval
	 */
	@ManyToMany(() => RequestApproval, (it) => it.tags, {
		/** Defines the database cascade action on delete. */
		onDelete: 'CASCADE'
	})
	requestApprovals?: IRequestApproval[];

	/**
	 * User
	 */
	@ManyToMany(() => User, (it) => it.tags, {
		/** Defines the database cascade action on delete. */
		onDelete: 'CASCADE'
	})
	users?: IUser[];

	/**
	 * Integration
	 */
	@ManyToMany(() => Integration, (it) => it.tags, {
		/** Defines the database cascade action on delete. */
		onDelete: 'CASCADE'
	})
	integrations?: IIntegration[];

	/**
	 * Merchant
	 */
	@ManyToMany(() => Merchant, (it) => it.tags, {
		/** Defines the database cascade action on delete. */
		onDelete: 'CASCADE'
	})
	merchants?: IMerchant[];

	/**
	 * Warehouse
	 */
	@ManyToMany(() => Warehouse, (it) => it.tags, {
		/** Defines the database cascade action on delete. */
		onDelete: 'CASCADE'
	})
	warehouses?: IWarehouse[];

	/**
	 * Organization
	 */
	@ManyToMany(() => Organization, (it) => it.tags, {
		/** Defines the database cascade action on delete. */
		onDelete: 'CASCADE'
	})
	organizations?: IOrganization[];
}<|MERGE_RESOLUTION|>--- conflicted
+++ resolved
@@ -75,15 +75,6 @@
 	@Column()
 	color: string;
 
-<<<<<<< HEAD
-	@ApiProperty({ type: () => String, required: true })
-	@IsNotEmpty()
-	@IsString()
-	@Column()
-	backgroundColor: string;
-
-	@ApiPropertyOptional({ type: () => String, required: false })
-=======
 	@ApiPropertyOptional({ type: () => String })
 	@IsOptional()
 	@IsString()
@@ -91,7 +82,6 @@
 	textColor?: string;
 
 	@ApiPropertyOptional({ type: () => String })
->>>>>>> a7ac14cd
 	@IsOptional()
 	@IsString()
 	@Column({ nullable: true })
