import { ApiProperty, ApiPropertyOptional } from '@nestjs/swagger';
import { Column, RelationId } from 'typeorm';
import { EntityRepositoryType } from '@mikro-orm/core';
import { IsNotEmpty, IsOptional, IsString, IsUUID } from 'class-validator';
import {
	ICandidate,
	IEmployee,
	IEmployeeLevel,
	IEquipment,
	IEventType,
	IExpense,
	IExpenseCategory,
	IIncome,
	IIntegration,
	IInvoice,
	IMerchant,
	IOrganization,
	IOrganizationContact,
	IOrganizationDepartment,
	IOrganizationEmploymentType,
	IOrganizationPosition,
	IOrganizationProject,
	IOrganizationTeam,
	IOrganizationVendor,
	IPayment,
	IProduct,
	IProposal,
	IRequestApproval,
	ITag,
	ITask,
	IUser,
	IWarehouse
} from '@gauzy/contracts';
import { CustomFields, HasCustomFields } from '@gauzy/common';
import {
	Candidate,
	Employee,
	EmployeeLevel,
	Equipment,
	EventType,
	Expense,
	ExpenseCategory,
	Income,
	Integration,
	Invoice,
	Merchant,
	Organization,
	OrganizationContact,
	OrganizationDepartment,
	OrganizationEmploymentType,
	OrganizationPosition,
	OrganizationProject,
	OrganizationTeam,
	OrganizationVendor,
	Payment,
	Product,
	Proposal,
	RequestApproval,
	Task,
	TenantOrganizationBaseEntity,
	User,
	Warehouse
} from '../core/entities/internal';
<<<<<<< HEAD
import { ColumnIndex, MultiORMColumn, MultiORMEntity, MultiORMManyToMany, MultiORMManyToOne, VirtualMultiOrmColumn } from './../core/decorators/entity';
=======
import { ColumnIndex, MultiORMColumn, MultiORMEntity, MultiORMManyToMany, MultiORMManyToOne, VirtualMultiOrmColumn } from '../core/decorators/entity';
>>>>>>> 78cdfe75
import { MikroOrmTagRepository } from './repository/mikro-orm-tag.repository';
import { CustomTagFields } from '@core/entities/custom-entity-fields/custom-entity-fields';

@MultiORMEntity('tag', { mikroOrmRepository: () => MikroOrmTagRepository })
export class Tag extends TenantOrganizationBaseEntity implements ITag, HasCustomFields {

	[EntityRepositoryType]?: MikroOrmTagRepository;

	@ApiProperty({ type: () => String, required: true })
	@IsNotEmpty()
	@IsString()
	@MultiORMColumn()
	name: string;

	@ApiProperty({ type: () => String, required: true })
	@IsNotEmpty()
	@IsString()
	@MultiORMColumn()
	color: string;

	@ApiPropertyOptional({ type: () => String })
	@IsOptional()
	@IsString()
	@MultiORMColumn({ nullable: true })
	textColor?: string;

	@ApiPropertyOptional({ type: () => String })
	@IsOptional()
	@IsString()
	@MultiORMColumn({ nullable: true })
	description?: string;

	@ApiPropertyOptional({ type: () => String })
	@IsOptional()
	@MultiORMColumn({ nullable: true })
	icon?: string;

	@ApiPropertyOptional({ type: () => Boolean, default: false })
	@MultiORMColumn({ default: false })
	isSystem?: boolean;

	@VirtualMultiOrmColumn()
	fullIconUrl?: string;

	/*
	|--------------------------------------------------------------------------
	| @ManyToOne
	|--------------------------------------------------------------------------
	*/

	/**
	 * Organization Team
	 */
	@MultiORMManyToOne(() => OrganizationTeam, (it) => it.labels, {
		/** Indicates if relation column value can be nullable or not. */
		nullable: true,

		/** Database cascade action on delete. */
		onDelete: 'SET NULL',
	})
	organizationTeam?: IOrganizationTeam;

	@ApiPropertyOptional({ type: () => String })
	@IsOptional()
	@IsUUID()
	@RelationId((it: Tag) => it.organizationTeam)
	@ColumnIndex()
	@MultiORMColumn({ nullable: true, relationId: true })
	organizationTeamId?: IOrganizationTeam['id'];

	/*
	|--------------------------------------------------------------------------
	| @ManyToMany
	|--------------------------------------------------------------------------
	*/

	/**
	 * Candidate
	 */
	@MultiORMManyToMany(() => Candidate, (it) => it.tags, {
		/** Defines the database cascade action on delete. */
		onDelete: 'CASCADE'
	})
	candidates?: ICandidate[];

	/**
	 * Employee
	 */
	@MultiORMManyToMany(() => Employee, (it) => it.tags, {
		/** Defines the database cascade action on delete. */
		onDelete: 'CASCADE'
	})
	employees?: IEmployee[];

	/**
	 * Equipment
	 */
	@MultiORMManyToMany(() => Equipment, (it) => it.tags, {
		/** Defines the database cascade action on delete. */
		onDelete: 'CASCADE'
	})
	equipments?: IEquipment[];

	/**
	 * EventType
	 */
	@MultiORMManyToMany(() => EventType, (it) => it.tags, {
		/** Defines the database cascade action on delete. */
		onDelete: 'CASCADE'
	})
	eventTypes?: IEventType[];

	/**
	 * Income
	 */
	@MultiORMManyToMany(() => Income, (it) => it.tags, {
		/** Defines the database cascade action on delete. */
		onDelete: 'CASCADE'
	})
	incomes?: IIncome[];

	/**
	 * Expense
	 */
	@MultiORMManyToMany(() => Expense, (it) => it.tags, {
		/** Defines the database cascade action on delete. */
		onDelete: 'CASCADE'
	})
	expenses?: IExpense[];

	/**
	 * Invoice
	 */
	@MultiORMManyToMany(() => Invoice, (it) => it.tags, {
		/** Defines the database cascade action on delete. */
		onDelete: 'CASCADE'
	})
	invoices?: IInvoice[];

	/**
	 * Income
	 */
	@MultiORMManyToMany(() => Task, (it) => it.tags, {
		/** Defines the database cascade action on delete. */
		onDelete: 'CASCADE'
	})
	tasks?: ITask[];

	/**
	 * Proposal
	 */
	@MultiORMManyToMany(() => Proposal, (it) => it.tags, {
		/** Defines the database cascade action on delete. */
		onDelete: 'CASCADE'
	})
	proposals?: IProposal[];

	/**
	 * OrganizationVendor
	 */
	@MultiORMManyToMany(() => OrganizationVendor, (it) => it.tags, {
		/** Defines the database cascade action on delete. */
		onDelete: 'CASCADE'
	})
	organizationVendors?: IOrganizationVendor[];

	/**
	 * OrganizationTeam
	 */
	@MultiORMManyToMany(() => OrganizationTeam, (it) => it.tags, {
		/** Defines the database cascade action on delete. */
		onDelete: 'CASCADE'
	})
	organizationTeams?: IOrganizationTeam[];

	/**
	 * OrganizationProject
	 */
	@MultiORMManyToMany(() => OrganizationProject, (it) => it.tags, {
		/** Defines the database cascade action on delete. */
		onDelete: 'CASCADE',
	})
	organizationProjects?: IOrganizationProject[];

	/**
	 * OrganizationPosition
	 */
	@MultiORMManyToMany(() => OrganizationPosition, (it) => it.tags, {
		/** Defines the database cascade action on delete. */
		onDelete: 'CASCADE'
	})
	organizationPositions?: IOrganizationPosition[];

	/**
	 * ExpenseCategory
	 */
	@MultiORMManyToMany(() => ExpenseCategory, (it) => it.tags, {
		/** Defines the database cascade action on delete. */
		onDelete: 'CASCADE'
	})
	expenseCategories?: IExpenseCategory[];

	/**
	 * OrganizationEmploymentType
	 */
	@MultiORMManyToMany(() => OrganizationEmploymentType, (it) => it.tags, {
		/** Defines the database cascade action on delete. */
		onDelete: 'CASCADE'
	})
	organizationEmploymentTypes?: IOrganizationEmploymentType[];

	/**
	 * EmployeeLevel
	 */
	@MultiORMManyToMany(() => EmployeeLevel, (it) => it.tags, {
		/** Defines the database cascade action on delete. */
		onDelete: 'CASCADE'
	})
	employeeLevels?: IEmployeeLevel[];

	/**
	 * OrganizationDepartment
	 */
	@MultiORMManyToMany(() => OrganizationDepartment, (it) => it.tags, {
		/** Defines the database cascade action on delete. */
		onDelete: 'CASCADE'
	})
	organizationDepartments?: IOrganizationDepartment[];

	/**
	 * OrganizationContact
	 */
	@MultiORMManyToMany(() => OrganizationContact, (it) => it.tags, {
		/** Defines the database cascade action on delete. */
		onDelete: 'CASCADE'
	})
	organizationContacts?: IOrganizationContact[];

	/**
	 * Product
	 */
	@MultiORMManyToMany(() => Product, (it) => it.tags, {
		/** Defines the database cascade action on delete. */
		onDelete: 'CASCADE'
	})
	products?: IProduct[];

	/**
	 * Payment
	 */
	@MultiORMManyToMany(() => Payment, (it) => it.tags, {
		/** Defines the database cascade action on delete. */
		onDelete: 'CASCADE'
	})
	payments?: IPayment[];

	/**
	 * RequestApproval
	 */
	@MultiORMManyToMany(() => RequestApproval, (it) => it.tags, {
		/** Defines the database cascade action on delete. */
		onDelete: 'CASCADE'
	})
	requestApprovals?: IRequestApproval[];

	/**
	 * User
	 */
	@MultiORMManyToMany(() => User, (it) => it.tags, {
		/** Defines the database cascade action on delete. */
		onDelete: 'CASCADE'
	})
	users?: IUser[];

	/**
	 * Integration
	 */
	@MultiORMManyToMany(() => Integration, (it) => it.tags, {
		/** Defines the database cascade action on delete. */
		onDelete: 'CASCADE'
	})
	integrations?: IIntegration[];

	/**
	 * Merchant
	 */
	@MultiORMManyToMany(() => Merchant, (it) => it.tags, {
		/** Defines the database cascade action on delete. */
		onDelete: 'CASCADE'
	})
	merchants?: IMerchant[];

	/**
	 * Warehouse
	 */
	@MultiORMManyToMany(() => Warehouse, (it) => it.tags, {
		/** Defines the database cascade action on delete. */
		onDelete: 'CASCADE'
	})
	warehouses?: IWarehouse[];

	/**
	 * Organization
	 */
	@MultiORMManyToMany(() => Organization, (it) => it.tags, {
		/** Defines the database cascade action on delete. */
		onDelete: 'CASCADE'
	})
	organizations?: IOrganization[];

	/*
	|--------------------------------------------------------------------------
	| Custom Entity Fields
	|--------------------------------------------------------------------------
	*/
<<<<<<< HEAD
	@Column(() => CustomTagFields)
	customFields?: CustomFields;
=======
>>>>>>> 78cdfe75
}<|MERGE_RESOLUTION|>--- conflicted
+++ resolved
@@ -2,6 +2,7 @@
 import { Column, RelationId } from 'typeorm';
 import { EntityRepositoryType } from '@mikro-orm/core';
 import { IsNotEmpty, IsOptional, IsString, IsUUID } from 'class-validator';
+import { CustomFields } from '@gauzy/common';
 import {
 	ICandidate,
 	IEmployee,
@@ -31,7 +32,6 @@
 	IUser,
 	IWarehouse
 } from '@gauzy/contracts';
-import { CustomFields, HasCustomFields } from '@gauzy/common';
 import {
 	Candidate,
 	Employee,
@@ -61,16 +61,12 @@
 	User,
 	Warehouse
 } from '../core/entities/internal';
-<<<<<<< HEAD
-import { ColumnIndex, MultiORMColumn, MultiORMEntity, MultiORMManyToMany, MultiORMManyToOne, VirtualMultiOrmColumn } from './../core/decorators/entity';
-=======
+import { CustomTagFields } from '../core/entities/custom-entity-fields/custom-entity-fields';
 import { ColumnIndex, MultiORMColumn, MultiORMEntity, MultiORMManyToMany, MultiORMManyToOne, VirtualMultiOrmColumn } from '../core/decorators/entity';
->>>>>>> 78cdfe75
 import { MikroOrmTagRepository } from './repository/mikro-orm-tag.repository';
-import { CustomTagFields } from '@core/entities/custom-entity-fields/custom-entity-fields';
 
 @MultiORMEntity('tag', { mikroOrmRepository: () => MikroOrmTagRepository })
-export class Tag extends TenantOrganizationBaseEntity implements ITag, HasCustomFields {
+export class Tag extends TenantOrganizationBaseEntity implements ITag {
 
 	[EntityRepositoryType]?: MikroOrmTagRepository;
 
@@ -381,9 +377,6 @@
 	| Custom Entity Fields
 	|--------------------------------------------------------------------------
 	*/
-<<<<<<< HEAD
 	@Column(() => CustomTagFields)
 	customFields?: CustomFields;
-=======
->>>>>>> 78cdfe75
 }