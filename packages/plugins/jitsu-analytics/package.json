{
	"name": "@gauzy/plugin-jitsu-analytics",
	"version": "0.1.0",
	"description": "DSpot ERP Platform Jitsu Analytics Plugin",
	"author": {
		"name": "Ever Co. LTD",
		"email": "ever@ever.co",
		"url": "https://ever.co"
	},
	"license": "AGPL-3.0",
	"repository": {
		"type": "git",
<<<<<<< HEAD
		"url": "https://github.com/DSpotDevelopers/gauzy",
=======
		"url": "https://github.com/ever-co/ever-gauzy",
>>>>>>> ba3265fe
		"directory": "packages/plugins/jitsu-analytics"
	},
	"bugs": {
		"url": "https://github.com/DSpotDevelopers/gauzy/issues"
	},
	"contributors": [
		{
			"name": "DSpot sp. z o.o.",
			"email": "info@dspot.com.pl",
			"url": "https://www.dspot.com.pl/"
		}
	],
	"homepage": "https://www.dspot.com.pl",
	"private": true,
	"type": "commonjs",
	"main": "./src/index.js",
	"typings": "./src/index.d.ts",
	"scripts": {
		"lib:build": "yarn nx build plugin-jitsu-analytics",
		"lib:build:prod": "yarn nx build plugin-jitsu-analytics",
		"lib:watch": "yarn nx build plugin-jitsu-analytics --watch"
	},
	"dependencies": {
		"@gauzy/config": "^0.1.0",
		"@gauzy/core": "^0.1.0",
		"@gauzy/plugin": "^0.1.0",
		"@jitsu/js": "^1.10.0",
		"@nestjs/common": "^10.4.15",
		"chalk": "^4.1.0",
		"node-fetch": "^2.6.7",
		"tslib": "^2.6.2",
		"typeorm": "^0.3.22"
	},
	"devDependencies": {
		"@types/jest": "29.5.14",
		"@types/node": "^20.14.9",
		"typescript": "^5.8.3"
	},
	"keywords": [
		"gauzy",
		"plugin",
		"analytics",
		"jitsu",
		"ever",
		"platform"
	],
	"engines": {
		"node": ">=20.11.1",
		"yarn": ">=1.22.19"
	},
	"sideEffects": false
}<|MERGE_RESOLUTION|>--- conflicted
+++ resolved
@@ -10,11 +10,7 @@
 	"license": "AGPL-3.0",
 	"repository": {
 		"type": "git",
-<<<<<<< HEAD
 		"url": "https://github.com/DSpotDevelopers/gauzy",
-=======
-		"url": "https://github.com/ever-co/ever-gauzy",
->>>>>>> ba3265fe
 		"directory": "packages/plugins/jitsu-analytics"
 	},
 	"bugs": {
