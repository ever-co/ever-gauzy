--- conflicted
+++ resolved
@@ -29,13 +29,8 @@
 		"@gauzy/config": "^0.1.0",
 		"@gauzy/core": "^0.1.0",
 		"@gauzy/plugin": "^0.1.0",
-<<<<<<< HEAD
-		"@jitsu/js": "^1.9.11",
-		"@nestjs/common": "^10.3.7",
-=======
 		"@jitsu/js": "^1.9.12",
 		"@nestjs/common": "^10.4.15",
->>>>>>> d159f878
 		"chalk": "^4.1.0",
 		"node-fetch": "^2.6.7",
 		"tslib": "^2.6.2",
