{
	"name": "@gauzy/integration-wakatime",
	"version": "0.1.0",
	"description": "Ever Gauzy Platform plugin for integration with Wakatime APIs",
	"author": {
		"name": "Ever Co. LTD",
		"email": "ever@ever.co",
		"url": "https://ever.co"
	},
	"license": "AGPL-3.0",
	"private": true,
	"main": "dist/index.js",
	"types": "dist/index.d.ts",
	"files": [
		"dist"
	],
	"directories": {
		"lib": "dist",
		"test": "__test__"
	},
	"publishConfig": {
		"access": "restricted"
	},
	"scripts": {
		"test:e2e": "jest --config ./jest.config.js",
		"build": "rimraf dist && yarn run compile",
		"compile": "tsc -p tsconfig.lib.json"
	},
	"keywords": [],
	"dependencies": {
		"@gauzy/contracts": "^0.1.0",
<<<<<<< HEAD
        "@nestjs/typeorm": "^7.1.5",
        "typeorm": "^0.2.37",
        "@nestjs/common": "^7.6.5"
=======
		"@nestjs/common": "^8.0.0",
		"@nestjs/typeorm": "^8.0.1",
		"typeorm": "^0.2.32"
>>>>>>> 377e8f25
	},
	"devDependencies": {
		"@types/node": "^14.14.22",
		"rimraf": "^3.0.2",
		"typescript": "~4.1.6"
	}
}<|MERGE_RESOLUTION|>--- conflicted
+++ resolved
@@ -29,19 +29,13 @@
 	"keywords": [],
 	"dependencies": {
 		"@gauzy/contracts": "^0.1.0",
-<<<<<<< HEAD
-        "@nestjs/typeorm": "^7.1.5",
-        "typeorm": "^0.2.37",
-        "@nestjs/common": "^7.6.5"
-=======
-		"@nestjs/common": "^8.0.0",
-		"@nestjs/typeorm": "^8.0.1",
-		"typeorm": "^0.2.32"
->>>>>>> 377e8f25
+		"@nestjs/common": "^8.0.8",
+		"@nestjs/typeorm": "^8.0.2",
+		"typeorm": "^0.2.37"
 	},
 	"devDependencies": {
 		"@types/node": "^14.14.22",
 		"rimraf": "^3.0.2",
-		"typescript": "~4.1.6"
+		"typescript": "~4.2.4"
 	}
 }