--- conflicted
+++ resolved
@@ -1,12 +1,8 @@
 import { MikroOrmModule } from '@mikro-orm/nestjs';
 import { HttpModule } from '@nestjs/axios';
 import { Module } from '@nestjs/common';
-<<<<<<< HEAD
-import { CqrsModule, EventsHandler } from '@nestjs/cqrs';
-=======
 import { CqrsModule } from '@nestjs/cqrs';
 import { TypeOrmModule } from '@nestjs/typeorm';
->>>>>>> 9928850a
 import { ConfigModule, environment } from '@gauzy/config';
 import {
     IntegrationEntitySettingModule,
@@ -16,7 +12,9 @@
     IntegrationTenantModule,
     UserModule,
     RolePermissionModule,
-    TimerModule
+    TimerModule,
+    CommandHandlers,
+    QueryHandlers
 } from '@gauzy/core';
 import { ZapierService } from './zapier.service';
 import { ZapierController } from './zapier.controller';
@@ -26,14 +24,6 @@
 import { ZapierWebhookSubscription } from './zapier-webhook-subscription.entity';
 import { MikroOrmZapierWebhookSubscriptionRepository } from './repository/mikro-orm-zapier.repository';
 import { TypeOrmZapierWebhookSubscriptionRepository } from './repository/type-orm-zapier.repository';
-<<<<<<< HEAD
-import { ZapierWebhookSubscriptionRepository } from './repository/zapier-repository.entity';
-import { TypeOrmModule } from '@nestjs/typeorm';
-import { MikroOrmModule } from '@mikro-orm/nestjs';
-import { TimerModule } from '@gauzy/core';
-import { EventHandlers } from './handlers';
-=======
->>>>>>> 9928850a
 
 @Module({
     imports: [
@@ -53,15 +43,6 @@
     ],
     controllers: [ZapierAuthorizationController, ZapierController, ZapierWebhookController],
     providers: [
-<<<<<<< HEAD
-                ZapierService,
-                ZapierWebhookService,
-                MikroOrmZapierWebhookSubscriptionRepository,
-                TypeOrmZapierWebhookSubscriptionRepository,
-                ...EventHandlers
-                ],
-    exports: [ZapierService, ZapierWebhookService]
-=======
         ZapierService,
         ZapierWebhookService,
         MikroOrmZapierWebhookSubscriptionRepository,
@@ -70,6 +51,5 @@
         ...QueryHandlers
     ],
     exports: [ZapierService, ZapierWebhookService, TimerModule]
->>>>>>> 9928850a
 })
 export class ZapierModule { }