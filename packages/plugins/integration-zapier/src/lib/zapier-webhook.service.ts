--- conflicted
+++ resolved
@@ -1,30 +1,15 @@
 import { Injectable, Logger, ForbiddenException, NotFoundException, InternalServerErrorException } from '@nestjs/common';
-<<<<<<< HEAD
-import { InjectRepository } from '@nestjs/typeorm';
-import { Repository } from 'typeorm';
-import { ZapierWebhookSubscriptionRepository } from './repository/zapier-repository.entity';
-import { HttpService } from '@nestjs/axios';
-import { catchError, of } from 'rxjs';
-=======
 import { ID } from '@gauzy/contracts';
 import { ZapierWebhookSubscription } from './zapier-webhook-subscription.entity';
 import { TypeOrmZapierWebhookSubscriptionRepository } from './repository/type-orm-zapier.repository';
->>>>>>> 9928850a
 
 @Injectable()
 export class ZapierWebhookService {
     private readonly logger = new Logger(ZapierWebhookService.name);
 
     constructor(
-<<<<<<< HEAD
-        @InjectRepository(ZapierWebhookSubscriptionRepository)
-        private readonly subscriptionRepository: Repository<ZapierWebhookSubscriptionRepository>,
-        private readonly _httpService: HttpService,
-    ) {}
-=======
         private readonly subscriptionRepository: TypeOrmZapierWebhookSubscriptionRepository,
     ) { }
->>>>>>> 9928850a
 
     async createSubscription(input: {
         targetUrl: string;
@@ -94,43 +79,4 @@
      *
      * @param payload The data to send to webhooks
      */
-    async notifyTimerStatusChanged(timerData: any): Promise<void> {
-        try {
-          // Find all webhook subscriptions for timer status events
-          const subscriptions = await this.subscriptionRepository.find({
-            where: {
-              event: 'timer.status.changed',
-              tenantId: timerData.tenantId,
-              organizationId: timerData.organizationId
-            }
-          });
-
-          if (!subscriptions || subscriptions.length === 0) {
-            return;
-          }
-
-          // Notify each subscriber
-          for (const subscription of subscriptions) {
-            try {
-              await this._httpService.post(subscription.targetUrl, {
-                event: 'timer.status.changed',
-                data: timerData
-              }).pipe(
-                catchError(error => {
-                  this.logger.error(
-                    `Failed to notify webhook ${subscription.id} at ${subscription.targetUrl}`,
-                    error
-                  );
-                  return of(null);
-                })
-              ).toPromise();
-            } catch (error) {
-              this.logger.error(`Error notifying webhook ${subscription.id}`, error);
-              // Continue with other webhooks even if this one fails
-            }
-          }
-        } catch (error) {
-          this.logger.error('Failed to process timer status change webhooks', error);
-        }
-      }
 }