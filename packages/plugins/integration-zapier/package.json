--- conflicted
+++ resolved
@@ -45,11 +45,7 @@
 		"rxjs": "^7.8.2",
 		"tslib": "^2.6.2",
 		"typeorm": "^0.3.22",
-<<<<<<< HEAD
-		"zapier-platform-core": "16.3.1"
-=======
 		"zapier-platform-core": "16.5.0"
->>>>>>> 94793473
 	},
 	"devDependencies": {
 		"@types/jest": "29.5.14",
