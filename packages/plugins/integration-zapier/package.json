--- conflicted
+++ resolved
@@ -1,11 +1,7 @@
 {
 	"name": "@gauzy/plugin-integration-zapier",
 	"version": "0.1.0",
-<<<<<<< HEAD
-	"description": "Integration Zapier Plugin for Gauzy",
-=======
 	"description": "Ever Gauzy Platform plugin for Zapier",
->>>>>>> 983e0627
 	"author": {
 		"name": "Ever Co. LTD",
 		"email": "ever@ever.co",
