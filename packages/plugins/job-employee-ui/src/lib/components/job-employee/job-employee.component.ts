import { AfterViewInit, Component, OnDestroy, OnInit, TemplateRef, ViewChild } from '@angular/core';
import { CurrencyPipe } from '@angular/common';
import { HttpClient } from '@angular/common/http';
import { ActivatedRoute, Router } from '@angular/router';
import { BehaviorSubject, combineLatest, merge, Subject } from 'rxjs';
import { debounceTime, filter, tap } from 'rxjs/operators';
import { NbTabComponent } from '@nebular/theme';
import { UntilDestroy, untilDestroyed } from '@ngneat/until-destroy';
import { TranslateService } from '@ngx-translate/core';
import { Cell } from 'angular2-smart-table';
import { NgxPermissionsService } from 'ngx-permissions';
import { ID, IEmployee, IOrganization, LanguagesEnum, PermissionsEnum } from '@gauzy/contracts';
import { API_PREFIX, distinctUntilChange } from '@gauzy/ui-core/common';
import {
	PageDataTableRegistryService,
	EmployeesService,
	JobService,
	ServerDataSource,
	Store,
	ToastrService,
	PageTabsetRegistryId,
	PageTabRegistryService,
	PageDataTableRegistryId,
	JobSearchStoreService
} from '@gauzy/ui-core/core';
import { I18nService } from '@gauzy/ui-core/i18n';
import {
	EmployeeLinksComponent,
	IPaginationBase,
	NumberEditorComponent,
	EmployeeLinkEditorComponent,
	PaginationFilterBaseComponent,
<<<<<<< HEAD
	SmartTableToggleComponent,
	NonEditableNumberEditorComponent,
	JobSearchAvailabilityEditorComponent
=======
	ToggleSwitcherComponent
>>>>>>> 0db3a2c3
} from '@gauzy/ui-core/shared';

/**
 * Job Employee Component
 */
export enum JobSearchTabsEnum {
	BROWSE = 'BROWSE',
	SEARCH = 'SEARCH',
	HISTORY = 'HISTORY'
}

@UntilDestroy({ checkProperties: true })
@Component({
	selector: 'ga-job-employees',
	templateUrl: './job-employee.component.html',
	styleUrls: ['./job-employee.component.scss'],
	providers: [CurrencyPipe]
})
export class JobEmployeeComponent extends PaginationFilterBaseComponent implements AfterViewInit, OnInit, OnDestroy {
	public tabsetId: PageTabsetRegistryId = this._route.snapshot.data.tabsetId; // The identifier for the tabset
	public dataTableId: PageDataTableRegistryId = this._route.snapshot.data.dataTableId; // The identifier for the data table
	public jobSearchTabsEnum = JobSearchTabsEnum;
	public loading: boolean = false;
	public settingsSmartTable: any;
	public employees$: Subject<any> = new Subject();
	public nbTab$: Subject<string> = new BehaviorSubject(JobSearchTabsEnum.BROWSE);
	public smartTableSource: ServerDataSource;
	public organization: IOrganization;
	public selectedEmployeeId: ID;
	public selectedEmployee: IEmployee;
	public disableButton: boolean = true;

	// Template References
	@ViewChild('tableLayout', { static: true }) tableLayout: TemplateRef<any>; // Template reference for the table layout tab
	@ViewChild('comingSoon', { static: true }) comingSoon: TemplateRef<any>; // Template reference for the coming soon tab

	constructor(
		translateService: TranslateService,
		private readonly _http: HttpClient,
		private readonly _route: ActivatedRoute,
		private readonly _router: Router,
		private readonly _ngxPermissionsService: NgxPermissionsService,
		private readonly _store: Store,
		private readonly _employeesService: EmployeesService,
		private readonly _jobService: JobService,
		private readonly _jobSearchStoreService: JobSearchStoreService,
		private readonly _toastrService: ToastrService,
		private readonly _currencyPipe: CurrencyPipe,
		private readonly _i18nService: I18nService,
		readonly _pageDataTableRegistryService: PageDataTableRegistryService,
		readonly _pageTabRegistryService: PageTabRegistryService
	) {
		super(translateService);
	}

	ngOnInit(): void {
		this.initializeUiPermissions(); // Initialize UI permissions
		this.initializeUiLanguagesAndLocale(); // Initialize UI languages and Update Locale
		this._initializePageElements(); // Register page elements
		this._applyTranslationOnSmartTable(); //
		this._loadSmartTableSettings(); // Load smart table settings
	}

	ngAfterViewInit(): void {
		// Subscribe to the employees$ observable with debounce time and untilDestroyed operators
		this.employees$
			.pipe(
				// Debounce the observable to wait for 100 milliseconds of inactivity
				debounceTime(100),
				// Perform side effect by triggering the getActiveJobEmployees method
				tap(() => this.getActiveJobEmployees()),
				// Automatically unsubscribe when the component is destroyed
				untilDestroyed(this)
			)
			.subscribe();
		// Subscribe to the pagination$ observable with debounce time, distinctUntilChange, and untilDestroyed operators
		this.pagination$
			.pipe(
				// Debounce the observable to wait for 100 milliseconds of inactivity
				debounceTime(100),
				// Ensure that the value has changed before emitting it
				distinctUntilChange(),
				// Perform side effect by triggering the employees$ observable with true
				tap(() => this.employees$.next(true)),
				// Automatically unsubscribe when the component is destroyed
				untilDestroyed(this)
			)
			.subscribe();
		// Combine selectedOrganization$ and selectedEmployee$ observables
		const storeOrganization$ = this._store.selectedOrganization$;
		const storeEmployee$ = this._store.selectedEmployee$;

		// Subscribe to the combined observables with debounce time, distinctUntilChange, filter, tap, and untilDestroyed operators
		combineLatest([storeOrganization$, storeEmployee$])
			.pipe(
				// Debounce the observable to wait for 100 milliseconds of inactivity
				debounceTime(100),
				// Ensure that the value has changed before emitting it
				distinctUntilChange(),
				// Filter out combinations where organization is falsy
				filter(([organization]) => !!organization),
				// Perform side effects: update organization and selectedEmployeeId, trigger employees$ observable
				tap(([organization, employee]) => {
					this.organization = organization;
					this.selectedEmployeeId = employee ? employee.id : null;
				}),
				tap(() => this.employees$.next(true)),
				// Automatically unsubscribe when the component is destroyed
				untilDestroyed(this)
			)
			.subscribe();
	}

	/**
	 * Initializes page elements by registering page tabs and data table columns.
	 *
	 * This method centralizes the logic for setting up page-related configurations,
	 * ensuring that the necessary page tabs and data table columns are registered
	 * upon initialization.
	 */
	private _initializePageElements(): void {
		// Register page elements
		this.registerPageTabs(this._pageTabRegistryService); // Register page tabs
		this.registerDataTableColumns(this._pageDataTableRegistryService); // Register data table columns
	}

	/**
	 * Register page tabs for the JobEmployee
	 *
	 * @param _pageTabRegistryService
	 */
	registerPageTabs(_pageTabRegistryService: PageTabRegistryService): void {
		// Register the browse tab
		_pageTabRegistryService.registerPageTab({
			tabsetId: this.tabsetId, // The identifier for the tabset
			tabId: 'browse', // The identifier for the tab
			tabIcon: 'globe-2-outline', // The icon for the tab
			tabsetType: 'standard', // The type of tabset to use
			tabTitle: (_i18n) => _i18n.getTranslation('JOB_EMPLOYEE.BROWSE'), // The title for the tab
			order: 1, // The order of the tab,
			responsive: true, // Whether the tab is responsive,
			template: this.tableLayout // The template to be rendered in the tab
		});

		// Register the search tab
		_pageTabRegistryService.registerPageTab({
			tabsetId: this.tabsetId, // The identifier for the tabset
			tabId: 'search', // The identifier for the tab
			tabIcon: 'search-outline', // The icon for the tab
			tabsetType: 'standard', // The type of tabset to use
			tabTitle: (_i18n) => _i18n.getTranslation('JOB_EMPLOYEE.SEARCH'), // The title for the tab
			order: 2, // The order of the tab,
			responsive: true, // Whether the tab is responsive,
			template: this.comingSoon // The template to be rendered in the tab
		});

		// Register the history tab
		_pageTabRegistryService.registerPageTab({
			tabsetId: this.tabsetId, // The identifier for the tabset
			tabId: 'history', // The identifier for the tab
			tabIcon: 'clock-outline', // The icon for the tab
			tabsetType: 'standard', // The type of tabset to use
			tabTitle: (_i18n) => _i18n.getTranslation('JOB_EMPLOYEE.HISTORY'), // The title for the tab
			order: 3, // The order of the tab,
			responsive: true, // Whether the tab is responsive,
			template: this.comingSoon // The template to be rendered in the tab
		});
	}

	/**
	 * Register data table columns for the JobEmployee
	 *
	 * @param _pageDataTableRegistryService
	 */
	registerDataTableColumns(_pageDataTableRegistryService: PageDataTableRegistryService): void {
		// Register the data table column
		_pageDataTableRegistryService.registerPageDataTableColumn({
			dataTableId: this.dataTableId, // The identifier for the data table location
			columnId: 'name', // The identifier for the column
			order: 0, // The order of the column in the table
			title: () => this.getTranslation('JOB_EMPLOYEE.EMPLOYEE'), // The title of the column
			type: 'custom', // The type of the column
			width: '20%', // The width of the column
			isSortable: true, // Indicates whether the column is sortable
			isEditable: false, // Indicates whether the column is editable
			renderComponent: EmployeeLinksComponent,
			valuePrepareFunction: (_: any, cell: Cell) => this.prepareEmployeeValue(_, cell),
			componentInitFunction: (instance: EmployeeLinksComponent, cell: Cell) => {
				// Get the row data from the cell
				instance.rowData = cell.getRow().getData();
				// Get the value from the cell
				instance.value = cell.getValue();
			},
			editor: {
				type: 'custom',
				component: EmployeeLinkEditorComponent // Use the custom component for display
			}
		});

		// Register the data table column
		_pageDataTableRegistryService.registerPageDataTableColumn({
			dataTableId: this.dataTableId, // The identifier for the data table location
			columnId: 'availableJobs', // The identifier for the column
			order: 1, // The order of the column in the table
			title: () => this.getTranslation('JOB_EMPLOYEE.AVAILABLE_JOBS'), // The title of the column
			type: 'text', // The type of the column
			width: '10%', // The width of the column
			isSortable: false, // Indicates whether the column is sortable
			isEditable: false, // Indicates whether the column is editable
			valuePrepareFunction: (rawValue: any) => rawValue || 0,
			editor: {
				type: 'custom',
				component: NonEditableNumberEditorComponent
			}
		});

		// Register the data table column
		_pageDataTableRegistryService.registerPageDataTableColumn({
			dataTableId: this.dataTableId, // The identifier for the data table location
			columnId: 'appliedJobs', // The identifier for the column
			order: 2, // The order of the column in the table
			title: () => this.getTranslation('JOB_EMPLOYEE.APPLIED_JOBS'), // The title of the column
			type: 'text', // The type of the column
			width: '10%', // The width of the column
			isSortable: false, // Indicates whether the column is sortable
			isEditable: false, // Indicates whether the column is editable
			valuePrepareFunction: (rawValue: any) => rawValue || 0,
			editor: {
				type: 'custom',
				component: NonEditableNumberEditorComponent
			}
		});

		// Register the data table column
		_pageDataTableRegistryService.registerPageDataTableColumn({
			dataTableId: this.dataTableId, // The identifier for the data table location
			columnId: 'billRateValue', // The identifier for the column
			order: 3, // The order of the column in the table
			title: () => this.getTranslation('JOB_EMPLOYEE.BILLING_RATE'), // The title of the column
			type: 'text', // The type of the column
			width: '10%', // The width of the column
			isSortable: false, // Indicates whether the column is sortable
			isEditable: true, // Indicates whether the column is editable
			editor: {
				type: 'custom',
				component: NumberEditorComponent
			},
			valuePrepareFunction: (rawValue: any, cell: Cell) => {
				// Get the employee data from the cell
				const employee: IEmployee = cell.getRow().getData();
				// Return the transformed value
				return this._currencyPipe.transform(rawValue, employee?.billRateCurrency);
			}
		});

		// Register the data table column
		_pageDataTableRegistryService.registerPageDataTableColumn({
			dataTableId: this.dataTableId, // The identifier for the data table location
			columnId: 'minimumBillingRate', // The identifier for the column
			order: 4, // The order of the column in the table
			title: () => this.getTranslation('JOB_EMPLOYEE.MINIMUM_BILLING_RATE'), // The title of the column
			type: 'text', // The type of the column
			width: '20%', // The width of the column
			isSortable: false, // Indicates whether the column is sortable
			isEditable: true, // Indicates whether the column is editable
			editor: {
				type: 'custom',
				component: NumberEditorComponent
			},
			valuePrepareFunction: (value: number, cell: Cell) => {
				const employee: IEmployee = cell.getRow().getData();
				return this._currencyPipe.transform(value, employee?.billRateCurrency);
			}
		});

		// Register the data table column
		_pageDataTableRegistryService.registerPageDataTableColumn({
			dataTableId: this.dataTableId, // The identifier for the data table location
			columnId: 'isJobSearchActive', // The identifier for the column
			order: 5, // The order of the column in the table
			title: () => this.getTranslation('JOB_EMPLOYEE.JOB_SEARCH_STATUS'), // The title of the column
			type: 'custom', // The type of the column
			width: '20%', // The width of the column
			isSortable: false, // Indicates whether the column is sortable
<<<<<<< HEAD
			isEditable: true, // Indicates whether the column is editable
			renderComponent: SmartTableToggleComponent,
			componentInitFunction: (instance: SmartTableToggleComponent, cell: Cell) => {
=======
			isEditable: false, // Indicates whether the column is editable
			renderComponent: ToggleSwitcherComponent,
			componentInitFunction: (instance: ToggleSwitcherComponent, cell: Cell) => {
>>>>>>> 0db3a2c3
				// Get the employee data from the cell
				const employee: IEmployee = cell.getRow().getData();

				// Set the label property to false to hide the label
				instance.label = false;
				// Set the initial value of the toggle
				instance.value = employee.isJobSearchActive;

				// Subscribe to the toggleChange event
				instance.onSwitched.subscribe((toggle: boolean) => {
					// Call the JobSearchStoreService to update the job search availability
					this._jobSearchStoreService.updateJobSearchAvailability(this.organization, employee, toggle);
				});
			},
			editor: {
				type: 'custom',
				component: JobSearchAvailabilityEditorComponent
			}
		});
	}

	/**
	 * Initialize UI permissions
	 */
	private initializeUiPermissions() {
		// Load permissions
		const permissions = this._store.userRolePermissions.map(({ permission }) => permission);
		this._ngxPermissionsService.flushPermissions(); // Flush permissions
		this._ngxPermissionsService.loadPermissions(permissions); // Load permissions
	}

	/**
	 * Initialize UI languages and Update Locale
	 */
	private initializeUiLanguagesAndLocale() {
		// Observable that emits when preferred language changes.
		const preferredLanguage$ = merge(this._store.preferredLanguage$, this._i18nService.preferredLanguage$).pipe(
			distinctUntilChange(),
			filter((lang: string | LanguagesEnum) => !!lang),
			tap((lang: string | LanguagesEnum) => {
				this.translateService.use(lang);
			}),
			untilDestroyed(this)
		);

		// Subscribe to initiate the stream
		preferredLanguage$.subscribe();
	}

	/**
	 * Registers and configures the Smart Table source.
	 */
	setSmartTableSource(): void {
		// Check if organization context is available
		if (!this.organization) {
			return;
		}

		// Set loading state to true while fetching data
		this.loading = true;

		try {
			// Destructure properties for clarity
			const { id: organizationId, tenantId } = this.organization;

			const whereClause = {
				tenantId,
				organizationId,
				isActive: true,
				isArchived: false,
				...(this.selectedEmployeeId ? { id: this.selectedEmployeeId } : {}),
				...(this.filters.where ? this.filters.where : {})
			};

			// Filter by current employee ID if the permission is not present
			if (!this._store.hasPermission(PermissionsEnum.CHANGE_SELECTED_EMPLOYEE)) {
				// Filter by current employee ID if the permission is not present
				const employeeId = this._store.user?.employee?.id;
				whereClause.id = employeeId;
			}

			// Create a new ServerDataSource for Smart Table
			this.smartTableSource = new ServerDataSource(this._http, {
				endPoint: `${API_PREFIX}/employee-job/statistics`,
				relations: ['user'],
				// Define query parameters for the API request
				where: { ...whereClause },
				// Finalize callback to handle post-processing
				finalize: () => {
					// Update pagination based on the count of items in the source
					this.setPagination({
						...this.getPagination(),
						totalItems: this.smartTableSource.count()
					});
				}
			});
		} catch (error) {
			// Display an error toastr notification in case of any exceptions.
			this._toastrService.danger(error);
		} finally {
			// Set loading state to false once data fetching is complete
			this.loading = false;
		}
	}

	/**
	 * Retrieves employees with active jobs.
	 *
	 * @returns {Promise<void>} - A Promise resolving to void.
	 */
	async getActiveJobEmployees(): Promise<void> {
		try {
			// Ensure the organization context is available before proceeding.
			if (!this.organization) {
				return;
			}

			// Set up the smart table source for displaying active job employees.
			this.setSmartTableSource();

			// Retrieve pagination settings.
			const { activePage, itemsPerPage } = this.getPagination();

			// Set paging for the smart table source.
			this.smartTableSource.setPaging(activePage, itemsPerPage, false);
		} catch (error) {
			// Display an error toastr notification in case of any exceptions.
			this._toastrService.danger(error);
		}
	}

	/**
	 * Loads the Smart Table settings.
	 */
	private _loadSmartTableSettings(): void {
		// Retrieve pagination settings
		const pagination: IPaginationBase = this.getPagination();

		// Configure smart table settings
		this.settingsSmartTable = {
			selectedRowIndex: -1,
			hideSubHeader: true,
			noDataMessage: this.getTranslation('SM_TABLE.NO_DATA.EMPLOYEE'),
			isEditable: true,
			actions: {
				delete: false,
				add: true
			},
			pager: {
				display: false,
				perPage: pagination ? pagination.itemsPerPage : 10
			},
			edit: {
				editButtonContent: '<i class="nb-edit"></i>',
				saveButtonContent: '<i class="nb-checkmark"></i>',
				cancelButtonContent: '<i class="nb-close"></i>',
				confirmSave: true
			},
			columns: {
				...this._pageDataTableRegistryService.getPageDataTableColumns('job-employee')
			}
		};
	}

	/**
	 * Prepares the value for the employee cell.
	 * @param _ The row data.
	 * @param cell The cell to prepare the value for.
	 * @returns The prepared value.
	 */
	private prepareEmployeeValue(_: any, cell: Cell): any {
		// Get the employee data from the cell
		const employee: IEmployee | undefined = cell.getRow().getData();

		// Prepare the value for the cell
		if (employee) {
			const { user, id } = employee;
			return {
				name: user?.name ?? null,
				imageUrl: user?.imageUrl ?? null,
				id: id ?? null
			};
		}

		// Return default values if the employee is undefined
		return { name: null, imageUrl: null, id: null };
	}

	/**
	 * Handles the event for confirming the edit of an editable field.
	 *
	 * @param event - The event containing the edited data.
	 */
	async onEditConfirm(event: any): Promise<void> {
		try {
			// Ensure the organization context is available before proceeding.
			if (!this.organization) {
				return;
			}

			// Destructure properties for clarity.
			const { id: organizationId, tenantId } = this.organization;
			// Get the employee ID from the event data
			const employeeId = event.data?.id;
			// Get the new data from the event
			const { billRateValue, minimumBillingRate } = event.newData ?? {};

			// Update employee bill rates.
			await this._employeesService.updateProfile(employeeId, {
				minimumBillingRate: +minimumBillingRate,
				billRateValue: +billRateValue,
				tenantId,
				organizationId
			});

			// If successful, refresh the smart table source.
			this.employees$.next(true);
		} catch (error) {
			console.error('Error while updating employee rates', error);
			// If an error occurs, reject the edit and log the error.
			await event.confirm.reject();
		}
	}

	/**
	 * Applies translations to the Smart Table settings when the language changes.
	 * This method listens for the onLangChange event from the translateService.
	 */
	private _applyTranslationOnSmartTable(): void {
		// Subscribe to language changes using onLangChange
		this.translateService.onLangChange
			.pipe(
				// Trigger the loading of Smart Table settings when the language changes
				tap(() => this._loadSmartTableSettings()),
				// Automatically unsubscribe when the component is destroyed
				untilDestroyed(this)
			)
			.subscribe();
	}

	/**
	 * Handles the change of a tab.
	 *
	 * @param tab - The NbTabComponent representing the selected tab.
	 */
	onTabChange(tab: NbTabComponent) {}

	/**
	 * Handles the selection or deselection of an employee.
	 *
	 * @param param0 - Object containing selection information ({ isSelected, data }).
	 */
	onSelectEmployee({ isSelected, data }): void {
		// Update the disableButton flag based on whether an employee is selected
		this.disableButton = !isSelected;

		// Update the selectedEmployee based on the selection status
		this.selectedEmployee = isSelected ? data : null;
	}

	/**
	 * Edit employee.
	 *
	 * @param selectedItem - The employee to be edited.
	 */
	edit(selectedItem?: IEmployee): void {
		// If a specific employee is selected, update the selected employee state
		if (selectedItem) {
			this.onSelectEmployee({
				isSelected: true,
				data: selectedItem
			});
		}

		// Navigate to the employee edit page
		this._router.navigate(['/pages/employees/edit/', this.selectedEmployee.id]);
	}

	/**
	 * Navigates to the employee addition page and opens the add dialog.
	 *
	 * @param event - The pointer event that triggered this method.
	 * @returns A promise that resolves when the navigation is complete or exits early if there is no organization.
	 */
	addNew = async (event: MouseEvent): Promise<void> => {
		if (!this.organization) {
			return;
		}
		try {
			this._router.navigate(['/pages/employees/'], {
				queryParams: { openAddDialog: true }
			});
		} catch (error) {
			this._toastrService.error(error.message || error);
		}
	};

	ngOnDestroy(): void {}
}<|MERGE_RESOLUTION|>--- conflicted
+++ resolved
@@ -30,13 +30,10 @@
 	NumberEditorComponent,
 	EmployeeLinkEditorComponent,
 	PaginationFilterBaseComponent,
-<<<<<<< HEAD
 	SmartTableToggleComponent,
 	NonEditableNumberEditorComponent,
 	JobSearchAvailabilityEditorComponent
-=======
 	ToggleSwitcherComponent
->>>>>>> 0db3a2c3
 } from '@gauzy/ui-core/shared';
 
 /**
@@ -321,15 +318,9 @@
 			type: 'custom', // The type of the column
 			width: '20%', // The width of the column
 			isSortable: false, // Indicates whether the column is sortable
-<<<<<<< HEAD
 			isEditable: true, // Indicates whether the column is editable
-			renderComponent: SmartTableToggleComponent,
-			componentInitFunction: (instance: SmartTableToggleComponent, cell: Cell) => {
-=======
-			isEditable: false, // Indicates whether the column is editable
 			renderComponent: ToggleSwitcherComponent,
 			componentInitFunction: (instance: ToggleSwitcherComponent, cell: Cell) => {
->>>>>>> 0db3a2c3
 				// Get the employee data from the cell
 				const employee: IEmployee = cell.getRow().getData();
 
