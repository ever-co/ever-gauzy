{
	"name": "@gauzy/plugin-legal-ui",
	"version": "0.1.0",
	"description": "A plugin for the legal UI in the DSpot ERP platform, providing components and modules for managing legal documents and agreements.",
	"author": {
		"name": "Ever Co. LTD",
		"email": "ever@ever.co",
		"url": "https://ever.co"
	},
	"repository": {
		"type": "git",
<<<<<<< HEAD
		"url": "https://github.com/DSpotDevelopers/gauzy",
=======
		"url": "https://github.com/ever-co/ever-gauzy",
>>>>>>> ba3265fe
		"directory": "packages/plugins/legal-ui"
	},
	"bugs": {
		"url": "https://github.com/DSpotDevelopers/gauzy/issues"
	},
	"contributors": [
		{
			"name": "DSpot sp. z o.o.",
			"email": "info@dspot.com.pl",
			"url": "https://www.dspot.com.pl/"
		}
	],
	"homepage": "https://www.dspot.com.pl",
	"license": "AGPL-3.0",
	"private": true,
	"scripts": {
		"lib:build": "yarn nx build plugin-legal-ui --configuration=development",
		"lib:build:prod": "yarn nx build plugin-legal-ui --configuration=production",
		"lib:watch": "yarn nx build plugin-legal-ui --watch --configuration=development"
	},
	"peerDependencies": {
		"@angular/common": "^19.2.0",
		"@angular/core": "^19.2.0"
	},
	"dependencies": {
<<<<<<< HEAD
		"@angular/router": "19.2.7",
=======
		"@angular/router": "^19.2.8",
>>>>>>> ba3265fe
		"@nebular/auth": "^15.0.0",
		"@ngx-translate/core": "^16.0.4",
		"tslib": "^2.6.2"
	},
	"devDependencies": {
		"@types/jest": "29.5.14",
		"@types/node": "^20.14.9",
<<<<<<< HEAD
		"jest-preset-angular": "14.4.2"
=======
		"jest-preset-angular": "14.5.5"
>>>>>>> ba3265fe
	},
	"keywords": [
		"legal",
		"plugin",
		"angular",
		"ui",
		"gauzy"
	],
	"engines": {
		"node": ">=20.11.1",
		"yarn": ">=1.22.19"
	},
	"sideEffects": false
}<|MERGE_RESOLUTION|>--- conflicted
+++ resolved
@@ -9,11 +9,7 @@
 	},
 	"repository": {
 		"type": "git",
-<<<<<<< HEAD
 		"url": "https://github.com/DSpotDevelopers/gauzy",
-=======
-		"url": "https://github.com/ever-co/ever-gauzy",
->>>>>>> ba3265fe
 		"directory": "packages/plugins/legal-ui"
 	},
 	"bugs": {
@@ -39,11 +35,7 @@
 		"@angular/core": "^19.2.0"
 	},
 	"dependencies": {
-<<<<<<< HEAD
-		"@angular/router": "19.2.7",
-=======
 		"@angular/router": "^19.2.8",
->>>>>>> ba3265fe
 		"@nebular/auth": "^15.0.0",
 		"@ngx-translate/core": "^16.0.4",
 		"tslib": "^2.6.2"
@@ -51,11 +43,7 @@
 	"devDependencies": {
 		"@types/jest": "29.5.14",
 		"@types/node": "^20.14.9",
-<<<<<<< HEAD
-		"jest-preset-angular": "14.4.2"
-=======
 		"jest-preset-angular": "14.5.5"
->>>>>>> ba3265fe
 	},
 	"keywords": [
 		"legal",
