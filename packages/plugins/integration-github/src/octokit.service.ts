import { Inject, Injectable, Logger } from '@nestjs/common';
import * as chalk from 'chalk';
import { App } from 'octokit';
import { ResponseHeaders as OctokitResponseHeaders } from '@octokit/types';
import { parseConfig } from './probot.helpers';
import { ModuleProviders, ProbotConfig } from './probot.types';

const GITHUB_API_VERSION = process.env.GAUZY_GITHUB_API_VERSION || '2022-11-28'; // Define a default version

export interface OctokitResponse<T> {
	data: T; // The response data received from the GitHub API.
	status: number; // The HTTP status code of the response (e.g., 200, 404, etc.).
	headers: OctokitResponseHeaders; // The headers included in the response.
	[key: string]: any; // Additional properties may be present depending on the specific response.
}

@Injectable()
export class OctokitService {
	private readonly logger = new Logger('OctokitService');
	private readonly app: InstanceType<typeof App> | undefined;

	constructor(
		@Inject(ModuleProviders.ProbotConfig)
		private readonly config: ProbotConfig
	) {
		/** */
		try {
			if (this.config.appId && this.config.privateKey) {
				const config = parseConfig(this.config);
				this.app = new App({
					appId: config.appId,
					privateKey: config.privateKey,
					clientId: config.clientId,
					clientSecret: config.clientSecret,
				});
				// console.log(chalk.magenta(`Octokit App Configuration ${JSON.stringify(config)}`));
				console.log(chalk.green(`Octokit App successfully initialized.`));
			} else {
				console.error(chalk.red(`Octokit App initialization failed: Missing appId or privateKey.`));
			}
		} catch (error) {
			console.error(chalk.red(`Octokit App initialization failed: ${error.message}`));
		}
	}

	/**
	 *
	 * @returns
	 */
	getApp(): InstanceType<typeof App> | undefined {
		return this.app;
	}

	/**
	 * Get GitHub metadata for a specific installation.
	 *
	 * @param installationId The installation ID for the GitHub App.
	 * @returns {Promise<OctokitResponse<any>>} A promise that resolves with the GitHub metadata.
	 * @throws {Error} If the request to fetch metadata fails.
	 */
	public async getInstallationMetadata(installationId: number): Promise<OctokitResponse<any>> {
		if (!this.app) {
			throw new Error('Octokit instance is not available.');
		}
		try {
			// Get an Octokit instance for the installation
			const octokit = await this.app.getInstallationOctokit(installationId);

			// Make the request to fetch installation metadata
			const endpoint = `GET /app/installations/{installationId}`;

			// Send a request to the GitHub API to get installation metadata
			return await octokit.request(endpoint, {
				installationId,
				headers: {
					'X-GitHub-Api-Version': GITHUB_API_VERSION,
				},
			});
		} catch (error) {
			this.logger.error('Failed to fetch GitHub installation metadata', error.message);
			throw new Error('Failed to fetch GitHub installation metadata');
		}
	}

	/**
	 * Get GitHub repositories for a specific installation.
	 *
	 * @param installationId The installation ID for the GitHub App.
	 * @returns {Promise<OctokitResponse<any>>} A promise that resolves with the GitHub repositories.
	 * @throws {Error} If the request to fetch repositories fails.
	 */
	public async getRepositories(
		installationId: number
	): Promise<OctokitResponse<any>> {
		if (!this.app) {
			throw new Error('Octokit instance is not available.');
		}
		try {
			// Get an Octokit instance for the installation
			const octokit = await this.app.getInstallationOctokit(installationId);

			// Define the endpoint for fetching installation repositories
			const endpoint = `GET /installation/repositories`;

			// Send a request to the GitHub API to get repositories
			return await octokit.request(endpoint, {
				installationId,
				headers: {
					'X-GitHub-Api-Version': GITHUB_API_VERSION,
				},
			});
		} catch (error) {
			this.logger.error('Failed to fetch GitHub installation repositories', error.message);
			throw new Error('Failed to fetch GitHub installation repositories');
		}
	}

	/**
	 * Fetch GitHub repository issues for a given installation, owner, and repository.
	 *
	 * @param {number} installationId - The installation ID for the GitHub app.
	 * @param {Object} options - Options object with 'owner' and 'repo' properties.
	 * @param {string} options.owner - The owner (username or organization) of the repository.
	 * @param {string} options.repo - The name of the repository.
	 * @returns {Promise<OctokitResponse<any>>} A promise that resolves to the response from the GitHub API.
	 * @throws {Error} If the request to the GitHub API fails.
	 */
	public async getRepositoryIssues(installationId: number, {
		owner,
		repo,
<<<<<<< HEAD
		page,
		per_page
	}: {
		owner: string;
		repo: string;
		page?: number;
		per_page?: number;
=======
		page = 1,
		per_page = 100
>>>>>>> 03a5b59a
	}): Promise<OctokitResponse<any>> {
		if (!this.app) {
			throw new Error('Octokit instance is not available.');
		}
		try {
			// Get an Octokit instance for the installation
			const octokit = await this.app.getInstallationOctokit(installationId);

			// Define the endpoint for fetching repository issues
			const endpoint = `GET /repos/{owner}/{repo}/issues`;

			// Send a request to the GitHub API to get repository issues
			return await octokit.request(endpoint, {
				owner,
				repo,
				page,
				per_page,
				headers: {
					'X-GitHub-Api-Version': GITHUB_API_VERSION,
				},
			});
		} catch (error) {
			this.logger.error('Failed to fetch GitHub installation repository issues', error.message);
			throw new Error('Failed to fetch GitHub installation repository issues');
		}
	}

	/**
	 * Fetch labels associated with a GitHub issue using its issue number.
	 *
	 * This function retrieves the labels assigned to a GitHub issue based on its unique issue number. It sends a request
	 * to the GitHub API to fetch label information related to the specified issue in a GitHub repository.
	 *
	 * @param installationId - The installation ID for the GitHub app.
	 * @param owner - The owner (username or organization) of the GitHub repository.
	 * @param repo - The name of the GitHub repository.
	 * @param issue_number - The unique issue number identifying the GitHub issue.
	 * @returns A promise that resolves to the response from the GitHub API containing labels associated with the issue.
	 * @throws {Error} If the request to the GitHub API fails or if the Octokit instance is unavailable.
	 */
	public async getLabelsByIssueNumber(installationId: number, {
		owner,
		repo,
		issue_number
	}: {
		owner: string;
		repo: string;
		issue_number: number;
	}): Promise<OctokitResponse<any>> {
		if (!this.app) {
			throw new Error('Octokit instance is not available.');
		}
		try {
			// Get an Octokit instance for the installation
			const octokit = await this.app.getInstallationOctokit(installationId);

			// Define the endpoint for fetching issue labels
			const endpoint = `GET /repos/{owner}/{repo}/issues/{issue_number}/labels`;

			return await octokit.request(endpoint, {
				owner,
				repo,
				issue_number,
				headers: {
					'X-GitHub-Api-Version': GITHUB_API_VERSION,
				},
			});
		} catch (error) {
			this.logger.error('Failed to fetch GitHub issue labels', error.message);
			throw new Error('Failed to fetch GitHub installation issue labels');
		}
	}

	/**
	 * Creates labels for a GitHub issue using an Octokit instance tied to a specific installation.
	 *
	 * @param installationId - The installation ID of the GitHub App.
	 * @param options - Options object with 'owner,' 'repo,', 'issue_number' and 'labels' properties.
	 * @param options.owner - The owner (username or organization) of the repository.
	 * @param options.repo - The name of the repository.
	 * @param options.issue_number - The issue number to fetch.
	 * @param options.labels - The Labels to create.
	 * @returns A promise that resolves to an OctokitResponse.
	 * @throws An error if Octokit instance is not available or if the request fails.
	 */
	public async createLabelsForIssue(installationId: number, {
		owner,
		repo,
		issue_number,
		labels
	}: {
		owner: string;
		repo: string;
		issue_number: number;
		labels: string[];
	}): Promise<OctokitResponse<any>> {
		if (!this.app) {
			throw new Error('Octokit instance is not available.');
		}
		try {
			// Get an Octokit instance for the installation
			const octokit = await this.app.getInstallationOctokit(installationId);

			// Define the endpoint for adding labels to the issue
			const endpoint = `POST /repos/{owner}/{repo}/issues/{issue_number}/labels`;

			// Use Octokit to make the request to add labels to the issue
			return await octokit.request(endpoint, {
				owner,
				repo,
				issue_number,
				labels,
				headers: {
					'X-GitHub-Api-Version': GITHUB_API_VERSION,
				},
			});
		} catch (error) {
			// Handle any errors that occur during the process
			this.logger.error('Failed to create GitHub issue labels', error.message);
			throw new Error('Failed to create GitHub issue labels');
		}
	}

	/**
	 * Fetch a GitHub repository issue by issue number for a given installation, owner, and repository.
	 *
	 * @param installationId - The installation ID for the GitHub app.
	 * @param options - Options object with 'owner,' 'repo,' and 'issue_number' properties.
	 * @param options.owner - The owner (username or organization) of the repository.
	 * @param options.repo - The name of the repository.
	 * @param options.issue_number - The issue number to fetch.
	 * @returns A promise that resolves to the response from the GitHub API.
	 * @throws If the request to the GitHub API fails.
	 */
	public async getIssueByIssueNumber(installationId: number, {
		owner,
		repo,
		issue_number
	}: {
		owner: string;
		repo: string;
		issue_number: number;
	}): Promise<OctokitResponse<any>> {
		if (!this.app) {
			throw new Error('Octokit instance is not available.');
		}
		try {
			// Get an Octokit instance for the installation
			const octokit = await this.app.getInstallationOctokit(installationId);

			// Define the endpoint for fetching the issue by its number
			const endpoint = `GET /repos/{owner}/{repo}/issues/{issue_number}`;

			return await octokit.request(endpoint, {
				owner,
				repo,
				issue_number,
				headers: {
					'X-GitHub-Api-Version': GITHUB_API_VERSION,
				},
			});
		} catch (error) {
			this.logger.error('Failed to fetch GitHub repository issue', error.message);
			throw new Error('Failed to fetch GitHub installation repository issues');
		}
	}

	/**
	 * Open a new issue on a GitHub repository.
	 *
	 * @param installationId - The GitHub installation ID.
	 * @param owner - The owner of the repository.
	 * @param repo - The repository name.
	 * @param title - The title of the issue.
	 * @param body - The body of the issue.
	 * @param labels - An array of labels for the issue.
	 * @returns A promise that resolves to the response from GitHub.
	 */
	public async openIssue(installationId: number, {
		repo,
		owner,
		title,
		body,
		labels,
	}): Promise<OctokitResponse<any>> {
		if (!this.app) {
			throw new Error('Octokit instance is not available.');
		}
		try {
			// Get an Octokit instance for the installation
			const octokit = await this.app.getInstallationOctokit(installationId);

			// Define the endpoint for creating an issue
			const endpoint = `POST /repos/{owner}/{repo}/issues`;

			// Prepare the request payload
			const payload = {
				owner,
				repo,
				title,
				body,
				labels,
				headers: {
					'X-GitHub-Api-Version': GITHUB_API_VERSION,
				},
			};

			// Send the request to create the issue
			return await octokit.request(endpoint, payload);
		} catch (error) {
			this.logger.error('Failed to Open GitHub issue', error.message);
			throw new Error('Failed to Open GitHub issue');
		}
	}

	/**
	 * Update an existing issue on a GitHub repository.
	 *
	 * @param installationId - The GitHub installation ID.
	 * @param issue_number - The issue number to be updated.
	 * @param repo - The repository name.
	 * @param owner - The owner of the repository.
	 * @param title - The updated title of the issue.
	 * @param body - The updated body of the issue.
	 * @param labels - An array of updated labels for the issue.
	 * @returns A promise that resolves to the response from GitHub.
	 */
	public async updateIssue(installationId: number, issue_number: number, {
		repo,
		owner,
		title,
		body,
		labels,
	}): Promise<OctokitResponse<any>> {
		try {
			// Ensure that the Octokit instance is available
			if (!this.app) {
				throw new Error('Octokit instance is not available.');
			}

			// Get an Octokit instance for the installation
			const octokit = await this.app.getInstallationOctokit(installationId);

			// Define the endpoint for updating an issue
			const endpoint = `PATCH /repos/{owner}/{repo}/issues/{issue_number}`;

			// Prepare the request payload
			const payload = {
				owner,
				repo,
				issue_number,
				title,
				body,
				labels,
				headers: {
					'X-GitHub-Api-Version': GITHUB_API_VERSION,
				},
			};

			// Send the request to update the issue
			return await octokit.request(endpoint, payload);
		} catch (error) {
			// Handle errors and log the details
			this.logger.error('Failed to update a GitHub issue', error.message);
			throw new Error('Failed to update GitHub issue');
		}
	}
}<|MERGE_RESOLUTION|>--- conflicted
+++ resolved
@@ -128,18 +128,8 @@
 	public async getRepositoryIssues(installationId: number, {
 		owner,
 		repo,
-<<<<<<< HEAD
-		page,
-		per_page
-	}: {
-		owner: string;
-		repo: string;
-		page?: number;
-		per_page?: number;
-=======
 		page = 1,
 		per_page = 100
->>>>>>> 03a5b59a
 	}): Promise<OctokitResponse<any>> {
 		if (!this.app) {
 			throw new Error('Octokit instance is not available.');
