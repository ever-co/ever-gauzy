--- conflicted
+++ resolved
@@ -39,14 +39,9 @@
 	"devDependencies": {
 		"@types/node": "^20.14.9",
 		"@types/unzipper": "^0.10.9",
-<<<<<<< HEAD
 		"electron": "^35.7.5",
-		"@types/underscore": "^1.11.4"
-=======
-		"electron": "^30.0.1",
 		"@types/underscore": "^1.11.4",
 		"@types/better-queue": "^3.8.6"
->>>>>>> 34f30e44
 	},
 	"keywords": [
 		"electron",
