// Modified code from https://github.com/xmlking/ngx-starter-kit.
// MIT License, see https://github.com/xmlking/ngx-starter-kit/blob/develop/LICENSE
// Copyright (c) 2018 Sumanth Chinthagunta

import {
	IAppIntegrationConfig,
	IAuth0Config,
	IAwsConfig,
	ICloudinaryConfig,
	IFiverrConfig,
	IGithubIntegrationConfig,
	IHubstaffConfig,
	IJitsuConfig,
	ISMTPConfig,
	IUnleashConfig,
	IUpworkConfig,
	IWasabiConfig,
	IJiraIntegrationConfig,
	IDigitalOceanConfig,
<<<<<<< HEAD
	IZapierConfig,
	IMakeComConfig
=======
	IPosthogConfig,
	IZapierConfig
>>>>>>> fe621923
} from '@gauzy/common';
import { FileStorageProviderEnum } from '@gauzy/contracts';

export type LogLevel = 'debug' | 'info' | 'warn' | 'error';

/**
 * environment variables that goes into process.env
 */
export interface Env {
	LOG_LEVEL?: LogLevel;
	[key: string]: string;
}

export interface FileSystem {
	name: FileStorageProviderEnum;
}

export interface IGauzyFeatures {
	[key: string]: boolean;
}

export interface IDemoCredential {
	readonly superAdminEmail?: string;
	readonly superAdminPassword?: string;
	readonly adminEmail?: string;
	readonly adminPassword?: string;
	readonly employeeEmail?: string;
	readonly employeePassword?: string;
}

/**
 * Server Environment
 */
export interface IEnvironment {
	port: number | string;
	host: string;
	baseUrl: string;
	clientBaseUrl: string;

	production: boolean;
	envName: string;

	env?: Env;

	EXPRESS_SESSION_SECRET: string;
	USER_PASSWORD_BCRYPT_SALT_ROUNDS?: number;

	JWT_SECRET?: string;
	JWT_TOKEN_EXPIRATION_TIME?: number;

	/**
	 * JWT refresh token Options
	 */
	JWT_REFRESH_TOKEN_SECRET?: string;
	JWT_REFRESH_TOKEN_EXPIRATION_TIME?: number;

	/**
	 * Email verification options
	 */
	JWT_VERIFICATION_TOKEN_SECRET?: string;
	JWT_VERIFICATION_TOKEN_EXPIRATION_TIME?: number;

	/**
	 * Password Less Authentication Configuration
	 */
	MAGIC_CODE_EXPIRATION_TIME?: number;

	/** Organization Team Join Request Configuration */
	TEAM_JOIN_REQUEST_EXPIRATION_TIME?: number;

	/**
	 * Throttler (Rate Limiting) Options
	 */
	THROTTLE_ENABLED?: boolean;
	THROTTLE_TTL?: number;
	THROTTLE_LIMIT?: number;

	fileSystem: FileSystem;
	awsConfig?: IAwsConfig;
	wasabi?: IWasabiConfig;
	cloudinary?: ICloudinaryConfig;
	digitalOcean?: IDigitalOceanConfig;
	github: IGithubIntegrationConfig /** Github Configuration */;
	jira: IJiraIntegrationConfig /** Jira Configuration */;
	fiverrConfig: IFiverrConfig;
	auth0Config: IAuth0Config;

	sentry?: {
		dsn: string;
	};

	posthog?: IPosthogConfig;

	/**
	 * Default Integrated User Password
	 */
	defaultIntegratedUserPass?: string;

	/** Third Party Integrations */
	upwork?: IUpworkConfig;
	hubstaff?: IHubstaffConfig;
	zapier?: IZapierConfig;
	makeCom?: IMakeComConfig;

	isElectron?: boolean;
	gauzyUserPath?: string;
	allowSuperAdminRole?: boolean;
	gauzySeedPath?: string;

	/**
	 * Endpoint for Gauzy AI API (optional), e.g.: http://localhost:3005/graphql
	 */
	gauzyAIGraphQLEndpoint?: string;

	/**
	 * Endpoint for Gauzy AI REST API (optional), e.g.: http://localhost:3005/api
	 */
	gauzyAIRESTEndpoint?: string;

	gauzyCloudEndpoint?: string;

	smtpConfig?: ISMTPConfig;
	defaultCurrency: string;

	unleashConfig?: IUnleashConfig;

	/**
	 * Email Template Config
	 */
	appIntegrationConfig?: IAppIntegrationConfig;

	demo: boolean;
	demoCredentialConfig?: IDemoCredential;

	/**
	 * Email Reset
	 */
	EMAIL_RESET_EXPIRATION_TIME?: number;

	/**
	 * Jitsu Configuration
	 */
	jitsu: IJitsuConfig;
}<|MERGE_RESOLUTION|>--- conflicted
+++ resolved
@@ -17,13 +17,9 @@
 	IWasabiConfig,
 	IJiraIntegrationConfig,
 	IDigitalOceanConfig,
-<<<<<<< HEAD
-	IZapierConfig,
-	IMakeComConfig
-=======
+	IMakeComConfig,
 	IPosthogConfig,
 	IZapierConfig
->>>>>>> fe621923
 } from '@gauzy/common';
 import { FileStorageProviderEnum } from '@gauzy/contracts';
 
