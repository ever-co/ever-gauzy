import * as path from 'path';
import * as chalk from 'chalk';
import { TlsOptions } from 'tls';
import { TypeOrmModuleOptions } from '@nestjs/typeorm';
import { DataSourceOptions } from 'typeorm';
import { PostgresConnectionOptions } from 'typeorm/driver/postgres/PostgresConnectionOptions';

let dbType: string;

if (process.env.DB_TYPE) dbType = process.env.DB_TYPE;
else dbType = 'sqlite';

console.log(`Selected DB Type (DB_TYPE env var): ${dbType}`);
console.log('DB Synchronize: ' + process.env.DB_SYNCHRONIZE);

// `process` is a built-in global in Node.js, no need to `require()`
console.log(chalk.magenta(`Currently running Node.js version %s`), process.version);

let connectionConfig: TypeOrmModuleOptions;

switch (dbType) {
	case 'mongodb':
		throw 'MongoDB not supported yet';

	case 'postgres':
		const ssl = process.env.DB_SSL_MODE === 'true' ? true : undefined;

		let sslParams: TlsOptions;

		if (ssl) {
			const base64data = process.env.DB_CA_CERT;
			const buff = Buffer.from(base64data, 'base64');
			const sslCert = buff.toString('ascii');

			sslParams = {
				rejectUnauthorized: true,
				ca: sslCert
			};
		}

		const postgresConnectionOptions: PostgresConnectionOptions = {
			type: dbType,
			ssl: ssl ? sslParams : undefined,
			host: process.env.DB_HOST || 'localhost',
			port: process.env.DB_PORT ? parseInt(process.env.DB_PORT, 10) : 5432,
			database: process.env.DB_NAME || 'postgres',
			username: process.env.DB_USER || 'postgres',
			password: process.env.DB_PASS || 'root',
			logging:
				process.env.DB_LOGGING == 'false'
					? false
					: process.env.DB_LOGGING == 'all'
						? 'all'
						: process.env.DB_LOGGING == 'query'
							? ['query', 'error']
							: ['error'], // by default set to error only
			logger: 'advanced-console',
			// log queries that take more than 3 sec as warnings
			maxQueryExecutionTime: process.env.DB_SLOW_QUERY_LOGGING_TIMEOUT
				? parseInt(process.env.DB_SLOW_QUERY_LOGGING_TIMEOUT)
				: 3000,
			synchronize: process.env.DB_SYNCHRONIZE === 'true', // We are using migrations, synchronize should be set to false.
			uuidExtension: 'pgcrypto',
			migrations: ['src/modules/not-exists/*.migration{.ts,.js}'],
			entities: ['src/modules/not-exists/*.entity{.ts,.js}'],
			// See https://typeorm.io/data-source-options#common-data-source-options
			poolSize: process.env.DB_POOL_SIZE ? parseInt(process.env.DB_POOL_SIZE) : 80,
			extra: {
				// based on  https://node-postgres.com/api/pool max connection pool size
<<<<<<< HEAD
				max: process.env.DB_POOL_SIZE || 80,
				poolSize: process.env.DB_POOL_SIZE ? parseInt(process.env.DB_POOL_SIZE) : 80,
				// connection timeout - number of milliseconds to wait before timing out when connecting a new client
				connectionTimeoutMillis: process.env.DB_CONNECTION_TIMEOUT
					? parseInt(process.env.DB_CONNECTION_TIMEOUT)
					: 60000, // 60 seconds
				// number of milliseconds a client must sit idle in the pool and not be checked out
				// before it is disconnected from the backend and discarded
				idleTimeoutMillis: process.env.DB_IDLE_TIMEOUT ? parseInt(process.env.DB_IDLE_TIMEOUT) : 10000 // 10 seconds
=======
				max: process.env.DB_POOL_SIZE || 40,
				// connection timeout
				connectionTimeoutMillis: process.env.DB_CONNECTION_TIMEOUT ? parseInt(process.env.DB_CONNECTION_TIMEOUT) : 1000
>>>>>>> 9dee69f7
			}
		};

		connectionConfig = postgresConnectionOptions;

		break;

	case 'sqlite':
		const dbPath = process.env.DB_PATH || path.join(process.cwd(), ...['apps', 'api', 'data'], 'gauzy.sqlite3');

		console.log('Sqlite DB Path: ' + dbPath);

		const sqliteConfig: DataSourceOptions = {
			type: dbType,
			database: dbPath,
			logging: 'all',
			logger: 'file', //Removes console logging, instead logs all queries in a file ormlogs.log
			synchronize: process.env.DB_SYNCHRONIZE === 'true' // We are using migrations, synchronize should be set to false.
		};

		connectionConfig = sqliteConfig;

		break;

	case 'better-sqlite3':
		const betterSqlitePath =
			process.env.DB_PATH || path.join(process.cwd(), ...['apps', 'api', 'data'], 'gauzy.sqlite3');

		console.log('Better Sqlite DB Path: ' + betterSqlitePath);

		const betterSqliteConfig: DataSourceOptions = {
			type: dbType,
			database: betterSqlitePath,
			logging: 'all',
			logger: 'file', // Removes console logging, instead logs all queries in a file ormlogs.log
			synchronize: process.env.DB_SYNCHRONIZE === 'true', // We are using migrations, synchronize should be set to false.
			prepareDatabase: (db) => {
				if (!process.env.IS_ELECTRON) {
					// Enhance performance
					db.pragma('journal_mode = WAL');
				}
			}
		};

		connectionConfig = betterSqliteConfig;

		break;
}

export const dbConnectionConfig = connectionConfig;<|MERGE_RESOLUTION|>--- conflicted
+++ resolved
@@ -56,9 +56,7 @@
 							: ['error'], // by default set to error only
 			logger: 'advanced-console',
 			// log queries that take more than 3 sec as warnings
-			maxQueryExecutionTime: process.env.DB_SLOW_QUERY_LOGGING_TIMEOUT
-				? parseInt(process.env.DB_SLOW_QUERY_LOGGING_TIMEOUT)
-				: 3000,
+			maxQueryExecutionTime: process.env.DB_SLOW_QUERY_LOGGING_TIMEOUT ? parseInt(process.env.DB_SLOW_QUERY_LOGGING_TIMEOUT) : 3000,
 			synchronize: process.env.DB_SYNCHRONIZE === 'true', // We are using migrations, synchronize should be set to false.
 			uuidExtension: 'pgcrypto',
 			migrations: ['src/modules/not-exists/*.migration{.ts,.js}'],
@@ -67,21 +65,13 @@
 			poolSize: process.env.DB_POOL_SIZE ? parseInt(process.env.DB_POOL_SIZE) : 80,
 			extra: {
 				// based on  https://node-postgres.com/api/pool max connection pool size
-<<<<<<< HEAD
 				max: process.env.DB_POOL_SIZE || 80,
 				poolSize: process.env.DB_POOL_SIZE ? parseInt(process.env.DB_POOL_SIZE) : 80,
 				// connection timeout - number of milliseconds to wait before timing out when connecting a new client
-				connectionTimeoutMillis: process.env.DB_CONNECTION_TIMEOUT
-					? parseInt(process.env.DB_CONNECTION_TIMEOUT)
-					: 60000, // 60 seconds
+				connectionTimeoutMillis: process.env.DB_CONNECTION_TIMEOUT ? parseInt(process.env.DB_CONNECTION_TIMEOUT) : 60000, // 60 seconds
 				// number of milliseconds a client must sit idle in the pool and not be checked out
 				// before it is disconnected from the backend and discarded
 				idleTimeoutMillis: process.env.DB_IDLE_TIMEOUT ? parseInt(process.env.DB_IDLE_TIMEOUT) : 10000 // 10 seconds
-=======
-				max: process.env.DB_POOL_SIZE || 40,
-				// connection timeout
-				connectionTimeoutMillis: process.env.DB_CONNECTION_TIMEOUT ? parseInt(process.env.DB_CONNECTION_TIMEOUT) : 1000
->>>>>>> 9dee69f7
 			}
 		};
 
