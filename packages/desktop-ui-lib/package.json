--- conflicted
+++ resolved
@@ -20,21 +20,12 @@
 	},
 	"dependencies": {
 		"@angular-slider/ngx-slider": "^18.0.0",
-<<<<<<< HEAD
 		"@angular/animations": "19.0.5",
 		"@angular/forms": "19.0.5",
 		"@angular/platform-browser": "19.0.5",
 		"@angular/platform-browser-dynamic": "19.0.5",
 		"@angular/router": "19.0.5",
-		"@datorama/akita": "^7.1.1",
-=======
-		"@angular/animations": "18.2.12",
-		"@angular/forms": "18.2.12",
-		"@angular/platform-browser": "18.2.12",
-		"@angular/platform-browser-dynamic": "18.2.12",
-		"@angular/router": "18.2.12",
 		"@datorama/akita": "^8.0.1",
->>>>>>> bc4deb04
 		"@datorama/akita-ngdevtools": "^7.0.0",
 		"@electron/remote": "^2.0.8",
 		"@fortawesome/angular-fontawesome": "^0.15.0",
