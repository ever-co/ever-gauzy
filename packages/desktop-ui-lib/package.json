{
	"name": "@gauzy/desktop-ui-lib",
	"version": "0.1.0",
	"description": "Ever Gauzy Platform desktop libs",
	"author": {
		"name": "Ever Co. LTD",
		"email": "ever@ever.co",
		"url": "https://ever.co"
	},
	"repository": {
		"type": "git",
		"url": "https://github.com/ever-co/ever-gauzy",
		"directory": "packages/desktop-ui-lib"
	},
	"bugs": {
		"url": "https://github.com/ever-co/ever-gauzy/issues"
	},
	"homepage": "https://ever.co",
	"license": "AGPL-3.0",
	"private": true,
	"scripts": {
		"lib:build": "yarn nx build desktop-ui-lib --configuration=development",
		"lib:build:prod": "yarn nx build desktop-ui-lib --configuration=production",
		"lib:watch": "yarn nx build desktop-ui-lib --watch --configuration=development"
	},
	"peerDependencies": {
		"@angular/common": "^19.0.0",
		"@angular/core": "^19.0.0"
	},
	"dependencies": {
		"@angular-slider/ngx-slider": "^19.0.0",
		"@angular/animations": "^19.1.6",
		"@angular/forms": "^19.1.6",
		"@angular/platform-browser": "^19.1.6",
		"@angular/platform-browser-dynamic": "^19.1.6",
		"@angular/router": "^19.1.6",
		"@datorama/akita": "^8.0.1",
		"@datorama/akita-ngdevtools": "^7.0.0",
		"@electron/remote": "^2.0.8",
		"@fortawesome/angular-fontawesome": "^1.0.0",
		"@fortawesome/free-solid-svg-icons": "^6.7.2",
		"@gauzy/constants": "^0.1.0",
		"@gauzy/contracts": "^0.1.0",
		"@gauzy/desktop-window": "^0.1.0",
		"@kurkle/color": "^0.3.2",
		"@nebular/auth": "^15.0.0",
		"@nebular/bootstrap": "^9.1.0-rc.6",
		"@nebular/eva-icons": "^15.0.0",
		"@nebular/security": "^15.0.0",
		"@nebular/theme": "^15.0.0",
		"@ng-select/ng-select": "^14.2.2",
		"@ngneat/until-destroy": "^10.0.0",
<<<<<<< HEAD
		"@ngx-translate/core": "^16.0.4",
		"@ngx-translate/http-loader": "^16.0.1",
=======
		"@ngneat/effects-ng": "3.1.4",
		"@ngx-translate/core": "^16.0.3",
		"@ngx-translate/http-loader": "^16.0.0",
>>>>>>> fe621923
		"@swimlane/ngx-charts": "20.5.0",
		"angular2-smart-table": "^3.5.0",
		"ckeditor4-angular": "4.0.1",
		"electron-log": "^4.4.8",
		"electron-store": "^8.1.0",
		"hash-it": "^6.0.0",
		"moment": "^2.30.1",
		"moment-duration-format": "^2.3.2",
		"ngx-daterangepicker-material": "^6.0.4",
		"rxjs": "^7.8.0",
		"tslib": "^2.6.2",
		"underscore": "^1.13.3"
	},
	"devDependencies": {
		"@types/jest": "29.5.14",
		"@types/moment-duration-format": "^2.2.3",
		"@types/node": "^20.14.9",
		"electron": "^30.0.1",
		"jest-preset-angular": "14.4.2"
	},
	"keywords": [
		"angular",
		"desktop-ui",
		"ui-library",
		"electron",
		"ngx",
		"angular-library",
		"ever-gauzy",
		"gauzy",
		"akita",
		"nebular",
		"smart-table",
		"charts",
		"ngx-translate",
		"angular-ui",
		"electron-angular"
	],
	"engines": {
		"node": ">=20.11.1",
		"yarn": ">=1.22.19"
	},
	"sideEffects": false
}<|MERGE_RESOLUTION|>--- conflicted
+++ resolved
@@ -50,14 +50,9 @@
 		"@nebular/theme": "^15.0.0",
 		"@ng-select/ng-select": "^14.2.2",
 		"@ngneat/until-destroy": "^10.0.0",
-<<<<<<< HEAD
 		"@ngx-translate/core": "^16.0.4",
 		"@ngx-translate/http-loader": "^16.0.1",
-=======
 		"@ngneat/effects-ng": "3.1.4",
-		"@ngx-translate/core": "^16.0.3",
-		"@ngx-translate/http-loader": "^16.0.0",
->>>>>>> fe621923
 		"@swimlane/ngx-charts": "20.5.0",
 		"angular2-smart-table": "^3.5.0",
 		"ckeditor4-angular": "4.0.1",
