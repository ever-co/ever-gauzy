import {
	ChangeDetectionStrategy,
	ChangeDetectorRef,
	Component,
	ElementRef,
	Inject,
	OnInit,
	ViewChild,
	OnDestroy
} from '@angular/core';
import { DomSanitizer, SafeResourceUrl } from '@angular/platform-browser';
import { IProxyConfig } from '@gauzy/contracts';
import { NbDialogService } from '@nebular/theme';
import { TranslateService } from '@ngx-translate/core';
import { AlertComponent } from '../../lib/dialogs/alert/alert.component';
import { GAUZY_ENV } from '../constants';
import { ElectronService, LoggerService } from '../electron/services';
import { LanguageElectronService } from '../language/language-electron.service';
import { LanguageSelectorComponent } from '../language/language-selector.component';
import { ErrorHandlerService, Store, ToastrNotificationService } from '../services';
import { SetupService } from './setup.service';

@Component({
    selector: 'ngx-setup',
    templateUrl: './setup.component.html',
    styleUrls: ['./setup.component.scss'],
    changeDetection: ChangeDetectionStrategy.OnPush,
    standalone: false
})
export class SetupComponent implements OnInit, OnDestroy {
	@ViewChild('dialogOpenBtn') btnDialogOpen: ElementRef<HTMLElement>;
	@ViewChild('selector') languageSelector: LanguageSelectorComponent;
	@ViewChild('logBox') logBox: ElementRef;
	public isSaving = false;
	public isCheckConnection = false;
	public logContents: string[] = [];
	constructor(
		private setupService: SetupService,
		private _cdr: ChangeDetectorRef,
		private dialogService: NbDialogService,
		private electronService: ElectronService,
		private _errorHandlerService: ErrorHandlerService,
		private _loggerServer: LoggerService,
		private _translateService: TranslateService,
		private _store: Store,
		@Inject(GAUZY_ENV)
		private readonly _environment: any,
		private readonly _domSanitizer: DomSanitizer,
		private languageElectronService: LanguageElectronService,
		private readonly _notifier: ToastrNotificationService
	) {
		electronService.ipcRenderer.on('setup-data', (_, arg) => {
			this.desktopFeatures.gauzyPlatform = arg.gauzyWindow;
			this.desktopFeatures.timeTracking = arg.timeTrackerWindow;
			this.connectivity.integrated = arg.isLocalServer;
			this.connectivity.custom = !arg.isLocalServer && arg.serverUrl !== 'https://api.gauzy.co';
			this.connectivity.live = arg.serverUrl && arg.serverUrl === 'https://api.gauzy.co';
			this.thirdParty.activityWatch = arg.aw;
			this.databaseDriver.sqlite = arg.db === 'sqlite';
			this.databaseDriver.postgre = arg.db === 'postgres';
			this.serverConfig.integrated.port = arg.port;
			if (!arg.isLocalServer) {
				this.serverConfig.custom.apiHost = arg.serverUrl.split(':')[1].slice(2);
				this.serverConfig.custom.port = arg.serverUrl.split(':')[2];
			}
			if (arg.db === 'postgres') {
				this.databaseConfig.postgre = {
					host: arg[arg.db]?.dbHost,
					dbPort: arg[arg.db]?.dbPort,
					dbName: arg[arg.db]?.dbName,
					dbUser: arg[arg.db]?.dbUsername,
					dbPassword: arg[arg.db]?.dbPassword
				};
			}
		});

		electronService.ipcRenderer.on('log_state', (_, arg) => {
			const validMessage = this.defaultMessage.findIndex((item) => arg.msg.indexOf(item) > -1);
			if (validMessage > -1) {
				if (validMessage === 0 && arg.msg.indexOf('Found 0 users in DB') < 0) {
					this.progressSetup = 100;
					this.progressMessage = arg.msg;
				} else {
					if (arg.msg.indexOf('SEEDED PRODUCTION DATABASE') > -1) {
						const leftProgress = 100 - this.progressSetup;
						this.progressSetup += leftProgress;
					} else {
						this.progressSetup += 3;
					}
					this.progressMessage = arg.msg;
				}
			}
			if (this.logContents.length < 20) {
				this.logContents.push(arg.msg);
			} else {
				this.logContents.shift();
				this.logContents.push(arg.msg);
			}
			this.scrollToBottom();
			this._cdr.detectChanges();
		});

		electronService.ipcRenderer.send('reset_permissions');
<<<<<<< HEAD
=======

		this.gauzyIcon = this._domSanitizer.bypassSecurityTrustResourceUrl(this._environment.PLATFORM_LOGO);
>>>>>>> ba3265fe
		this.handleIpcEvent = this.handleIpcEvent.bind(this);
	}
	appName: string = this.electronService.remote.app.getName();
	loading = false;
	iconAw = './assets/icons/toggle-left.svg';
	statusIcon = 'success';
	awCheck = false;
	awAPI = 'http://localhost:5600';
	buttonSave = false;
	desktopFeatures: any = {
		gauzyPlatform: !this.isDesktopTimer,
		timeTracking: !this.isServer
	};

	connectivity: any = {
		integrated: this.isServer,
		custom: false,
		live: !this.isServer
	};

	thirdParty: any = {
		activitywatch: true,
		wakatime: true
	};

	databaseDriver: any = {
		sqlite: true,
		postgre: false
	};

	serverConfig: any = {
		integrated: {
			port: '3000',
			portUi: '4200',
			host: '0.0.0.0'
		},
		custom: {
			apiHost: '127.0.0.1',
			port: '3000'
		},
		live: {
			url: 'https://api.gauzy.co'
		}
	};

	databaseConfig: any = {
		postgre: {
			host: 'localhost',
			dbPort: '5432',
			dbName: 'postgres',
			dbUser: 'postgres',
			dbPassword: ''
		}
	};

	proxyOptions: IProxyConfig = {
		ssl: {
			key: '',
			cert: ''
		},
		secure: true,
		enable: false
	};

	showPassword = false;

	progressSetup = 0;
	progressMessage = 'Waiting ...';
	onProgress = false;

	defaultMessage: any = [
		'users in DB',
		'Found 0 users in DB',
		'CLEANING UP FROM PREVIOUS RUNS...',
		'CLEANED UP',
		'RESET DATABASE SUCCESSFUL',
		'SEEDING PRODUCTION DATABASE...',
		'SEEDING Changelog',
		'SEEDING Countries',
		'SEEDING Currencies',
		'SEEDING Languages',
		'SEEDING PRODUCTION REPORTS DATABASE...',
		'SEEDING Default Report Category & Report',
		'CLEANING UP REPORT IMAGES...',
		'CLEANED UP REPORT IMAGES',
		'SEEDED PRODUCTION REPORTS DATABASE',
		'Database Reports Seed completed',
		'SEEDING Default Email Templates',
		'SEEDING Skills',
		'SEEDING Contacts',
		'SEEDING Default Employee Invite',
		'SEEDING Default General Goal Setting',
		'SEEDING Default Goal Template',
		'SEEDING Default Goal KPI Template',
		'SEEDING Default Key Result Template',
		'SEEDING Default Time Off Policy',
		'SEEDING Default Integration Types',
		'SEEDING Default Integrations',
		'SEEDED PRODUCTION DATABASE'
	];

	dialogData: any = {
		title: 'TOASTR.TITLE.SUCCESS',
		message: '',
		status: 'success'
	};

	runApp = false;
	welcomeTitle = 'TIMER_TRACKER.SETUP.TITLE';
	welcomeLabel = 'TIMER_TRACKER.SETUP.LABEL';

	welcomeText() {
		switch (this.appName) {
			case this._environment.DESKTOP_SERVER_APP_NAME:
				this.welcomeTitle = 'TIMER_TRACKER.SETUP.TITLE_SERVER';
				this.welcomeLabel = 'TIMER_TRACKER.SETUP.LABEL_SERVER';
				break;
			case this._environment.DESKTOP_API_SERVER_APP_NAME:
				this.welcomeTitle = 'TIMER_TRACKER.SETUP.TITLE_SERVER_API';
				this.welcomeLabel = 'TIMER_TRACKER.SETUP.LABEL_SERVER_API';
				break;
			default:
				break;
		}
	}

	connectivityChange(event, key) {
		Object.keys(this.connectivity).forEach((itemKey) => {
			if (itemKey === key) {
				this.connectivity[key] = true;
			} else this.connectivity[itemKey] = false;
		});
	}

	databaseDriverChange(event, key) {
		Object.keys(this.databaseDriver).forEach((itemKey) => {
			if (itemKey === key) this.databaseDriver[key] = true;
			else this.databaseDriver[itemKey] = false;
		});
		this.validation();
	}

	getThirdPartyConfig() {
		return {
			aw: this.thirdParty.activitywatch,
			awHost: this.awAPI,
			wakatime: this.thirdParty.wakatime
		};
	}

	/**
	 * Sanitizes and constructs the server URL with the provided host and port.
	 *
	 * @param host - The host URL (e.g., "http://localhost").
	 * @param port - The port to append to the host URL (e.g., "3000").
	 * @returns The sanitized server URL as a string (e.g., "http://localhost:3000").
	 * @throws Error if the `host` parameter is missing or invalid.
	 */
	sanitizeServerPort(host: string, port: string): string {
		if (!host) {
			throw new Error('Host is required');
		}

		try {
			const url = new URL(host);
			if (port) {
				url.port = port; // Set the port if provided
			}
			return url.origin; // Return the sanitized origin
		} catch (error) {
			throw new Error('Invalid server URL format');
		}
	}

	getServerConfig() {
		if (this.connectivity.integrated) {
			return {
				...this.serverConfig.integrated,
				isLocalServer: true
			};
		}

		if (this.connectivity.custom) {
			const protocol = this.serverConfig.custom.apiHost.indexOf('http') === 0 ? '' : 'https://';
			const port = this.serverConfig.custom.port;
			const apiHost = `${protocol}${this.serverConfig.custom.apiHost}`;
			return {
				serverUrl: this.sanitizeServerPort(apiHost, port),
				isLocalServer: false
			};
		}

		this._loggerServer.log.info(`Server Config:`, this.serverConfig);
		if (this.connectivity.live) {
			return {
				serverUrl: this.serverConfig.live.url,
				isLocalServer: false
			};
		}
	}

	getDataBaseConfig() {
		if (this.databaseDriver.postgre) {
			return {
				postgres: {
					dbHost: this.databaseConfig.postgre.host,
					dbPort: this.databaseConfig.postgre.dbPort,
					dbName: this.databaseConfig.postgre.dbName,
					dbUsername: this.databaseConfig.postgre.dbUser,
					dbPassword: this.databaseConfig.postgre.dbPassword
				},
				db: 'postgres'
			};
		}

		if (this.databaseDriver.sqlite) {
			return {
				db: 'better-sqlite'
			};
		}

		return {};
	}

	getFeature() {
		return {
			gauzyWindow: this.desktopFeatures.gauzyPlatform,
			timeTrackerWindow: this.desktopFeatures.timeTracking
		};
	}

	public async saveAndRun() {
		if (this.connectivity.integrated) {
			this.onProgress = true;
		}
		const gauzyConfig = {
			...this.getServerConfig(),
			...this.getDataBaseConfig(),
			...this.getThirdPartyConfig(),
			...this.getFeature()
		};
		await this.electronService.ipcRenderer.invoke('PREFERRED_LANGUAGE', this.languageSelector.preferredLanguage);

		try {
			let isStarted = false;
			if (this.isServer) {
				this.electronService.ipcRenderer.send('start_server', gauzyConfig);
				isStarted = true;
			} else {
				isStarted = await this.electronService.ipcRenderer.invoke('START_SERVER', gauzyConfig);
			}
			if (isStarted && !gauzyConfig.isLocalServer) {
				this.electronService.ipcRenderer.send('app_is_init');
			}
		} catch (error) {
			this._errorHandlerService.handleError(error);
		}
		this.isSaving = false;
	}

	saveChange() {
		this.isSaving = true;
		this.runApp = true;
		this.checkConnection(true);
	}

	async pingAw(): Promise<void> {
		try {
			this.awCheck = false;
			await this.setupService.pingAw(`${this.awAPI}/api`);
			this.iconAw = './assets/icons/toggle-right.svg';
			this.awCheck = true;
			this.statusIcon = 'success';
			this._cdr.detectChanges();
		} catch (error) {
			this.iconAw = './assets/icons/toggle-left.svg';
			this.awCheck = true;
			this.statusIcon = 'danger';
			this._cdr.detectChanges();
		}
	}

	validation() {
		const { integrated, custom, live } = this.connectivity;
		const { port, portUi } = this.serverConfig.integrated;
		const { apiHost } = this.serverConfig.custom;
		const { host, dbPort, dbName, dbUser, dbPassword } = this.databaseConfig.postgre;

		const { postgre, sqlite } = this.databaseDriver;

		switch (true) {
			case integrated && port && portUi && dbPort && host && dbName && dbUser && dbPassword && postgre:
				this.buttonSave = true;
				break;
			case integrated && port && portUi && sqlite:
				this.buttonSave = true;
				break;
			case custom && apiHost && this.serverConfig.custom.port > 0:
				this.buttonSave = true;
				break;
			case live:
				this.buttonSave = true;
				break;
			case custom && apiHost && this.serverConfig.custom.port === null:
				this.buttonSave = true;
				break;
			default:
				this.buttonSave = false;
				break;
		}
	}

	openLink(link) {
		this.electronService.ipcRenderer.send('open_browser', {
			url: link
		});
	}

	getInputType() {
		if (this.showPassword) {
			return 'text';
		}
		return 'password';
	}

	toggleShowPassword() {
		this.showPassword = !this.showPassword;
	}

	checkDatabaseConn() {
		this.electronService.ipcRenderer.send('check_database_connection', {
			...this.getDataBaseConfig()
		});
	}

	async serverProtocolCheck(host, retry = false) {
		const url = new URL(host);
		try {
			const resp = await this.setupService.pingServer({
				host: url.origin
<<<<<<< HEAD
			});
=======
			})
>>>>>>> ba3265fe
			this.serverConfig.custom.apiHost = `${url.protocol}//${url.hostname}`;
			this.serverConfig.custom.port = url.port;
			return resp;
		} catch (error) {
			if (!retry) {
				url.protocol = url.protocol === 'http:' ? 'https' : 'http';
				return this.serverProtocolCheck(url.origin, true);
			}
			throw new Error(this._translateService.instant('TIMER_TRACKER.SETUP.UNABLE_TO_CONNECT'));
		}
	}

	async checkServerConn() {
		const serverHostOptions = this.getServerConfig();
		this.serverProtocolCheck(serverHostOptions.serverUrl)
			.then(async (res) => {
				if (this.runApp) {
					await this.saveAndRun();
				} else {
<<<<<<< HEAD
					this._notifier.success(
						this._translateService.instant('TIMER_TRACKER.SETTINGS.MESSAGES.CONNECTION_SUCCEEDS', {
							url: serverHostOptions.serverUrl
						})
					);
=======
					this._notifier.success(this._translateService.instant('TIMER_TRACKER.SETTINGS.MESSAGES.CONNECTION_SUCCEEDS', {
						url: serverHostOptions.serverUrl
					}))
>>>>>>> ba3265fe
					this.isCheckConnection = false;
					this._cdr.detectChanges();
				}
			})
			.catch((e) => {
				this._notifier.error(e.message);
				this.isSaving = false;
				this.isCheckConnection = false;
				this._cdr.detectChanges();
			});
	}

	checkConnection(notRun = false) {
		this.runApp = notRun;
		if (!notRun) {
			this.isCheckConnection = true;
		}
		if (this.connectivity.integrated) {
			this.checkDatabaseConn();
		} else {
			this.checkServerConn();
		}
	}

	open(hasBackdrop: boolean) {
		this.dialogService.open(AlertComponent, {
			context: {
				data: this.dialogData
			}
		});
	}

	openfromhere(hasBackdrop: boolean) {
		this.open(hasBackdrop);
	}

	handleIpcEvent(_: any, arg: { type: string, data: any }) {
		if (arg.type === 'database_status') {
			if (arg.data.status) {
				this._notifier.success(arg.data.message);
			} else {
				this._notifier.warn(arg.data.message)
			}

			if (arg.data.status && this.runApp) {
				this.saveAndRun();
			} else {
				const elBtn: HTMLElement = this.btnDialogOpen.nativeElement;
				elBtn.click();
			}
			this.isSaving = false;
			this.isCheckConnection = false;
			this._cdr.detectChanges();
		}
	}

	ngOnInit(): void {
		this.languageElectronService.initialize<void>();
		this.welcomeText();
		this.electronService.ipcRenderer.on('setting_page_ipc', this.handleIpcEvent);
		this.validation();
	}

	ngOnDestroy(): void {
	    this.electronService.ipcRenderer.removeListener('setting_page_ipc', this.handleIpcEvent);
	}

	public get isDesktopTimer(): boolean {
		return this._environment.IS_DESKTOP_TIMER;
	}

	public get isDesktop(): boolean {
		return this._environment.IS_DESKTOP;
	}

	public get isServer(): boolean {
		return this._environment.IS_SERVER;
	}

	public get isServerApi(): boolean {
		return this._environment.IS_SERVER_API;
	}

	public get isAgent(): boolean {
		return this._environment.IS_AGENT;
	}

	private scrollToBottom() {
		this.logBox.nativeElement.scrollTop = this.logBox.nativeElement.scrollHeight;
	}

	public onChangeProxyConfig(config: IProxyConfig) {
		this.electronService.ipcRenderer.send('update_server_config', {
			secureProxy: config
		});
	}
}<|MERGE_RESOLUTION|>--- conflicted
+++ resolved
@@ -21,11 +21,11 @@
 import { SetupService } from './setup.service';
 
 @Component({
-    selector: 'ngx-setup',
-    templateUrl: './setup.component.html',
-    styleUrls: ['./setup.component.scss'],
-    changeDetection: ChangeDetectionStrategy.OnPush,
-    standalone: false
+	selector: 'ngx-setup',
+	templateUrl: './setup.component.html',
+	styleUrls: ['./setup.component.scss'],
+	changeDetection: ChangeDetectionStrategy.OnPush,
+	standalone: false
 })
 export class SetupComponent implements OnInit, OnDestroy {
 	@ViewChild('dialogOpenBtn') btnDialogOpen: ElementRef<HTMLElement>;
@@ -101,11 +101,6 @@
 		});
 
 		electronService.ipcRenderer.send('reset_permissions');
-<<<<<<< HEAD
-=======
-
-		this.gauzyIcon = this._domSanitizer.bypassSecurityTrustResourceUrl(this._environment.PLATFORM_LOGO);
->>>>>>> ba3265fe
 		this.handleIpcEvent = this.handleIpcEvent.bind(this);
 	}
 	appName: string = this.electronService.remote.app.getName();
@@ -446,11 +441,7 @@
 		try {
 			const resp = await this.setupService.pingServer({
 				host: url.origin
-<<<<<<< HEAD
 			});
-=======
-			})
->>>>>>> ba3265fe
 			this.serverConfig.custom.apiHost = `${url.protocol}//${url.hostname}`;
 			this.serverConfig.custom.port = url.port;
 			return resp;
@@ -470,17 +461,11 @@
 				if (this.runApp) {
 					await this.saveAndRun();
 				} else {
-<<<<<<< HEAD
 					this._notifier.success(
 						this._translateService.instant('TIMER_TRACKER.SETTINGS.MESSAGES.CONNECTION_SUCCEEDS', {
 							url: serverHostOptions.serverUrl
 						})
 					);
-=======
-					this._notifier.success(this._translateService.instant('TIMER_TRACKER.SETTINGS.MESSAGES.CONNECTION_SUCCEEDS', {
-						url: serverHostOptions.serverUrl
-					}))
->>>>>>> ba3265fe
 					this.isCheckConnection = false;
 					this._cdr.detectChanges();
 				}
@@ -517,12 +502,12 @@
 		this.open(hasBackdrop);
 	}
 
-	handleIpcEvent(_: any, arg: { type: string, data: any }) {
+	handleIpcEvent(_: any, arg: { type: string; data: any }) {
 		if (arg.type === 'database_status') {
 			if (arg.data.status) {
 				this._notifier.success(arg.data.message);
 			} else {
-				this._notifier.warn(arg.data.message)
+				this._notifier.warn(arg.data.message);
 			}
 
 			if (arg.data.status && this.runApp) {
@@ -545,7 +530,7 @@
 	}
 
 	ngOnDestroy(): void {
-	    this.electronService.ipcRenderer.removeListener('setting_page_ipc', this.handleIpcEvent);
+		this.electronService.ipcRenderer.removeListener('setting_page_ipc', this.handleIpcEvent);
 	}
 
 	public get isDesktopTimer(): boolean {
