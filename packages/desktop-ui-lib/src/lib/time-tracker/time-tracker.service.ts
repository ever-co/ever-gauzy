--- conflicted
+++ resolved
@@ -28,13 +28,9 @@
 	employeeId = '';
 	buckets: any = {};
 
-<<<<<<< HEAD
-	constructor(private http: HttpClient) { }
-=======
 	constructor(
 		private readonly http: HttpClient
 	) { }
->>>>>>> 62c33d4a
 
 	createAuthorizationHeader(headers: Headers) {
 		headers.append('Authorization', 'Basic ' + btoa('username:password'));
@@ -147,24 +143,10 @@
 		return firstValueFrom(
 			this.http.get(`${values.apiHost}/api/tags/level`, {
 				headers: headers,
-<<<<<<< HEAD
-				params: values.organizationId
-					? this.toParams({
-						data: JSON.stringify({
-							relations: ['organization'],
-							findInput: {
-								organizationId: values.organizationId,
-								tenantId: values.tenantId,
-							},
-						}),
-					})
-					: this.toParams({}),
-=======
 				params: values.organizationId ? this.toParams({
 					organizationId: values.organizationId,
 					tenantId: values.tenantId,
 				}) : this.toParams({}),
->>>>>>> 62c33d4a
 			})
 		);
 	}
