import {
	AfterViewInit,
	Component,
	ElementRef,
	forwardRef,
	NgZone,
	OnInit,
	TemplateRef,
	ViewChild
} from '@angular/core';
import { NbDialogService, NbIconLibraries, NbToastrService } from '@nebular/theme';
import { TimeTrackerService } from './time-tracker.service';
import * as moment from 'moment';
import { NG_VALUE_ACCESSOR } from '@angular/forms';
import * as _ from 'underscore';
import { CustomRenderComponent } from './custom-render-cell.component';
import { LocalDataSource, Ng2SmartTableComponent } from 'ng2-smart-table';
import { DomSanitizer } from '@angular/platform-browser';
import { BehaviorSubject, Observable, Subject, tap } from 'rxjs';
import { ElectronService } from '../electron/services';
import { UntilDestroy, untilDestroyed } from '@ngneat/until-destroy';
import 'moment-duration-format';
import {
	ContactType,
	IOrganization,
	IOrganizationContact,
	ITask,
	PermissionsEnum,
	ProjectOwnerEnum,
<<<<<<< HEAD
	TaskStatusEnum,
} from '@gauzy/contracts';
import { Store } from '@gauzy/desktop-timer/src/app/auth/services/store.service';
=======
	TaskStatusEnum
} from '@gauzy/contracts';
>>>>>>> 31b4f22a

// Import logging for electron and override default console logging
const log = window.require('electron-log');
console.log = log.log;
Object.assign(console, log.functions);

@UntilDestroy({ checkProperties: true })
@Component({
	selector: 'ngx-desktop-time-tracker',
	templateUrl: './time-tracker.component.html',
	styleUrls: ['./time-tracker.component.scss'],
	providers: [
		{
			provide: NG_VALUE_ACCESSOR,
			useExisting: forwardRef(() => TimeTrackerComponent),
			multi: true,
		},
	],
})
export class TimeTrackerComponent implements OnInit, AfterViewInit {
	private _taskTable: Ng2SmartTableComponent;
	@ViewChild('dialogOpenBtn') btnDialogOpen: ElementRef<HTMLElement>;
	@ViewChild('taskTable') set taskTable(content: Ng2SmartTableComponent) {
		if (content) {
			this._taskTable = content;
			this._onChangedSource();
		}
	}
	public start$: BehaviorSubject<boolean> = new BehaviorSubject(false);
	private _timeRun$: BehaviorSubject<string> = new BehaviorSubject(
		'00:00:00'
	);
	private get _timeRun(): string {
		return this._timeRun$.getValue();
	}
	public get timeRun$(): Observable<string> {
		return this._timeRun$.asObservable();
	}
	userData: any;

	private _projects$: BehaviorSubject<any> = new BehaviorSubject([]);
	public get projects$(): Observable<any> {
		return this._projects$.asObservable();
	}

	private _tasks$: BehaviorSubject<any> = new BehaviorSubject([]);
	public get tasks$(): Observable<any> {
		return this._tasks$.asObservable();
	}

	private _organizationContacts$: BehaviorSubject<any> = new BehaviorSubject(
		[]
	);
	public get organizationContacts$(): Observable<any> {
		return this._organizationContacts$.asObservable();
	}
	organization: any = {};
	projectSelect = '';
	taskSelect = '';
	errors: any = {};
	note: String = '';
	private _aw$: BehaviorSubject<boolean> = new BehaviorSubject(false);
	public get aw$(): Observable<boolean> {
		return this._aw$.asObservable();
	}
	iconAw$: BehaviorSubject<string> = new BehaviorSubject(
		'close-square-outline'
	);
	statusIcon$: BehaviorSubject<string> = new BehaviorSubject('success');
	defaultAwAPI = 'http:localhost:5600';
	public todayDuration$: BehaviorSubject<any> = new BehaviorSubject(
		'--h --m'
	);
	public weeklyDuration$: BehaviorSubject<any> = new BehaviorSubject(
		'--h --m'
	);
	public userOrganization$: BehaviorSubject<any> = new BehaviorSubject({});
	public lastScreenCapture$: BehaviorSubject<any> = new BehaviorSubject({});
	userPermission: any = [];
	quitApp = false;
	organizationContactId = null;
	employeeId = null;
	argFromMain = null;
	token = null;
	apiHost = null;
	screenshots$: BehaviorSubject<any> = new BehaviorSubject([]);
	selectedTimeSlot: any = null;
	lastTimeSlot = null;
	invalidTimeLog = null;
	loading = false;
	appSetting$: BehaviorSubject<any> = new BehaviorSubject(null);
	isExpand$: BehaviorSubject<boolean> = new BehaviorSubject(false);
	dialogType = {
		deleteLog: {
			name: 'deleteLog',
			message:
				'Do you really want to remove this screenshot and activities log ?',
		},
		changeClient: {
			name: 'changeClient',
			message: 'Are you sure you want to change Client ?',
		},
		timeTrackingOption: {
			name: 'timeTrackingOption',
			message: 'Your timer was running when PC was locked. Resume timer?',
		},
	};
	timerStatus: any;
	expandIcon = 'arrow-right';
	tableHeader = {
		columns: {
			title: {
				title: 'Task',
				type: 'custom',
				renderComponent: CustomRenderComponent,
			},
			dueDate: {
				title: 'Due',
				type: 'text',
				valuePrepareFunction: (due) => {
					return moment(due).format(
						this.userData
							? this.userData.employee.organization.dateFormat
							: 'YYYY-MM-DD'
					);
				},
			},
		},
		hideSubHeader: true,
		actions: false,
		noDataMessage: 'No Tasks Found',
		pager: {
			display: true,
			perPage: 10,
			page: 1,
		},
	};
	tableData = [];
	private _sourceData$: BehaviorSubject<LocalDataSource>;
	private get _sourceData(): LocalDataSource {
		return this._sourceData$.getValue();
	}
	public get sourceData$(): Observable<LocalDataSource> {
		return this._sourceData$.asObservable();
	}
	isTrackingEnabled = true;
	isAddTask = false;
	sound: any = null;
	private _lastTotalWorkedToday = 0;
	private _lastTotalWorkedWeek = 0;
	private _isOffline$: BehaviorSubject<boolean> = new BehaviorSubject(false);
	private _inQueue$: BehaviorSubject<number> = new BehaviorSubject(0);
	private _isRefresh$: BehaviorSubject<boolean> = new BehaviorSubject(false);
	private _permissions$: Subject<any> = new Subject();

	public hasTaskPermission$: BehaviorSubject<boolean> = new BehaviorSubject(
		false
	);
	private get _hasTaskPermission(): boolean {
		return this.hasTaskPermission$.getValue();
	}
	public hasProjectPermission$: BehaviorSubject<boolean> =
		new BehaviorSubject(false);
	public hasContactPermission$: BehaviorSubject<boolean> =
		new BehaviorSubject(false);
	private _activityWatchLog$: BehaviorSubject<string> = new BehaviorSubject(
		null
	);
	public get activityWatchLog$(): Observable<string> {
		return this._activityWatchLog$.asObservable();
	}
	private get _isOffline(): boolean {
		return this._isOffline$.getValue();
	}

	constructor(
		private electronService: ElectronService,
		private timeTrackerService: TimeTrackerService,
		private dialogService: NbDialogService,
		private toastrService: NbToastrService,
		private sanitize: DomSanitizer,
		private _ngZone: NgZone,
		private iconLibraries: NbIconLibraries,
		private _store: Store
	) {
		this.iconLibraries.registerFontPack('font-awesome', {
			packClass: 'fas',
			iconClassPrefix: 'fa',
		});
		this._permissions$
			.pipe(
				tap((permissions: any[]) => {
					this.hasTaskPermission$.next(
						permissions.includes(PermissionsEnum.ORG_TASK_ADD)
					);
					this.hasProjectPermission$.next(
						permissions.includes(PermissionsEnum.ORG_PROJECT_ADD)
					);
					this.hasContactPermission$.next(
						permissions.includes(PermissionsEnum.ORG_CONTACT_EDIT)
					);
				})
			)
			.subscribe();
		this.aw$
			.pipe(
				tap((isChecked: boolean) => {
					this.pingAw(null);
					this.electronService.ipcRenderer.send('set_tp_aw', {
						host: this.defaultAwAPI,
						isAw: isChecked,
					});
				})
			)
			.subscribe();
		this.isOffline$
			.pipe(
				tap((value) => {
					this._store.isOffline = value;
				}),
				untilDestroyed(this)
			)
			.subscribe();
	}

	public get start(): boolean {
		return this.start$.getValue();
	}

	public get aw(): boolean {
		return this._aw$.getValue();
	}

	public get iconAw(): string {
		return this.iconAw$.getValue();
	}

	get statusIcon(): string {
		return this.statusIcon$.getValue();
	}

	public get todayDuration(): any {
		return this.todayDuration$.getValue();
	}

	public get userOrganization(): any {
		return this.userOrganization$.getValue();
	}

	public get lastScreenCapture(): any {
		return this.lastScreenCapture$.getValue();
	}

	get screenshots(): any[] {
		return this.screenshots$.getValue();
	}

	get appSetting(): any {
		return this.appSetting$.getValue();
	}

	get isExpand(): boolean {
		return this.isExpand$.getValue();
	}

	ngOnInit(): void {
		this._sourceData$ = new BehaviorSubject(
			new LocalDataSource(this.tableData)
		);
		this.tasks$
			.pipe(
				tap(async (tasks) => {
					if (tasks.length > 0) {
						const idx = tasks.findIndex(
							(row) => row.id === this.taskSelect
						);
						if (idx > -1) {
							tasks[idx].isSelected = true;
						}
					}
					this.tableData = tasks;
					await this._sourceData.load(this.tableData);
				}),
				untilDestroyed(this)
			)
			.subscribe();
	}

	ngAfterViewInit(): void {
		this.electronService.ipcRenderer.on('timer_push', (event, arg) =>
			this._ngZone.run(() => {
				this.setTime(arg);
			})
		);

		this.electronService.ipcRenderer.on(
			'timer_tracker_show',
			(event, arg) =>
				this._ngZone.run(() => {
					this.apiHost = arg.apiHost;
					this.argFromMain = arg;
					this.taskSelect = arg.taskId;
					this.projectSelect = arg.projectId;
					this.organizationContactId = arg.organizationContactId;
					this.token = arg.token;
					this.note = arg.note;
					this._aw$.next(arg.aw && arg.aw.isAw ? arg.aw.isAw : false);
					this.appSetting$.next(arg.settings);
					(async () => {
						await this.getClient(arg);
						await this.getProjects(arg);
						await this.getTask(arg);
					})();
					this.getTodayTime(arg);
					this.getUserInfo(arg, false);
					(async () => {
						if (arg.timeSlotId) {
							this.getLastTimeSlotImage(arg);
						}
					})();
					this._isRefresh$.next(false);
				})
		);

		this.electronService.ipcRenderer.on(
			'start_from_tray',
			async (event, arg) =>
				this._ngZone.run(() => {
					this.taskSelect = arg.taskId;
					this.projectSelect = arg.projectId;
					this.note = arg.note;
					this._aw$.next(arg.aw && arg.aw.isAw ? arg.aw.isAw : false);
					this.getUserInfo(arg, true);
				})
		);

		this.electronService.ipcRenderer.on('stop_from_tray', (event, arg) =>
			this._ngZone.run(async () => {
				await this.toggleStart(false);
				if (arg && arg.quitApp) this.quitApp = true;
			})
		);

		this.electronService.ipcRenderer.on(
			'set_project_task_reply',
			(event, arg) =>
				this._ngZone.run(async () => {
					await this.setProject(arg.projectId);
					this.setTask(arg.taskId);
					this.note = arg.note;
					this._aw$.next(arg.aw && arg.aw.isAw ? arg.aw.isAw : false);
				})
		);

		this.electronService.ipcRenderer.on('take_screenshot', (event, arg) =>
			this._ngZone.run(() => {
				log.info(`Take Screenshot:`, arg);

				const thumbSize = this.determineScreenshot(arg.screenSize);
				this.electronService.desktopCapturer
					.getSources({
						types: ['screen'],
						thumbnailSize: thumbSize,
					})
					.then((sources) => {
						const screens = [];
						sources.forEach(async (source, i) => {
							log.info('screenshot_res', source);
							screens.push({
								img: source.thumbnail.toPNG(),
								name: source.name,
								id: source.display_id,
							});
							log.info('screenshot data', screens);
						});
						if (!arg.isTemp) {
							event.sender.send('save_screen_shoot', {
								screens: screens,
								timeSlotId: arg.timeSlotId,
								quitApp: this.quitApp,
							});
						} else {
							event.sender.send('save_temp_screenshot', {
								screens: screens,
								timeSlotId: arg.timeSlotId,
								quitApp: this.quitApp,
							});
						}
					});
			})
		);

		this.electronService.ipcRenderer.on('refresh_time_log', (event, arg) =>
			this._ngZone.run(() => {
				this.getTodayTime(arg);
			})
		);

		this.electronService.ipcRenderer.on('show_last_capture', (event, arg) =>
			this._ngZone.run(() => {
				this.getLastTimeSlotImage(arg);
			})
		);

		this.electronService.ipcRenderer.on(
			'last_capture_local',
			(event, arg) =>
				this._ngZone.run(() => {
					console.log('Last Capture Screenshot:');
					this.lastScreenCapture$.next({
						fullUrl: this.sanitize.bypassSecurityTrustUrl(
							arg.fullUrl
						),
						thumbUrl: this.sanitize.bypassSecurityTrustUrl(
							arg.fullUrl
						),
						textTime: moment().fromNow(),
						createdAt: Date.now(),
						recordedAt: Date.now(),
					});
					this.screenshots$.next([...this.screenshots]);
				})
		);

		this.electronService.ipcRenderer.on('get_user_detail', (event, arg) =>
			this._ngZone.run(() => {
				this.timeTrackerService.getUserDetail(arg).then((res) => {
					event.sender.send('user_detail', res);
				});
			})
		);

		this.electronService.ipcRenderer.on('save_temp_img', (event, arg) =>
			this._ngZone.run(() => {
				event.sender.send('save_temp_img', arg);
			})
		);

		this.electronService.ipcRenderer.on(
			'update_setting_value',
			(event, arg) =>
				this._ngZone.run(() => {
					this.appSetting$.next(arg);
				})
		);

		this.electronService.ipcRenderer.on('device_sleep', () =>
			this._ngZone.run(async () => {
				await this.toggleStart(false);
			})
		);

		this.electronService.ipcRenderer.on(
			'stop_from_inactivity_handler',
			async () => {
				await this._ngZone.run(() => {
					if (this.start) this.toggleStart(false);
				});
			}
		);

		this.electronService.ipcRenderer.on(
			'start_from_inactivity_handler',
			async () => {
				await this._ngZone.run(() => {
					this.toggleStart(true);
				});
			}
		);

		this.electronService.ipcRenderer.on('device_wake_up', () =>
			this._ngZone.run(() => {
				const elBtn: HTMLElement = this.btnDialogOpen.nativeElement;
				elBtn.click();
			})
		);

		this.electronService.ipcRenderer.on('timer_status', (event, arg) =>
			this._ngZone.run(() => {
				(async () => {
					await this.getTimerStatus(arg);
				})();
			})
		);

		this.electronService.ipcRenderer.on(
			'timer_already_stop',
			(event, arg) =>
				this._ngZone.run(() => {
					this.loading = false;
				})
		);

		this.electronService.ipcRenderer.on('logout', (event, arg) =>
			this._ngZone.run(async () => {
				if (this.isExpand) this.expand();
				if (this.start) await this.stopTimer();
				if (arg) event.sender.send('restart_and_update');
			})
		);

		this.electronService.ipcRenderer.on(
			'prepare_activities_screenshot',
			(event, arg) =>
				this._ngZone.run(async () => {
					await this.sendActivities(arg);
				})
		);

		this.electronService.ipcRenderer.on('backup-no-synced', (event, args) =>
			this._ngZone.run(async () => {
				console.log('--------> SYNC LOADING... <------', args);
				const intervals = args[0];
				const lastTimer = args[1];
				for (const interval of intervals) {
					try {
						interval.activities = JSON.parse(
							interval.activities as any
						);
						interval.screenshots = JSON.parse(
							interval.screenshots as any
						);
						const screenshots = interval.screenshots;
						console.log('prepare backup', interval);
						const resActivities: any =
							await this.timeTrackerService.pushToTimeSlot({
								...interval,
								recordedAt: interval.startedAt,
								token: this.token,
								apiHost: this.apiHost,
							});
						console.log('backup', resActivities);
						// upload screenshot to timeslot api
						const timeSlotId = resActivities.id;
						try {
							await Promise.all(
								screenshots.map(async (screenshot) => {
									try {
										const resImg =
											await this.timeTrackerService.uploadImages(
												{
													...interval,
													recordedAt:
														interval.startedAt,
													token: this.token,
													apiHost: this.apiHost,
													timeSlotId,
												},
												{
													b64Img: screenshot.b64img,
													fileName:
														screenshot.fileName,
												}
											);
										this.getLastTimeSlotImage({
											...interval,
											token: this.token,
											apiHost: this.apiHost,
											timeSlotId,
										});
										console.log('Result upload', resImg);
										return resImg;
									} catch (error) {
										console.log('On upload Image', error);
									}
								})
							);
						} catch (error) {
							console.log('Backup-error', error);
						}
						interval.remoteId = timeSlotId;
						this.electronService.ipcRenderer.send(
							'update-synced',
							interval
						);
					} catch (error) {
						console.log('error backup timeslot', error);
					}
				}
				console.log('TIMER TO UPDATE', lastTimer);
				await this.getTimerStatus({
					token: this.token,
					apiHost: this.apiHost,
					organizationId: this.userOrganization.id,
					tenantId: this.userData.tenantId,
				});
				setTimeout(() => {
					event.sender.send('update-synced-timer', {
						lastTimer: {
							...lastTimer,
							id: this.timerStatus.lastLog.id,
						},
						...lastTimer,
					});
					event.sender.send('finish-synced-timer');
				}, 0);
			})
		);

		this.electronService.ipcRenderer.on('play_sound', (event, arg) =>
			this._ngZone.run(() => {
				try {
					if (!this.sound && arg.soundFile) {
						this.sound = new Audio(arg.soundFile);
						this.sound.play();
					} else {
						this.sound.play();
					}
				} catch (error) {
					console.log('error play sound', error);
				}
			})
		);

		this.electronService.ipcRenderer.on(
			'show_error_message',
			(event, arg) =>
				this._ngZone.run(() => {
					this.showErrorMessage(arg);
				})
		);

		this.electronService.ipcRenderer.on('expand', (event, arg) =>
			this._ngZone.run(() => {
				this.isExpand$.next(arg);
				this.expandIcon = arg ? 'arrow-left' : 'arrow-right';
			})
		);

		this.electronService.ipcRenderer.on(
			'refresh_today_worked_time',
			(event, arg) =>
				this._ngZone.run(() => {
					this.getTodayTime(arg);
				})
		);

		this.electronService.ipcRenderer.on(
			'offline-handler',
			(event, isOffline) => {
				this._ngZone.run(() => {
					this._isOffline$.next(isOffline);
					this.toastrService.show(
						'You switched to ' +
							(isOffline ? 'offline' : 'online') +
							' mode now',
						`Warning`,
						{
							status: isOffline ? 'danger' : 'success',
						}
					);
					if (!isOffline) {
						this.refreshTimer();
					}
				});
			}
		);

		this.electronService.ipcRenderer.on('count-synced', (event, arg) => {
			this._ngZone.run(() => {
				console.log(arg);
				this._inQueue$.next(arg);
			});
		});

		this.electronService.ipcRenderer.on(
			'latest_screenshots',
			(event, args) => {
				this._ngZone.run(() => {
					if (this._isOffline) {
						this._mappingScreenshots(args);
					}
				});
			}
		);

		this.electronService.ipcRenderer.on(
			'backup-timers-no-synced',
			(
				event,
				args: {
					timer: any;
					intervals: any[];
				}[]
			) => {
				this._ngZone.run(async () => {
					for (const sequence of args) {
						let latest = null;
						const params = {
							token: this.token,
							note: this.note,
							organizationId: this.userOrganization.id,
							tenantId: this.userData.tenantId,
							organizationContactId: this.organizationContactId,
							apiHost: this.apiHost,
							taskId: this.taskSelect,
							projectId: this.projectSelect,
						};
						if (sequence.timer.isStartedOffline) {
							console.log('--------> START SYNC <------');
							latest =
								await this.timeTrackerService.toggleApiStart({
									...sequence.timer,
									...params,
								});
						}
						console.log(
							'--------> SYNC LOADING... <------',
							latest
						);
						for (const interval of sequence.intervals) {
							try {
								interval.activities = JSON.parse(
									interval.activities as any
								);
								interval.screenshots = JSON.parse(
									interval.screenshots as any
								);
								const screenshots = interval.screenshots;
								console.log('prepare backup', interval);
								const resActivities: any =
									await this.timeTrackerService.pushToTimeSlot(
										{
											...interval,
											recordedAt: interval.startedAt,
											token: this.token,
											apiHost: this.apiHost,
										}
									);
								console.log('backup', resActivities);
								// upload screenshot to timeslot api
								const timeSlotId = resActivities.id;
								try {
									await Promise.all(
										screenshots.map(async (screenshot) => {
											try {
												const resImg =
													await this.timeTrackerService.uploadImages(
														{
															...interval,
															recordedAt:
																interval.startedAt,
															token: this.token,
															apiHost:
																this.apiHost,
															timeSlotId,
														},
														{
															b64Img: screenshot.b64img,
															fileName:
																screenshot.fileName,
														}
													);
												this.getLastTimeSlotImage({
													...interval,
													token: this.token,
													apiHost: this.apiHost,
													timeSlotId,
												});
												console.log(
													'Result upload',
													resImg
												);
												return resImg;
											} catch (error) {
												console.log(
													'On upload Image',
													error
												);
											}
										})
									);
								} catch (error) {
									console.log('Backup-error', error);
								}
								interval.remoteId = timeSlotId;
								this.electronService.ipcRenderer.send(
									'update-synced',
									interval
								);
							} catch (error) {
								console.log('error backup timeslot', error);
							}
						}
						if (sequence.timer.isStoppedOffline) {
							console.log('--------> STOP SYNC <------');
							latest =
								await this.timeTrackerService.toggleApiStop({
									...sequence.timer,
									...params,
								});
						}
						await this.getTimerStatus({
							token: this.token,
							apiHost: this.apiHost,
							organizationId: this.userOrganization.id,
							tenantId: this.userData.tenantId,
						});
						setTimeout(() => {
							event.sender.send('update-synced-timer', {
								lastTimer: latest
									? latest
									: {
											...sequence.timer,
											id: this.timerStatus.lastLog.id,
									  },
								...sequence.timer,
							});
						}, 0);
					}
					setTimeout(() => {
						event.sender.send('finish-synced-timer');
					}, 0);
				});
			}
		);
		this.electronService.ipcRenderer.send('time_tracker_ready');
		this.electronService.ipcRenderer.on(
			'toggle_timer_state',
			(event, arg) => {
				this._ngZone.run(async () => {
					try {
						const { lastTimer, isStarted } = arg;
						const params = {
							token: this.token,
							note: this.note,
							projectId: this.projectSelect,
							taskId: this.taskSelect,
							organizationId: this.userOrganization.id,
							tenantId: this.userData.tenantId,
							organizationContactId: this.organizationContactId,
							apiHost: this.apiHost,
						};
						let timelog = null;
						console.log('[TIMER_STATE]', lastTimer);
						if (isStarted) {
							if (!this._isOffline) {
								timelog =
									await this.timeTrackerService.toggleApiStart(
										{
											...lastTimer,
											...params,
										}
									);
							}
							this.loading = false;
						} else {
							if (!this._isOffline) {
								timelog =
									await this.timeTrackerService.toggleApiStop(
										{
											...lastTimer,
											...params,
										}
									);
							}
							this.start$.next(false);
							this.loading = false;
							this._timeRun$.next('00:00:00');
						}
						setTimeout(() => {
							if (!this._isOffline) {
								event.sender.send('update-synced-timer', {
									lastTimer: timelog,
									...lastTimer,
								});
							}
						}, 0);
					} catch (error) {
						this.loading = false;
						let messageError = error.message;
						if (messageError.includes('Http failure response')) {
							messageError = `Can't connect to api server`;
						} else {
							messageError = 'Internal server error';
						}
						this.toastrService.show(messageError, `Warning`, {
							status: 'danger',
						});
						log.info(
							`Timer Toggle Catch: ${moment().format()}`,
							error
						);
					}
				});
			}
		);
		this.electronService.ipcRenderer.on(
			'remove_idle_time',
			(event, arg) => {
				this._ngZone.run(async () => {
					try {
						const { tenantId, employeeId } = this.userData;
						const { id: organizationId } = this.userOrganization;
						const payload = {
							timeslotIds: [..._.uniq(arg.timeslotIds)],
							token: this.token,
							apiHost: this.apiHost,
							tenantId,
							organizationId,
						};
						const notification = {
							message: 'Idle time successfully deleted',
							title: 'Gauzy',
						};
						const isReadyForDeletion =
							!this._isOffline && payload.timeslotIds.length > 0;
						if (isReadyForDeletion) {
							// Silent delete and restart
							if (arg.isWorking && this.start) {
								const params = {
									token: this.token,
									note: this.note,
									projectId: this.projectSelect,
									taskId: this.taskSelect,
									organizationId: this.userOrganization.id,
									tenantId: this.userData.tenantId,
									organizationContactId:
										this.organizationContactId,
									apiHost: this.apiHost,
								};
								this.timeTrackerService
									.toggleApiStop({
										...params,
										...arg.timer,
										stoppedAt: new Date(),
									})
									.then(() =>
										this.timeTrackerService
											.deleteTimeSlots(payload)
											.then(async () => {
												console.log('Deleted');
												const timelog =
													await this.timeTrackerService.toggleApiStart(
														{
															...params,
															startedAt:
																new Date(),
														}
													);
												this.getTodayTime(
													{ ...payload, employeeId },
													true
												);
												setTimeout(() => {
													event.sender.send(
														'update_session',
														{ ...timelog }
													);
													event.sender.send(
														'update-synced-timer',
														{
															lastTimer: timelog,
															...arg.timer,
														}
													);
												}, 0);
											})
									);
							} else {
								do {
									await this.getTimerStatus(payload);
									console.log('Waiting...');
								} while (this.timerStatus.running);
								await this.timeTrackerService.deleteTimeSlots(
									payload
								);
							}
						}
						if (this._isOffline || isReadyForDeletion) {
							this.toastrService.success(
								notification.message,
								notification.title
							);
							event.sender.send('notify', notification);
						}
					} catch (error) {
						this.toastrService.danger('An Error Occurred', 'Gauzy');
						console.log('ERROR', error);
					}
				});
			}
		);
	}

	async toggleStart(val) {
		if (this.loading) {
			return;
		}

		if (!this._passedAllAuthorizations()) return;

		this.loading = true;

		if (this.validationField()) {
			if (val) {
				if (!this.start) {
					this.startTime();
				} else {
					this.loading = false;
					console.log('Error', 'Timer is already running');
				}
			} else {
				console.log('stop tracking');
				await this.stopTimer();
			}
		} else {
			this.loading = false;
			console.log('Error', 'validation failed');
		}
	}

	setTime(value) {
		const instantaneaous = this._lastTotalWorkedToday + value.second;
		const instantaneousWeek = this._lastTotalWorkedWeek + value.second;
		this.todayDuration$.next(
			moment
				.duration(instantaneaous, 'seconds')
				.format('hh[h] mm[m]', { trim: false, trunc: true })
		);
		this.weeklyDuration$.next(
			moment
				.duration(instantaneousWeek, 'seconds')
				.format('hh[h] mm[m]', { trim: false, trunc: true })
		);
		this._timeRun$.next(
			moment
				.duration(value.second, 'seconds')
				.format('hh:mm:ss', { trim: false })
		);
		this.electronService.ipcRenderer.send(
			'update_tray_time_update',
			this.todayDuration
		);
		this.electronService.ipcRenderer.send('update_tray_time_title', {
			timeRun: moment
				.duration(instantaneaous, 'seconds')
				.format('hh:mm:ss', { trim: false }),
		});

		if (value.second % 5 === 0) {
			this.pingAw(null);
			if (this.lastScreenCapture.createdAt) {
				this.lastScreenCapture$.next({
					...this.lastScreenCapture,
					textTime: moment(
						this.lastScreenCapture.createdAt
					).fromNow(),
				});
			}
		}
	}

	startTime() {
		this.start$.next(true);
		this.electronService.ipcRenderer.send('update_tray_start');
		this.electronService.ipcRenderer.send('start_timer', {
			projectId: this.projectSelect,
			taskId: this.taskSelect,
			note: this.note,
			organizationContactId: this.organizationContactId,
			aw: {
				host: this.defaultAwAPI,
				isAw: this.aw,
			},
			timeLog: null,
		});
		this.electronService.ipcRenderer.send('request_permission');
	}

	async stopTimer() {
		try {
			this.electronService.ipcRenderer.send('stop_timer', {
				quitApp: this.quitApp,
			});
			this.electronService.ipcRenderer.send('update_tray_stop');
		} catch (error) {
			console.log('[ERROR_STOP_TIMER]', error);
		}
	}

	async getTask(arg) {
		const res = await this.timeTrackerService.getTasks(arg);
		this._tasks$.next(res || []);
	}

	async getProjects(arg) {
		this._projects$.next(await this.timeTrackerService.getProjects(arg));
	}

	async getClient(arg) {
		this._organizationContacts$.next(
			await this.timeTrackerService.getClient(arg)
		);
	}

	/*
	 * Get last running/completed timer status
	 * Get last running/completed timer status
	 * Get last running/completed timer status
	 */
	async getTimerStatus(arg) {
		if (this._isOffline) return;
		this.timerStatus = await this.timeTrackerService.getTimerStatus(arg);
		console.log('Get Last Timer Status:', this.timerStatus);
	}

	async setClient(item, dialog) {
		if (this.start) {
			this.open(dialog, {
				type: this.dialogType.changeClient.name,
				val: item,
			});
		} else {
			await this.selectClient(item);
		}
	}

	async selectClient(item) {
		this.organizationContactId = item;
		this.argFromMain.organizationContactId = item;
		this.electronService.ipcRenderer.send('update_project_on', {
			organizationContactId: this.organizationContactId,
		});
		if (item) {
			this._projects$.next(
				await this.timeTrackerService.getProjects({
					...this.argFromMain,
					organizationContactId: this.organizationContactId,
				})
			);
			this._tasks$.next([]);
			this.projectSelect = null;
			this.taskSelect = null;
			this.errors.client = false;
		} else {
			this._projects$.next(
				await this.timeTrackerService.getProjects(this.argFromMain)
			);
		}
	}

	async setProject(item) {
		this.projectSelect = item;
		this.electronService.ipcRenderer.send('update_project_on', {
			projectId: this.projectSelect,
		});
		if (item) {
			const res = await this.timeTrackerService.getTasks({
				...this.argFromMain,
				projectId: this.projectSelect,
			});
			this._tasks$.next(res || []);
			this.taskSelect = null;
			this.errors.project = false;
		} else {
			const res = await this.timeTrackerService.getTasks({
				...this.argFromMain,
			});
			this._tasks$.next(res || []);
		}
		this.errorBind();
	}

	setTask(item) {
		this.taskSelect = item;
		this.electronService.ipcRenderer.send('update_project_on', {
			taskId: this.taskSelect,
		});
		if (item) this.errors.task = false;
	}

	descriptionChange(e) {
		if (e) this.errors.note = false;
		this.setTask(null);
		this._clearItem();
		this.electronService.ipcRenderer.send('update_project_on', {
			note: this.note,
		});
	}

	setAW(checked: boolean) {
		this._aw$.next(checked);
	}

	pingAw(host) {
		this.timeTrackerService
			.pingAw(`${host || this.defaultAwAPI}/api`)
			.then((res) => {
				this.iconAw$.next('checkmark-square-outline');
				this.statusIcon$.next('success');
				this.electronService.ipcRenderer.send('aw_status', true);
				this._activityWatchLog$.next("Activity Watch's connected");
			})
			.catch((e) => {
				if (e.status === 200) {
					this.iconAw$.next('checkmark-square-outline');
					this.statusIcon$.next('success');
					this.electronService.ipcRenderer.send('aw_status', true);
					this._activityWatchLog$.next("Activity Watch's connected");
				} else {
					this.iconAw$.next('close-square-outline');
					this.statusIcon$.next('danger');
					this.electronService.ipcRenderer.send('aw_status', false);
					this._activityWatchLog$.next(
						"Activity Watch's Disconnected"
					);
				}
			});
	}

	validationField() {
		this.errorBind();
		const errors = [];
		const requireField = {
			task: 'requireTask',
			project: 'requireProject',
			client: 'requireClient',
			note: 'requireDescription',
		};
		Object.keys(this.errors).forEach((key) => {
			if (this.errors[key] && this.userOrganization[requireField[key]])
				errors.push(true);
		});
		return errors.length === 0;
	}

	errorBind() {
		if (!this.projectSelect && this.userOrganization.requireProject)
			this.errors.project = true;
		if (!this.taskSelect && this.userOrganization.requireTask)
			this.errors.task = true;
		if (!this.organizationContactId && this.userOrganization.requireClient)
			this.errors.client = true;
		if (!this.note && this.userOrganization.requireDescription)
			this.errors.note = true;
	}

	doShoot() {
		this.electronService.ipcRenderer.send('screen_shoot');
	}

	determineScreenshot(screenSize) {
		const maxDimension = Math.max(screenSize.width, screenSize.height);
		console.log(maxDimension);

		return {
			width: Math.floor(maxDimension * window.devicePixelRatio),
			height: Math.floor(maxDimension * window.devicePixelRatio),
		};
	}

	getTodayTime(arg, isForcedSync?) {
		if (this._isOffline) return;
		this.timeTrackerService.getTimeLogs(arg).then((res: any) => {
			if (res && res.todayDuration && res.weekDuration) {
				this.countDuration(res, isForcedSync);
			}
		});
	}

	countDuration(count, isForcedSync?) {
		if (count && (!this.start || isForcedSync)) {
			this._lastTotalWorkedToday = count.todayDuration;
			this._lastTotalWorkedWeek = count.weekDuration;
			this.todayDuration$.next(
				moment
					.duration(this._lastTotalWorkedToday, 'seconds')
					.format('hh[h] mm[m]', { trim: false, trunc: true })
			);
			this.weeklyDuration$.next(
				moment
					.duration(this._lastTotalWorkedWeek, 'seconds')
					.format('hh[h] mm[m]', { trim: false, trunc: true })
			);
			this.electronService.ipcRenderer.send(
				'update_tray_time_update',
				this.todayDuration
			);
			this.electronService.ipcRenderer.send('update_tray_time_title', {
				timeRun: moment
					.duration(this._lastTotalWorkedToday, 'seconds')
					.format('hh:mm:ss', { trim: false }),
			});
		}
	}

	getLastTimeSlotImage(arg) {
		if (this._isOffline) return;
		this.timeTrackerService
			.getTimeSlot(arg)
			.then((res: any) => {
				let { screenshots } = res;
				console.log('Get Last Timeslot Image Response:', screenshots);
				if (screenshots && screenshots.length > 0) {
					screenshots = _.sortBy(screenshots, 'recordedAt').reverse();
					const [lastCaptureScreen] = screenshots;
					console.log('Last Capture Screen:', lastCaptureScreen);
					this.lastScreenCapture$.next(lastCaptureScreen);
					this.localImage(this.lastScreenCapture);
					this.screenshots$.next(screenshots);
					this.lastTimeSlot = res;
				} else {
					this.lastScreenCapture$.next({});
				}
				if (this.lastScreenCapture.recordedAt) {
					this.lastScreenCapture$.next({
						...this.lastScreenCapture,
						textTime: moment(
							this.lastScreenCapture.recordedAt
						).fromNow(),
					});
				} else {
					this.lastScreenCapture$.next({});
				}
			})
			.catch((error) => {
				console.log('get last timeslot image error', error);
			});
	}

	async localImage(img) {
		try {
			const convScreenshot =
				img && img.fullUrl
					? await this.getBase64ImageFromUrl(img.fullUrl)
					: img;
			localStorage.setItem(
				'lastScreenCapture',
				JSON.stringify({
					fullUrl: convScreenshot,
					textTime: moment().fromNow(),
					createdAt: Date.now(),
					recordedAt: Date.now(),
				})
			);
		} catch (error) {}
	}

	updateImageUrl(e) {
		console.log('image error', e);
		this.lastScreenCapture$.next({});

		let localLastScreenCapture: any =
			localStorage.getItem('lastScreenCapture');
		if (localLastScreenCapture) {
			localLastScreenCapture = JSON.parse(localLastScreenCapture);
			this.lastScreenCapture$.next({
				...this.lastScreenCapture,
				fullUrl: this.sanitize.bypassSecurityTrustUrl(
					localLastScreenCapture.fullUrl
				),
			});
		}
	}

	getUserInfo(arg, start) {
		this.timeTrackerService.getUserDetail(arg).then(async (res: any) => {
			if (res.employee && res.employee.organization) {
				this.userData = res;
				if (res.role && res.role.rolePermissions) {
					this.userPermission = res.role.rolePermissions
						.map((permission) =>
							permission.enabled ? permission.permission : null
						)
						.filter((permission) => !!permission);
					this._permissions$.next(this.userPermission);
				}
				this.userOrganization$.next(res.employee.organization);
				this.electronService.ipcRenderer.send(
					'update_timer_auth_config',
					{
						activityProofDuration:
							res.employee.organization.activityProofDuration,
						inactivityTimeLimit:
							res.employee.organization.inactivityTimeLimit,
						allowTrackInactivity:
							res.employee.organization.allowTrackInactivity,
						isRemoveIdleTime:
							res.employee.organization.isRemoveIdleTime,
						allowScreenshotCapture:
							res.employee.organization.allowScreenshotCapture &&
							res.employee.allowScreenshotCapture,
					}
				);
				this.isTrackingEnabled =
					typeof res.employee.isTrackingEnabled !== 'undefined'
						? res.employee.isTrackingEnabled
						: true;
				if (start) {
					await this.toggleStart(true);
				}
			}
		});
	}

	showImage() {
		this.electronService.ipcRenderer.send('show_image', this.screenshots);
	}

	open(dialog: TemplateRef<any>, option) {
		this.selectedTimeSlot = this.lastTimeSlot;
		this.dialogService
			.open(dialog, {
				context: this.dialogType[option.type].message,
			})
			.onClose.subscribe(async (selectedOption) => {
				if (selectedOption) {
					switch (option.type) {
						case this.dialogType.changeClient.name:
							await this.selectClient(option.val);
							break;
						case this.dialogType.deleteLog.name:
							this.deleteTimeSlot();
							break;
						case this.dialogType.timeTrackingOption.name:
							await this.toggleStart(true);
							break;
						default:
							break;
					}
				} else if (this.start) await this.stopTimer();
			});
	}

	deleteTimeSlot() {
		this.timeTrackerService
			.deleteTimeSlot({
				...this.argFromMain,
				timeSlotId: this.selectedTimeSlot.id,
			})
			.then((res) => {
				this.getLastTimeSlotImage(this.argFromMain);
				this.toastrService.show(
					`Successfully remove last screenshot and activities`,
					`Success`,
					{
						status: 'success',
					}
				);
			})
			.catch((e) => {
				console.log('error on delete', e);
				this.toastrService.show(`${e.statusText}`, `Warning`, {
					status: 'danger',
				});
			});
	}

	async removeInvalidTimeLog(arg) {
		try {
			await this.getTimerStatus(arg);
			console.log('this is time status', this.timerStatus);
			if (this.timerStatus.running) {
				await this.timeTrackerService.toggleApiStop(arg);
			}
		} catch (error) {
			console.log('error get last status timer');
		}
	}

	openSetting() {
		this.electronService.ipcRenderer.send('open_setting_window');
	}

	expand() {
		this.electronService.ipcRenderer.send('expand', !this.isExpand);
	}

	rowSelect(value) {
		this.taskSelect = value.data.id;
		value.data.isSelected = true;
		const selectedLast = value.source.data.findIndex(
			(row) => row.isSelected && row.id !== value.data.id
		);
		if (selectedLast > -1) {
			value.source.data[selectedLast].isSelected = false;
		}
		const idx = value.source.data.findIndex(
			(row) => row.id === value.data.id
		);
		value.source.data.splice(idx, 1, value.data);
		this.setTask(value.data.id);
		value.source.refresh();
	}

	onSearch(query: string = '') {
		if (query) {
			this._sourceData.setFilter(
				[
					{
						field: 'title',
						search: query,
					},
					{
						field: 'taskNumber',
						search: query,
					},
				],
				false
			);
		} else {
			this._sourceData.reset();
			this._sourceData.refresh();
		}
	}

	async getScreenshot(arg, isThumb: boolean | null = false) {
		let thumbSize = this.determineScreenshot(arg.screenSize);
		if (isThumb)
			thumbSize = {
				width: 320,
				height: 240,
			};
		return this.electronService.desktopCapturer
			.getSources({
				types: ['screen'],
				thumbnailSize: thumbSize,
			})
			.then((sources) => {
				const screens = [];
				sources.forEach(async (source, i) => {
					log.info('screenshot_res', source);
					if (
						this.appSetting &&
						this.appSetting.monitor &&
						this.appSetting.monitor.captured &&
						this.appSetting.monitor.captured === 'active-only'
					) {
						if (
							arg.activeWindow &&
							source.display_id === arg.activeWindow.id.toString()
						) {
							screens.push({
								img: source.thumbnail.toPNG(),
								name: source.name,
								id: source.display_id,
							});
						}
					} else {
						if (arg.activeWindow) {
							screens.push({
								img: source.thumbnail.toPNG(),
								name: source.name,
								id: source.display_id
							});
						}
					}
				});
				log.info('screenshot data', screens);
				return screens;
			})
			.catch((err) => {
				console.log('screenshot electron render error', err);
				return [];
			});
	}

	async getActivities(arg) {
		let windowEvents: any = [];
		let chromeEvent: any = [];
		let firefoxEvent: any = [];
		try {
			// window event
			windowEvents = await this.timeTrackerService.collectEvents(
				arg.tpURL,
				arg.tp,
				arg.start,
				arg.end
			);

			//  chrome event
			chromeEvent =
				await this.timeTrackerService.collectChromeActivityFromAW(
					arg.tpURL,
					arg.start,
					arg.end
				);

			// firefox event
			firefoxEvent =
				await this.timeTrackerService.collectFirefoxActivityFromAw(
					arg.tpURL,
					arg.start,
					arg.end
				);
		} catch (error) {
			log.info('failed collect from AW');
		}

		return this.mappingActivities(arg, [
			...windowEvents,
			...chromeEvent,
			...firefoxEvent,
		]);
	}

	mappingActivities(arg, activities) {
		return activities.map((act) => {
			return {
				title: act.data.title || act.data.app,
				date: moment(act.timestamp).utc().format('YYYY-MM-DD'),
				time: moment(act.timestamp).utc().format('HH:mm:ss'),
				duration: Math.floor(act.duration),
				type: act.data.title.url ? 'URL' : 'APP',
				taskId: arg.taskId,
				projectId: arg.projectId,
				organizationContactId: arg.organizationContactId,
				organizationId: arg.organizationId,
				employeeId: arg.employeeId,
				source: 'DESKTOP',
			};
		});
	}

	async getAfk(arg) {
		try {
			const afkWatch: any =
				await this.timeTrackerService.collectAfkFromAW(
					arg.tpURL,
					arg.start,
					arg.end
				);
			const afkOnly = afkWatch.filter(
				(afk) => afk.data && afk.data.status === 'afk'
			);
			return await this.afkCount(afkOnly);
		} catch (error) {
			return 0;
		}
	}

	async afkCount(afkList) {
		let afkTime = 0;
		afkList.forEach((x) => {
			afkTime += x.duration;
		});
		return afkTime;
	}

	async sendActivities(arg) {
		// screenshot process
		let screenshotImg = [];
		let thumbScreenshotImg = [];
		if (!arg.displays) {
			screenshotImg = await this.getScreenshot(arg, false);
			thumbScreenshotImg = await this.getScreenshot(arg, true);
		} else {
			screenshotImg = arg.displays;
		}

		// notify
		this.screenshotNotify(arg, thumbScreenshotImg);

		// updateActivities to api
		const afkTime: number = await this.getAfk(arg);
		const duration = arg.timeUpdatePeriod * 60 - afkTime;
		let activities = null;
		if (!arg.activities) {
			activities = await this.getActivities(arg);
		} else {
			activities = arg.activities;
		}

		const paramActivity = {
			employeeId: arg.employeeId,
			projectId: arg.projectId,
			duration: this.aw ? duration : arg.duration,
			keyboard: arg.keyboard,
			mouse: arg.mouse,
			overall: arg.system,
			startedAt: arg.startedAt,
			activities: activities,
			timeLogId: arg.timeLogId,
			organizationId: arg.organizationId,
			tenantId: arg.tenantId,
			organizationContactId: arg.organizationContactId,
			apiHost: arg.apiHost,
			token: arg.token,
			isAw: arg.isAw,
			isAwConnected: arg.isAwConnected,
		};

		try {
			const resActivities: any =
				await this.timeTrackerService.pushToTimeSlot(paramActivity);
			console.log('result of timeslot', resActivities);
			const timeLogs = resActivities.timeLogs;
			this.electronService.ipcRenderer.send('return_time_slot', {
				timerId: arg.timerId,
				timeSlotId: resActivities.id,
				quitApp: arg.quitApp,
				timeLogs: timeLogs,
			});
			this.electronService.ipcRenderer.send('remove_aw_local_data', {
				idsAw: arg.idsAw,
			});
			this.electronService.ipcRenderer.send(
				'remove_wakatime_local_data',
				{
					idsWakatime: arg.idsWakatime,
				}
			);

			// upload screenshot to timeslot api
			try {
				await Promise.all(
					screenshotImg.map(async (img) => {
						return await this.uploadsScreenshot(
							arg,
							img,
							resActivities.id
						);
					})
				);
			} catch (error) {}
			const timeSlotId = resActivities.id;
			this.getLastTimeSlotImage({
				...arg,
				token: this.token,
				apiHost: this.apiHost,
				timeSlotId,
			});
			this.electronService.ipcRenderer.send('create-synced-interval', {
				...paramActivity,
				remoteId: timeSlotId,
				b64Imgs: screenshotImg.map((img) => {
					this.localImage(this.buffToB64(img));
					return {
						b64img: this.buffToB64(img),
						fileName: this.fileNameFormat(img),
					};
				}),
			});
		} catch (error) {
			console.log('error send to api timeslot', error);
			this.electronService.ipcRenderer.send('failed_save_time_slot', {
				params: JSON.stringify({
					...paramActivity,
					b64Imgs: screenshotImg.map((img) => {
						return {
							b64img: this.buffToB64(img),
							fileName: this.fileNameFormat(img),
						};
					}),
				}),
				message: error.message,
			});

			this.electronService.ipcRenderer.send('failed_synced_timeslot', {
				params: {
					...paramActivity,
					b64Imgs: screenshotImg.map((img) => {
						return {
							b64img: this.buffToB64(img),
							fileName: this.fileNameFormat(img),
						};
					}),
				},
			});
		}
	}

	screenshotNotify(arg, imgs) {
		if (imgs.length > 0) {
			const img: any = imgs[0];
			img.img = this.buffToB64(img);
			this.electronService.ipcRenderer.send(
				'show_screenshot_notif_window',
				img
			);
		}
	}

	async uploadsScreenshot(arg, imgs, timeSlotId) {
		const b64img = this.buffToB64(imgs);
		let fileName = this.fileNameFormat(imgs);
		try {
			const resImg = await this.timeTrackerService.uploadImages(
				{ ...arg, timeSlotId },
				{
					b64Img: b64img,
					fileName: fileName,
				}
			);
			this.getLastTimeSlotImage({ ...arg, timeSlotId });
			return resImg;
		} catch (error) {
			this.electronService.ipcRenderer.send('save_temp_img', {
				params: JSON.stringify({
					...arg,
					b64img: b64img,
					fileName: fileName,
					timeSlotId,
				}),
				message: error.message,
				type: 'screenshot',
			});
		}
	}

	convertToSlug(text: string) {
		return text
			.toString()
			.toLowerCase()
			.replace(/\s+/g, '-') // Replace spaces with -
			.replace(/\-\-+/g, '-') // Replace multiple - with single -
			.replace(/^-+/, '') // Trim - from start of text
			.replace(/-+$/, ''); // Trim - from end of text
	}

	buffToB64(imgs) {
		const bufferImg: Buffer = Buffer.isBuffer(imgs.img)
			? imgs.img
			: Buffer.from(imgs.img);
		const b64img = bufferImg.toString('base64');
		return b64img;
	}

	fileNameFormat(imgs) {
		let fileName = `screenshot-${moment().format('YYYYMMDDHHmmss')}-${
			imgs.name
		}.png`;
		return this.convertToSlug(fileName);
	}

	async getBase64ImageFromUrl(imageUrl) {
		var res = await fetch(imageUrl);
		var blob = await res.blob();

		return new Promise((resolve, reject) => {
			var reader = new FileReader();
			reader.addEventListener(
				'load',
				function () {
					resolve(reader.result);
				},
				false
			);

			reader.onerror = () => {
				return reject(this);
			};
			reader.readAsDataURL(blob);
		});
	}

	refreshTimer() {
		this._isRefresh$.next(true);
		this.electronService.ipcRenderer.send('refresh-timer');
	}

	checkOnlineStatus() {
		if (navigator.onLine) {
			return true;
		} else {
			return false;
		}
	}

	addTask() {
		this.isAddTask =
			!this._isOffline && this._hasTaskPermission && !this.start;
	}

	closeAddTask(e) {
		this.isAddTask = false;
		this.electronService.ipcRenderer.send('refresh-timer');
	}

	callbackNewTask(e) {
		if (e.isSuccess) {
			this.toastrService.show(e.message, `Success`, {
				status: 'success',
			});
			this.electronService.ipcRenderer.send('refresh-timer');
		} else {
			this.toastrService.show(e.message, `Warning`, {
				status: 'danger',
			});
		}
	}

	showErrorMessage(msg) {
		this.toastrService.show(`${msg}`, `Warning`, {
			status: 'danger',
		});
	}

	/**
	 * Check if user have required authorization to use time tracker
	 */
	private _passedAllAuthorizations(): boolean {
		let isPassed: boolean = false;
		// Verify if tracking is enabled
		if (!this.userData.employee.isTrackingEnabled) {
			this.toastrService.show(
				"Your can't run timer for the moment",
				`Warning`,
				{
					status: 'danger',
				}
			);
			isPassed = false;
		}
		// Verify work status of user
		else if (
			!this.userData.employee.startedWorkOn ||
			!this.userData.employee.isActive ||
			this.userData.employee.workStatus
		) {
			// Verify if user are already started to work for organization, if yes you can run time tracker else no
			if (!this.userData.employee.startedWorkOn) {
				this.toastrService.show(
					'Your are not authorized to work',
					`Warning`,
					{
						status: 'danger',
					}
				);
			}
			// Verify if user are deleted for organization, if yes can't run time tracker
			if (
				this.userData.employee.startedWorkOn &&
				!this.userData.employee.isActive
			) {
				this.toastrService.show(
					'Your account it already deleted',
					`Warning`,
					{
						status: 'danger',
					}
				);
			}
			isPassed = false;
		} else isPassed = true;
		return isPassed;
	}

	private _onChangedSource() {
		this._taskTable.source.onChangedSource
			.pipe(
				untilDestroyed(this),
				tap(() => this._clearItem()),
				tap(() => {
					if (this.taskSelect) {
						this._taskTable.grid.dataSet.getRows().map((row) => {
							if (row.getData().id === this.taskSelect) {
								return this._taskTable.grid.dataSet.selectRow(
									row
								);
							}
						});
					}
				})
			)
			.subscribe();
	}

	private _clearItem() {
		if (this._taskTable && this._taskTable.grid) {
			this._taskTable.grid.dataSet['willSelect'] = 'false';
			this._taskTable.grid.dataSet.deselectAll();
		}
	}

	public get isOffline$(): Observable<boolean> {
		return this._isOffline$.asObservable();
	}

	public toggle(event: boolean) {
		this._isOffline$.next(this._isOffline);
	}

	public get inQueue$(): Observable<number> {
		return this._inQueue$.asObservable();
	}

	public get isRefresh$(): Observable<boolean> {
		return this._isRefresh$.asObservable();
	}

	private _mappingScreenshots(args: any[]) {
		let screenshots = args.map((arg) => {
			const imgUrl = 'data:image/png;base64,' + arg.screenshots[0].b64img;
			return {
				textTime: moment(arg.recordedAt).fromNow(),
				createdAt: arg.recordedAt,
				recordedAt: arg.recordedAt,
				fullUrl: imgUrl,
				thumbUrl: imgUrl,
			};
		});
		if (screenshots.length > 0) {
			screenshots = _.sortBy(screenshots, 'recordedAt').reverse();
			const [lastCaptureScreen] = screenshots;
			console.log('Last Capture Screen:', lastCaptureScreen);
			this.lastScreenCapture$.next(lastCaptureScreen);
			this.screenshots$.next(screenshots);
			console.log('screenshots from db', screenshots);
			this.localImage(this.lastScreenCapture);
		}
	}

	/**
	 * It takes a date and returns a string
	 * @param {Date} date - The date to humanize
	 * @returns A string
	 */

	public humanize(date: Date): string {
		return moment(date).fromNow();
	}

	/**
	 * It returns the project that matches the projectSelect value
	 * @returns The project that matches the projectSelect id.
	 */
	public get selectedProject() {
		const projects = this._projects$.getValue();
		return projects.filter(
			(project) => project.id === this.projectSelect
		)[0];
	}

	/* Adding a new project to the list of projects. */
	public addProject = async (name: string) => {
		try {
			const { tenantId } = this.userData;
			const organizationId = this.userOrganization.id;
			const request = {
				name,
				organizationId,
				tenantId,
				owner: ProjectOwnerEnum.CLIENT,
				...(this.organizationContactId
					? { organizationContactId: this.organizationContactId }
					: {}),
			};

			request['members'] = [{ ...this.userData.employee }];

			console.log('Request', request);
			const project = await this.timeTrackerService.createNewProject(
				request,
				{
					...this.userData,
					token: this.token,
					apiHost: this.apiHost,
				}
			);
			const projects = this._projects$.getValue();
			this._projects$.next(projects.concat([project]));
			this.projectSelect = project.id;
			this.toastrService.success('Project added successfully', 'Gauzy');
		} catch (error) {
			console.log(error);
			this.toastrService.danger(
				'An error occurred',
				'Gauzy Desktop Timer'
			);
		}
	};

	/* Adding a new task to the list of tasks. */
	public addNewTask = async (title: ITask['title']) => {
		if (!title) {
			return;
		}
		const { tenantId } = this.userData;
		const organizationId = this.userOrganization.id;
		const data = {
			tenantId,
			organizationId,
			token: this.token,
			apiHost: this.apiHost,
			projectId: this.projectSelect,
		};
		try {
			const member: any = { ...this.userData.employee };
			const task: any = await this.timeTrackerService.saveNewTask(data, {
				title,
				organizationId,
				tenantId,
				status: TaskStatusEnum.IN_PROGRESS,
				dueDate: moment().add(1, 'day').utc().toDate(),
				estimate: 3600,
				...(member.id && { members: [member] }),
				...(this.projectSelect && {
					projectId: this.projectSelect,
					project: this.selectedProject,
				}),
			});
			const tasks = this._tasks$.getValue();
			this._tasks$.next(tasks.concat(task));
			this.taskSelect = task.id;
			this.toastrService.success(
				'Task added successfully',
				'Gauzy Desktop Timer'
			);
		} catch (error) {
			this.toastrService.danger(
				'An error occurred',
				'Gauzy Desktop Timer'
			);
		}
	};

	/* Creating a new contact for the organization. */
	public addContact = async (name: IOrganizationContact['name']) => {
		try {
			const { tenantId } = this.userData;
			const { id: organizationId } = this.userOrganization;
			const member: any = { ...this.userData.employee };
			const payload = {
				name,
				organizationId,
				tenantId,
				contactType: ContactType.CLIENT,
				...(member.id && { members: [member] }),
			};
			const contact = await this.timeTrackerService.createNewContact(
				payload,
				{
					...this.userData,
					token: this.token,
					apiHost: this.apiHost,
				}
			);
			const contacts = this._organizationContacts$.getValue();
			this._organizationContacts$.next(contacts.concat([contact]));
			this.organizationContactId = contact.id;
			this.toastrService.success('Client added successfully', 'Gauzy');
		} catch (error) {
			this.toastrService.danger('An error occurred', 'Gauzy');
		}
	};

	public selectOrganization(organization: IOrganization) {
		console.log('Organization', organization);
	}
}<|MERGE_RESOLUTION|>--- conflicted
+++ resolved
@@ -27,14 +27,9 @@
 	ITask,
 	PermissionsEnum,
 	ProjectOwnerEnum,
-<<<<<<< HEAD
-	TaskStatusEnum,
+	TaskStatusEnum
 } from '@gauzy/contracts';
 import { Store } from '@gauzy/desktop-timer/src/app/auth/services/store.service';
-=======
-	TaskStatusEnum
-} from '@gauzy/contracts';
->>>>>>> 31b4f22a
 
 // Import logging for electron and override default console logging
 const log = window.require('electron-log');
