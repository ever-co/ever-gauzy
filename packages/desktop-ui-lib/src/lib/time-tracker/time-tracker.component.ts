--- conflicted
+++ resolved
@@ -556,12 +556,6 @@
 							this._remoteSleepLock ||
 							(this.isRemoteTimer && (this._isSpecialLogout || this.quitApp))
 								? this._timeTrackerStatus.remoteTimer.lastLog
-<<<<<<< HEAD
-								: await this.timeTrackerService.toggleApiStop({
-										...params,
-										...lastTimer
-								  });
-=======
 								: await this.preventDuplicateApiRequest(
 										{
 											...params,
@@ -569,7 +563,6 @@
 										},
 										(payload) => this.timeTrackerService.toggleApiStop(payload)
 								  );
->>>>>>> 132b23ec
 					} catch (error) {
 						lastTimer.isStoppedOffline = true;
 						await this.electronService.ipcRenderer.invoke('MARK_AS_STOPPED_OFFLINE');
