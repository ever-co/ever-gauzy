--- conflicted
+++ resolved
@@ -9,16 +9,10 @@
 	dismissText?: string;
 }
 @Component({
-<<<<<<< HEAD
-    selector: 'ngx-alert',
-    templateUrl: './alert.component.html',
-    styleUrls: ['./alert.component.scss'],
-    standalone: false
-=======
 	selector: 'ngx-alert',
 	templateUrl: './alert.component.html',
-	styleUrls: ['./alert.component.scss']
->>>>>>> fe621923
+	styleUrls: ['./alert.component.scss'],
+	standalone: false
 })
 export class AlertComponent {
 	@Input() data: AlertDialogOptions;
