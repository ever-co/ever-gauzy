--- conflicted
+++ resolved
@@ -6,10 +6,10 @@
 import { LanguageElectronService } from '../../language/language-electron.service';
 @UntilDestroy({ checkProperties: true })
 @Component({
-    selector: 'gauzy-about',
-    templateUrl: './about.component.html',
-    styleUrls: ['./about.component.scss'],
-    standalone: false
+	selector: 'gauzy-about',
+	templateUrl: './about.component.html',
+	styleUrls: ['./about.component.scss'],
+	standalone: false
 })
 export class AboutComponent implements OnInit {
 	private _application = {
@@ -53,13 +53,8 @@
 				.split('-')
 				.join(' ')
 				.replace(/(^\w{1})|(\s+\w{1})/g, (letter) => letter.toUpperCase()),
-<<<<<<< HEAD
 			version: this._electronService.remote.app.getVersion(),
 			iconPath: this._domSanitizer.bypassSecurityTrustResourceUrl(DSPOT_ERP_LOGO),
-=======
-			version: this._electronService?.remote?.app?.getVersion(),
-			iconPath: this._domSanitizer.bypassSecurityTrustResourceUrl(this._environment.GAUZY_DESKTOP_LOGO_512X512),
->>>>>>> ba3265fe
 			companyName: this._environment.COMPANY_NAME
 		};
 		return this._application;
