--- conflicted
+++ resolved
@@ -585,237 +585,6 @@
 				this._selectedMenu$.next(lastMenu);
 		})
 	}
-<<<<<<< HEAD
-
-
-	handleIpcEvent(_: any, arg: { type: string, data: any }) {
-		console.log('ipc arg', arg);
-		switch (arg.type) {
-			case 'app_setting_update':
-				this._ngZone.run(() => {
-					const { setting } = arg.data;
-					this.appSetting = setting;
-				});
-				break;
-			case 'update_not_available': {
-				this._ngZone.run(() => {
-					this._available$.next(false);
-					this.message = {
-						text: 'TIMER_TRACKER.SETTINGS.MESSAGES.UPDATE_NOT_AVAILABLE',
-						status: 'basic'
-					};
-					this.logContents = this._translateService.instant(this.message.text);
-					this.scrollToBottom();
-					this._loading$.next(false);
-				});
-				break;
-			}
-			case 'error_update': {
-				this._ngZone.run(() => {
-					this._available$.next(false);
-					this.message = {
-						text: 'TIMER_TRACKER.SETTINGS.MESSAGES.UPDATE_ERROR',
-						status: 'danger'
-					};
-					this.logContents = this._translateService.instant(this.message.text);
-					this.logContents = `error message: ${arg.data}`;
-					this.scrollToBottom();
-					this._loading$.next(false);
-				});
-				break;
-			}
-			case 'update_available': {
-				this._ngZone.run(() => {
-					this._available$.next(true);
-					this._loading$.next(false);
-					this.message = {
-						text: 'TIMER_TRACKER.SETTINGS.MESSAGES.UPDATE_AVAILABLE',
-						status: 'primary'
-					};
-					this.logContents = this._translateService.instant(this.message.text);
-					this.scrollToBottom();
-				});
-				break;
-			}
-			case 'update_downloaded': {
-				this._ngZone.run(() => {
-					this._available$.next(true);
-					this.message = {
-						text: 'TIMER_TRACKER.SETTINGS.MESSAGES.UPDATE_DOWNLOAD_COMPLETED',
-						status: 'success'
-					};
-					this.logContents = this._translateService.instant(this.message.text);
-					this.scrollToBottom();
-					this.showProgressBar = false;
-					this.downloadFinish = true;
-					this._loading$.next(false);
-				});
-				break;
-			}
-			case 'download_on_progress': {
-				this._ngZone.run(() => {
-					this._loading$.next(true);
-					this._available$.next(true);
-					this.showProgressBar = true;
-					this.message = {
-						text: 'TIMER_TRACKER.SETTINGS.MESSAGES.UPDATE_DOWNLOADING',
-						status: 'warning'
-					};
-					this.progressDownload = Math.floor(Number(arg.data));
-					this.logContents = this._translateService.instant(
-						'TIMER_TRACKER.SETTINGS.MESSAGES.DOWNLOADING_UPDATE',
-						{
-							current: Math.floor(arg.data.transferred / 1000000),
-							total: Math.floor(arg.data.total / 1000000),
-							bandwidth: Math.floor(arg.data.bytesPerSecond / 1000)
-						}
-					);
-					this.scrollToBottom();
-				});
-				break;
-			}
-			case 'goto_update': {
-				this._ngZone.run(() => {
-					this.selectMenu('TIMER_TRACKER.SETTINGS.UPDATE');
-				});
-				break;
-			}
-			case 'goto_top_menu': {
-				this._ngZone.run(() => {
-					const lastMenu =
-						this._selectedMenu && this.menus.includes(this._selectedMenu) ? this._selectedMenu : this.menus[0];
-					this.selectMenu(lastMenu);
-				});
-				break;
-			}
-			case 'goto_advanced_setting': {
-				this.selectMenu('TIMER_TRACKER.SETTINGS.ADVANCED_SETTINGS');
-				break;
-			}
-			case 'logout_success': {
-				this._ngZone.run(() => {
-					this.currentUser$.next(null);
-				});
-				break;
-			}
-			// please check this resp_msg letter
-			case 'resp_msg': {
-				this._ngZone.run(() => {
-					this.showAlert(arg);
-				});
-				break;
-			}
-			case 'server_status': {
-				this._ngZone.run(() => {
-					this.serverIsRunning = arg.data;
-				});
-				break;
-			}
-			case 'update_files_directory': {
-				this._ngZone.run(() => {
-					this._file$.next(arg);
-				});
-				break;
-			}
-			case 'show_about': {
-				this._ngZone.run(() => {
-					this._dialogService.open(AboutComponent);
-				});
-				break;
-			}
-			case 'database_status': {
-				this._ngZone.run(() => {
-					this._isCheckDatabase$.next(false);
-					this._isConnectedDatabase$.next(arg.data);
-					this._isHidden$.next(false);
-				});
-				break;
-			}
-			case '_logout_quit_install_': {
-				this._ngZone.run(async () => {
-					await this.restartAndUpdate();
-				});
-				break;
-			}
-			default:
-				break;
-		}
-	}
-
-	ngAfterViewInit(): void {
-		this.getAppSetting();
-		this.electronService.ipcRenderer.on('setting_page_ipc', this.handleIpcEvent);
-		// // this.electronService.ipcRenderer.on('app_setting', (event, arg) =>
-		// // 	this._ngZone.run(async () => {
-		// //
-		// // 	})
-		// // );
-		//
-		// // copressed ipc setting to single event with multiple type
-		// // this.electronService.ipcRenderer.on('app_setting_update', (event, arg) =>
-		// //
-		// // );
-		//
-		// //
-		// // this.electronService.ipcRenderer.on('update_not_available', () =>
-		// // );
-		// //
-		// // this.electronService.ipcRenderer.on('error_update', (event, arg) =>
-		// //
-		// // );
-		//
-		// this.electronService.ipcRenderer.on('update_available', () =>
-		//
-		// );
-		//
-		// this.electronService.ipcRenderer.on('update_downloaded', () =>
-		//
-		// );
-		//
-		// this.electronService.ipcRenderer.on('download_on_progress', (event, arg) =>
-		//
-		// );
-		//
-		// this.electronService.ipcRenderer.on('goto_update', () =>
-		//
-		// );
-		//
-		// this.electronService.ipcRenderer.on('goto_top_menu', () =>
-		//
-		// );
-		//
-		// this.electronService.ipcRenderer.on('goto_advanced_setting', () => {
-		//
-		// });
-		//
-		// this.electronService.ipcRenderer.on('logout_success', () =>
-		//
-		// );
-		//
-		// this.electronService.ipcRenderer.on('resp_msg', (event, arg) =>
-		//
-		// );
-		//
-		// this.electronService.ipcRenderer.on('server_status', (event, arg) =>
-		//
-		// );
-		//
-		// this.electronService.ipcRenderer.on('update_files_directory', (event, arg) => {
-		//
-		// });
-		//
-		// this.electronService.ipcRenderer.on('show_about', () => {
-		//
-		// });
-		//
-		// this.electronService.ipcRenderer.on('database_status', (event, arg) => {
-		//
-		// });
-		//
-		// this.electronService.ipcRenderer.on('_logout_quit_install_', (event, arg) => {
-		//
-		// });
-=======
 
 
 	handleIpcEvent(_: any, arg: { type: string, data: any }) {
@@ -970,7 +739,6 @@
 				break;
 		}
 	}
->>>>>>> 9928850a
 
 	ngAfterViewInit(): void {
 		this.getAppSetting();
