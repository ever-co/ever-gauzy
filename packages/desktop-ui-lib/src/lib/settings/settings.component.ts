--- conflicted
+++ resolved
@@ -12,13 +12,17 @@
 import { NbDialogService, NbToastrService } from '@nebular/theme';
 import { ElectronService } from '../electron/services';
 import { BehaviorSubject, Observable, filter, tap, firstValueFrom } from 'rxjs';
+import { BehaviorSubject, Observable, filter, tap, firstValueFrom } from 'rxjs';
 import { AboutComponent } from '../dialogs/about/about.component';
 import { SetupService } from '../setup/setup.service';
 import * as moment from 'moment';
 import { ToastrNotificationService } from '../services';
 import { UntilDestroy, untilDestroyed } from '@ngneat/until-destroy';
 import { AuthStrategy } from '../auth';
-
+import { UntilDestroy, untilDestroyed } from '@ngneat/until-destroy';
+import { AuthStrategy } from '../auth';
+
+@UntilDestroy({ checkProperties: true })
 @UntilDestroy({ checkProperties: true })
 @Component({
 	selector: 'ngx-settings',
@@ -385,6 +389,7 @@
 	minimizeOnStartup = null;
 	authSetting = null;
 	currentUser$: BehaviorSubject<any> = new BehaviorSubject(null);
+	currentUser$: BehaviorSubject<any> = new BehaviorSubject(null);
 	serverTypes = {
 		integrated: 'Integrated',
 		custom: 'Custom',
@@ -432,10 +437,7 @@
 		private _dialogService: NbDialogService,
 		private _setupService: SetupService,
 		private _notifier: ToastrNotificationService,
-<<<<<<< HEAD
 		@Optional()
-=======
->>>>>>> 16b9b22d
 		private _authStrategy: AuthStrategy
 	) {
 		this._loading$ = new BehaviorSubject(false);
@@ -476,6 +478,8 @@
 				filter(() => !this._isCheckHost.status),
 				tap(() => this._restartDisable$.next(true)),
 				untilDestroyed(this)
+				tap(() => this._restartDisable$.next(true)),
+				untilDestroyed(this)
 			)
 			.subscribe();
 		this.isCheckHost$
@@ -484,7 +488,6 @@
 				filter(() => !this._isConnectedDatabase.status),
 				tap(() => this._restartDisable$.next(true)),
 				untilDestroyed(this)
-<<<<<<< HEAD
 			)
 			.subscribe();
 		this.isRestart$
@@ -493,8 +496,6 @@
 					this._restartDisable$.next(isRestart)
 				),
 				untilDestroyed(this)
-=======
->>>>>>> 16b9b22d
 			)
 			.subscribe();
 	}
@@ -540,21 +541,22 @@
 				this._simpleScreenshotNotification$.next(setting?.simpleScreenshotNotification);
 				this.selectedPeriod = setting?.timer?.updatePeriod;
 				if (this.isDesktopTimer) {
-					await this.getUserDetails();
-				}
-				this.menus = this.isServer
-					? ['Update', 'Advanced Setting', 'About']
-					: [
+					if (this.isDesktopTimer) {
+						await this.getUserDetails();
+					}
+					this.menus = this.isServer
+						? ['Update', 'Advanced Setting', 'About']
+						: [
 							...(auth && auth.allowScreenshotCapture ? ['Screen Capture'] : []),
 							'Timer',
 							'Update',
 							'Advanced Setting',
 							'About'
-					  ];
-				const lastMenu =
-					this._selectedMenu && this.menus.includes(this._selectedMenu) ? this._selectedMenu : this.menus[0];
-				this._selectedMenu$.next(lastMenu);
-			})
+						];
+					const lastMenu =
+						this._selectedMenu && this.menus.includes(this._selectedMenu) ? this._selectedMenu : this.menus[0];
+					this._selectedMenu$.next(lastMenu);
+				})
 		);
 
 		this.electronService.ipcRenderer.on('app_setting_update', (event, arg) =>
@@ -811,22 +813,11 @@
 	}
 
 	public async restartApp(): Promise<void> {
-<<<<<<< HEAD
 		this._isRestart$.next(true);
 		if (!this.isServer && !this.authSetting.isLogout) {
 			await firstValueFrom(this._authStrategy.logout());
 			this.currentUser$.next(null);
 			localStorage.clear();
-=======
-		if (this.isServer && this.serverIsRunning) {
-			this._restartDisable$.next(true);
-		} else {
-			if (!this.authSetting.isLogout) {
-				await firstValueFrom(this._authStrategy.logout());
-				this.currentUser$.next(null);
-				localStorage.clear();
-			}
->>>>>>> 16b9b22d
 		}
 		const thConfig = {};
 		this.thirdPartyConfig.forEach((item) => {
