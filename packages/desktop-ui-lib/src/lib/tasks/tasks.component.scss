--- conflicted
+++ resolved
@@ -1,11 +1,7 @@
 @import 'gauzy/_gauzy-dialogs';
 
 .body {
-<<<<<<< HEAD
-  width: 550px;
-=======
   width: 100%;
->>>>>>> 8e340841
   background-color: var(--gauzy-card-4);
   border-radius: var(--border-radius);
   padding: 0.75rem 1rem;
@@ -28,7 +24,7 @@
   background: var(--color-primary-transparent-default);
   padding: 0px 4px;
   border-radius: calc(var(--border-radius) / 2);
-  color: var(--text-primary-color)
+  color: var(--text-primary-color);
 }
 
 .estimate-inputs {
@@ -51,7 +47,6 @@
 // Project selector
 
 :host {
-
   .multiple-select {
     width: 100%;
   }
@@ -120,7 +115,6 @@
   }
 
   .ng-select .ng-select-focused .ng-select-container {
-
     &:hover,
     &:focus,
     &:active,
@@ -142,9 +136,9 @@
     flex-wrap: initial;
     gap: 4px;
   }
-	.cke_contents {
-		height: 425px !important;
-	}
+  .cke_contents {
+    height: 425px !important;
+  }
 }
 
 .text {
@@ -154,7 +148,6 @@
 }
 
 :host {
-
   nb-card-header,
   nb-card-footer {
     padding: 1rem;
