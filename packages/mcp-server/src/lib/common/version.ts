--- conflicted
+++ resolved
@@ -1,13 +1,8 @@
 import { readFileSync } from 'node:fs';
-import { join, dirname } from 'node:path';
-<<<<<<< HEAD
-import { fileURLToPath } from 'node:url';
+import { join } from 'node:path';
 import { Logger } from '@nestjs/common';
 
 const logger = new Logger('Version');
-=======
-import log from 'electron-log';
->>>>>>> 5eeb6bd8
 
 /**
  * @description
