--- conflicted
+++ resolved
@@ -1,17 +1,9 @@
-<<<<<<< HEAD
-import { IEnvironment } from './ienvironment.js';
+import { IEnvironment } from './ienvironment';
 import { Logger } from '@nestjs/common';
 import * as dotenv from 'dotenv';
 import * as path from 'node:path';
-import { fileURLToPath } from 'node:url';
 
 const logger = new Logger('Environment');
-=======
-import { IEnvironment } from './ienvironment';
-import * as dotenv from 'dotenv';
-import * as path from 'node:path';
-import log from 'electron-log';
->>>>>>> 5eeb6bd8
 
 // __dirname is available in CommonJS by default
 
