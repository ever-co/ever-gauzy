--- conflicted
+++ resolved
@@ -1,16 +1,9 @@
 import { McpServer } from '@modelcontextprotocol/sdk/server/mcp.js';
 import { Logger } from '@nestjs/common';
 import { z } from 'zod';
-<<<<<<< HEAD
-import { apiClient } from '../common/api-client.js';
-import { authManager } from '../common/auth-manager.js';
-import { EmployeeSchema } from '../schema.js';
-=======
-import log from 'electron-log';
 import { apiClient } from '../common/api-client';
 import { authManager } from '../common/auth-manager';
 import { EmployeeSchema } from '../schema';
->>>>>>> 5eeb6bd8
 
 const logger = new Logger('EmployeeTools');
 
