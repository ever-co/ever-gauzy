import { McpServer } from '@modelcontextprotocol/sdk/server/mcp.js';
<<<<<<< HEAD
import { Logger } from '@nestjs/common';
import { version } from '../common/version.js';
import { apiClient } from '../common/api-client.js';
import { authManager } from '../common/auth-manager.js';
import { sanitizeErrorMessage, sanitizeForLogging } from '../common/security-utils.js';
import { TOOLS_REGISTRY, getToolCounts, getTotalToolCount } from '../config/index.js';
import { SERVER_INFO } from '../config/server-info.js';

const logger = new Logger('TestConnectionTools');
=======
import { version } from '../common/version';
import { apiClient } from '../common/api-client';
import { authManager } from '../common/auth-manager';
import { sanitizeErrorMessage, sanitizeForLogging } from '../common/security-utils';
import { TOOLS_REGISTRY, getToolCounts, getTotalToolCount } from '../config/index';
import { SERVER_INFO } from '../config/server-info';
import log from 'electron-log';
>>>>>>> 5eeb6bd8

/**
 * Register test connection tools with the MCP server
 * These tools help verify that the MCP server is working correctly
 */
export const registerTestTools = (server: McpServer) => {
    // Test API connection
    server.tool('test_api_connection', 'Test the connection to the Gauzy API server', {}, async () => {
        try {
            const connectionTest = await apiClient.testConnection();

            if (connectionTest.success) {
                const authStatus = authManager.getAuthStatus();
                const statusText = `✅ Successfully connected to Gauzy API server!

Connection Details:
- Base URL: ${apiClient.getBaseUrl()}
- Health Check: Passed
- Authentication Status: ${authStatus.isAuthenticated ? 'Authenticated' : 'Not authenticated'}
- User ID: ${authStatus.userId || 'N/A'}
- Auto Login: ${authStatus.autoLoginEnabled ? 'Enabled' : 'Disabled'}`;

                return {
                    content: [
                        {
                            type: 'text',
                            text: statusText
                        }
                    ]
                };
            } else {
                return {
                    content: [
                        {
                            type: 'text',
                            text: `❌ Failed to connect to Gauzy API: ${connectionTest.error}`
                        }
                    ]
                };
            }
        } catch (error) {
            logger.error('Error testing API connection:', sanitizeForLogging(error));
            return {
                content: [
                    {
                        type: 'text',
                        text: `❌ Connection test failed: ${sanitizeErrorMessage(error)}`
                    }
                ]
            };
        }
    });

    // Get server info
    server.tool('get_server_info', 'Get information about the Gauzy MCP server', {}, async () => {
        try {
            const authStatus = authManager.getAuthStatus();

            const info = {
                name: SERVER_INFO.name,
                version,
                status: 'running',
                apiUrl: apiClient.getBaseUrl(),
                timeout: apiClient.getTimeout(),
                debugMode: apiClient.isDebug(),
                timestamp: new Date().toISOString(),
                authentication: {
                    isAuthenticated: authStatus.isAuthenticated,
                    autoLoginEnabled: authStatus.autoLoginEnabled,
                    hasAccessToken: authStatus.hasToken,
                    hasRefreshToken: authStatus.hasRefreshToken,
                    userId: authStatus.userId,
                    tokenExpiresAt: authStatus.tokenExpiresAt
                },
                capabilities: SERVER_INFO.capabilities,
                features: SERVER_INFO.features
            };

            return {
                content: [
                    {
                        type: 'text',
                        text: JSON.stringify(info, null, 2)
                    }
                ]
            };
        } catch (error) {
            logger.error('Error getting server info:', sanitizeForLogging(error));
            const message = error instanceof Error ? error.message : 'Unknown error';
            throw new Error(`Failed to get server information: ${sanitizeErrorMessage(message)}`);
        }
    });

    // Test MCP capabilities
    server.tool('test_mcp_capabilities', 'Test all MCP server tools and list available functionality', {}, async () => {
        try {
            // Use the centralized tools registry
            const tools = TOOLS_REGISTRY;
            const toolCounts = getToolCounts();
            const totalTools = getTotalToolCount();

            const results = {
                tools,
                toolCounts,
                totalTools,
                serverInfo: {
                    name: SERVER_INFO.name,
                    version,
                    pattern: 'Following Anthropic implementation documentation',
                    schemaValidation: 'Zod-based validation with comprehensive enums',
                    bulkOperations: 'Supported across all entity types',
                    relationSupport: 'Full relation loading support',
                    paginationSupport: 'Comprehensive pagination with filtering',
                    authentication: 'Full authentication flow with auto-login and token refresh',
                    parameterInjection:
                        'Automatic tenant ID and organization ID injection from authenticated user context'
                },
                capabilities: {
                    schemaValidation: '✅ All tools use Zod schemas for validation',
                    bulkOperations: '✅ Bulk create, update, delete operations available',
                    relationSupport: '✅ Support for loading entity relations',
                    paginationSupport: '✅ Pagination with page/limit parameters',
                    statisticsSupport: '✅ Statistics endpoints for analytics',
                    assignmentOperations: '✅ Employee assignment/unassignment operations',
                    enumValidation: '✅ Comprehensive enum validation (status, priority, etc.)',
                    uuidValidation: '✅ UUID validation for all ID fields',
                    authentication: '✅ Login/logout with email and password',
                    tokenManagement: '✅ Automatic token refresh and management',
                    autoLogin: '✅ Configurable auto-login support',
                    parameterInjection: '✅ Automatic tenant/organization ID injection from authenticated user',
                    userContextAware: "✅ All tools work within authenticated user's context automatically"
                },
                authentication: authManager.getAuthStatus(),
                status: 'All tools registered and working with enhanced authentication functionality'
            };

            return {
                content: [
                    {
                        type: 'text',
                        text: JSON.stringify(results, null, 2)
                    }
                ]
            };
        } catch (error) {
            logger.error('Error testing MCP capabilities:', sanitizeForLogging(error));
            const message = error instanceof Error ? error.message : 'Unknown error';
            throw new Error(`Failed to test MCP capabilities: ${sanitizeErrorMessage(message)}`);
        }
    });
    logger.log('Test connection tools registered successfully');
};<|MERGE_RESOLUTION|>--- conflicted
+++ resolved
@@ -1,23 +1,13 @@
 import { McpServer } from '@modelcontextprotocol/sdk/server/mcp.js';
-<<<<<<< HEAD
 import { Logger } from '@nestjs/common';
-import { version } from '../common/version.js';
-import { apiClient } from '../common/api-client.js';
-import { authManager } from '../common/auth-manager.js';
-import { sanitizeErrorMessage, sanitizeForLogging } from '../common/security-utils.js';
-import { TOOLS_REGISTRY, getToolCounts, getTotalToolCount } from '../config/index.js';
-import { SERVER_INFO } from '../config/server-info.js';
-
-const logger = new Logger('TestConnectionTools');
-=======
 import { version } from '../common/version';
 import { apiClient } from '../common/api-client';
 import { authManager } from '../common/auth-manager';
 import { sanitizeErrorMessage, sanitizeForLogging } from '../common/security-utils';
 import { TOOLS_REGISTRY, getToolCounts, getTotalToolCount } from '../config/index';
 import { SERVER_INFO } from '../config/server-info';
-import log from 'electron-log';
->>>>>>> 5eeb6bd8
+
+const logger = new Logger('TestConnectionTools');
 
 /**
  * Register test connection tools with the MCP server
