import { McpServer } from '@modelcontextprotocol/sdk/server/mcp.js';
import { Logger } from '@nestjs/common';
import { z } from 'zod';
<<<<<<< HEAD
import { apiClient } from '../common/api-client.js';
import { authManager } from '../common/auth-manager.js';
import { ProjectSchema, CurrenciesEnum } from '../schema.js';

const logger = new Logger('ProjectTools');
=======
import { apiClient } from '../common/api-client';
import { authManager } from '../common/auth-manager';
import { ProjectSchema, CurrenciesEnum } from '../schema';
import log from 'electron-log';
>>>>>>> 5eeb6bd8

/**
 * Helper function to convert startDate and endDate strings to Date objects
 * @param data - Object that may contain startDate and endDate properties
 * @returns New object with converted dates
 */
const convertProjectDates = <T extends { startDate?: any; endDate?: any }>(data: T): T => {
	return {
		...data,
		startDate: data.startDate ? new Date(data.startDate) : undefined,
		endDate: data.endDate ? new Date(data.endDate) : undefined
	};
};

export const registerProjectTools = (server: McpServer) => {
	// Get projects tool
	server.tool(
		'get_projects',
		"Get list of projects for the authenticated user's organization",
		{
			name: z.string().optional().describe('Filter by project name (partial match)'),
			code: z.string().optional().describe('Filter by project code'),
			public: z.boolean().optional().describe('Filter by public/private projects'),
			billing: z.string().optional().describe('Filter by billing type'),
			currency: CurrenciesEnum.optional().describe('Filter by currency'),
			page: z.number().optional().default(1).describe('Page number for pagination'),
			limit: z.number().optional().default(10).describe('Number of items per page'),
			relations: z
				.array(z.string())
				.optional()
				.describe('Relations to include (e.g., ["members", "teams", "tasks", "tags"])'),
			usePaginationEndpoint: z
				.boolean()
				.optional()
				.default(false)
				.describe('Use pagination endpoint for advanced pagination features')
		},
		async ({
			name,
			code,
			public: isPublic,
			billing,
			currency,
			page = 1,
			limit = 10,
			relations,
			usePaginationEndpoint = false
		}) => {
			try {
				// Get default parameters from authenticated user
				const defaultParams = authManager.getDefaultParams();

				if (!defaultParams.organizationId) {
					throw new Error(
						'Organization ID not available. Please ensure you are logged in and have an organization.'
					);
				}

				const params = {
					organizationId: defaultParams.organizationId,
					...(defaultParams.tenantId && { tenantId: defaultParams.tenantId }),
					...(name && { name }),
					...(code && { code }),
					...(isPublic !== undefined && { public: isPublic }),
					...(billing && { billing }),
					...(currency && { currency }),
					page,
					limit,
					...(relations && { relations })
				};

				const endpoint = usePaginationEndpoint
					? '/api/organization-project/pagination'
					: '/api/organization-project';
				const response = await apiClient.get(endpoint, { params });

				return {
					content: [
						{
							type: 'text',
							text: JSON.stringify(response, null, 2)
						}
					]
				};
			} catch (error) {
				logger.error('Error fetching projects:', error);
				throw new Error('Failed to fetch projects');
			}
		}
	);

	// Get project count tool
	server.tool(
		'get_project_count',
		"Get project count in the authenticated user's organization",
		{
			public: z.boolean().optional().describe('Filter by public/private projects'),
			billing: z.string().optional().describe('Filter by billing type')
		},
		async ({ public: isPublic, billing }) => {
			try {
				// Get default parameters from authenticated user
				const defaultParams = authManager.getDefaultParams();

				if (!defaultParams.organizationId) {
					throw new Error(
						'Organization ID not available. Please ensure you are logged in and have an organization.'
					);
				}

				const params = {
					organizationId: defaultParams.organizationId,
					...(defaultParams.tenantId && { tenantId: defaultParams.tenantId }),
					...(isPublic !== undefined && { public: isPublic }),
					...(billing && { billing })
				};

				const response = await apiClient.get('/api/organization-project/count', { params });

				return {
					content: [
						{
							type: 'text',
							text: JSON.stringify({ count: response }, null, 2)
						}
					]
				};
			} catch (error) {
				logger.error('Error fetching project count:', error);
				throw new Error('Failed to fetch project count');
			}
		}
	);

	// Get projects by employee tool
	server.tool(
		'get_projects_by_employee',
		'Get projects assigned to a specific employee',
		{
			employeeId: z.string().uuid().describe('The employee ID'),
			public: z.boolean().optional().describe('Filter by public/private projects'),
			page: z.number().optional().default(1).describe('Page number'),
			limit: z.number().optional().default(10).describe('Items per page')
		},
		async ({ employeeId, public: isPublic, page = 1, limit = 10 }) => {
			try {
				// Get default parameters from authenticated user
				const defaultParams = authManager.getDefaultParams();

				if (!defaultParams.organizationId) {
					throw new Error(
						'Organization ID not available. Please ensure you are logged in and have an organization.'
					);
				}

				const params = {
					organizationId: defaultParams.organizationId,
					...(defaultParams.tenantId && { tenantId: defaultParams.tenantId }),
					...(isPublic !== undefined && { public: isPublic }),
					page,
					limit
				};

				const response = await apiClient.get(`/api/organization-project/employee/${employeeId}`, { params });

				return {
					content: [
						{
							type: 'text',
							text: JSON.stringify(response, null, 2)
						}
					]
				};
			} catch (error) {
				logger.error('Error fetching projects by employee:', error);
				throw new Error('Failed to fetch projects by employee');
			}
		}
	);

	// Get my projects tool
	server.tool(
		'get_my_projects',
		'Get projects assigned to the current authenticated user',
		{
			public: z.boolean().optional().describe('Filter by public/private projects'),
			page: z.number().optional().default(1).describe('Page number'),
			limit: z.number().optional().default(10).describe('Items per page')
		},
		async ({ public: isPublic, page = 1, limit = 10 }) => {
			try {
				// Get default parameters from authenticated user
				const defaultParams = authManager.getDefaultParams();

				if (!defaultParams.organizationId) {
					throw new Error(
						'Organization ID not available. Please ensure you are logged in and have an organization.'
					);
				}

				const params = {
					organizationId: defaultParams.organizationId,
					...(defaultParams.tenantId && { tenantId: defaultParams.tenantId }),
					...(isPublic !== undefined && { public: isPublic }),
					page,
					limit
				};

				const response = await apiClient.get('/api/organization-project/me', { params });

				return {
					content: [
						{
							type: 'text',
							text: JSON.stringify(response, null, 2)
						}
					]
				};
			} catch (error) {
				logger.error('Error fetching my projects:', error);
				throw new Error('Failed to fetch my projects');
			}
		}
	);

	// Get project by ID tool
	server.tool(
		'get_project',
		'Get a specific project by ID',
		{
			id: z.string().uuid().describe('The project ID'),
			relations: z
				.array(z.string())
				.optional()
				.describe('Relations to include (e.g., ["members", "teams", "tasks", "tags", "image"])')
		},
		async ({ id, relations }) => {
			try {
				// Get default parameters from authenticated user
				const defaultParams = authManager.getDefaultParams();

				if (!defaultParams.organizationId) {
					throw new Error(
						'Organization ID not available. Please ensure you are logged in and have an organization.'
					);
				}
				const params = {
					organizationId: defaultParams.organizationId,
					...(defaultParams.tenantId && { tenantId: defaultParams.tenantId }),
					...(relations && { relations })
				};

				const response = await apiClient.get(`/api/organization-project/${id}`, { params });

				return {
					content: [
						{
							type: 'text',
							text: JSON.stringify(response, null, 2)
						}
					]
				};
			} catch (error) {
				logger.error('Error fetching project:', error);
				throw new Error('Failed to fetch project');
			}
		}
	);

	// Create project tool
	server.tool(
		'create_project',
		"Create a new project in the authenticated user's organization",
		{
			project_data: ProjectSchema.partial()
				.required({
					name: true
				})
				.describe('The data for creating the project')
		},
		async ({ project_data }) => {
			try {
				// Get default parameters from authenticated user
				const defaultParams = authManager.getDefaultParams();

				if (!defaultParams.organizationId) {
					throw new Error(
						'Organization ID not available. Please ensure you are logged in and have an organization.'
					);
				}

				const createData = convertProjectDates({
					...project_data,
					organizationId: defaultParams.organizationId,
					...(defaultParams.tenantId && { tenantId: defaultParams.tenantId })
				});

				const response = await apiClient.post('/api/organization-project', createData);

				return {
					content: [
						{
							type: 'text',
							text: JSON.stringify(response, null, 2)
						}
					]
				};
			} catch (error) {
				logger.error('Error creating project:', error);
				throw new Error('Failed to create project');
			}
		}
	);

	// Update project tool
	server.tool(
		'update_project',
		'Update an existing project',
		{
			id: z.string().uuid().describe('The project ID'),
			project_data: ProjectSchema.partial().describe('The data for updating the project')
		},
		async ({ id, project_data }) => {
			try {
				// Retrieve and validate organization/tenant context
				const defaultParams = authManager.getDefaultParams();
				if (!defaultParams.organizationId) {
					throw new Error(
						'Organization context is missing. Please ensure you are logged in with an organization.'
					);
				}
				const existing = await apiClient.get(`/api/organization-project/${id}`, { params: defaultParams });
				if (!existing) throw new Error('Project not found or access denied');
				const updateData = convertProjectDates({
					...project_data,
					organizationId: defaultParams.organizationId,
					...(defaultParams.tenantId && { tenantId: defaultParams.tenantId })
				});

				const response = await apiClient.put(`/api/organization-project/${id}`, updateData, {
					params: defaultParams
				});

				return {
					content: [
						{
							type: 'text',
							text: JSON.stringify(response, null, 2)
						}
					]
				};
			} catch (error) {
				logger.error('Error updating project:', error);
				throw new Error('Failed to update project');
			}
		}
	);

	// Delete project tool
	server.tool(
		'delete_project',
		'Delete a project',
		{
			id: z.string().uuid().describe('The project ID')
		},
		async ({ id }) => {
			try {
				const defaultParams = authManager.getDefaultParams();
				if (!defaultParams.organizationId) {
					throw new Error(
						'Organization ID not available. Please ensure you are logged in and have an organization.'
					);
				}
				const params = {
					organizationId: defaultParams.organizationId,
					...(defaultParams.tenantId && { tenantId: defaultParams.tenantId })
				};
				const response = await apiClient.delete(`/api/organization-project/${id}`, { params });
				return {
					content: [
						{
							type: 'text',
							text: JSON.stringify(response || { success: true, id }, null, 2)
						}
					]
				};
			} catch (error) {
				logger.error('Error deleting project:', error);
				throw new Error('Failed to delete project');
			}
		}
	);

	// Bulk create projects tool
	server.tool(
		'bulk_create_projects',
		"Create multiple projects in bulk for the authenticated user's organization",
		{
			projects: z
				.array(
					ProjectSchema.partial()
						.required({
							name: true
						})
						.describe('Project data')
				)
				.describe('Array of project data to create')
		},
		async ({ projects }) => {
			try {
				// Get default parameters from authenticated user
				const defaultParams = authManager.getDefaultParams();

				if (!defaultParams.organizationId) {
					throw new Error(
						'Organization ID not available. Please ensure you are logged in and have an organization.'
					);
				}

				// Add organization and tenant ID to each project
				const projectsWithDefaults = projects.map((project) =>
					convertProjectDates({
						...project,
						organizationId: defaultParams.organizationId,
						...(defaultParams.tenantId && { tenantId: defaultParams.tenantId })
					})
				);

				const response = await apiClient.post('/api/organization-project/bulk', {
					projects: projectsWithDefaults
				});

				return {
					content: [
						{
							type: 'text',
							text: JSON.stringify(response, null, 2)
						}
					]
				};
			} catch (error) {
				logger.error('Error bulk creating projects:', error);
				throw new Error('Failed to bulk create projects');
			}
		}
	);

	// Bulk update projects tool
	server.tool(
		'bulk_update_projects',
		'Update multiple projects in bulk',
		{
			updates: z
				.array(
					z.object({
						id: z.string().uuid().describe('The project ID'),
						data: ProjectSchema.partial().describe('The data to update')
					})
				)
				.describe('Array of project updates')
		},
		async ({ updates }) => {
			try {
				const defaultParams = authManager.getDefaultParams();
				if (!defaultParams.organizationId) {
					throw new Error(
						'Organization ID not available. Please ensure you are logged in and have an organization.'
					);
				}
				// Process date conversions for each update
				const processedUpdates = updates.map((update) => ({
					...update,
					data: convertProjectDates({
						...update.data,
						organizationId: defaultParams.organizationId,
						...(defaultParams.tenantId && { tenantId: defaultParams.tenantId })
					})
				}));

				const response = await apiClient.put('/api/organization-project/bulk', { updates: processedUpdates });

				return {
					content: [
						{
							type: 'text',
							text: JSON.stringify(response, null, 2)
						}
					]
				};
			} catch (error) {
				logger.error('Error bulk updating projects:', error);
				throw new Error('Failed to bulk update projects');
			}
		}
	);

	// Bulk delete projects tool
	server.tool(
		'bulk_delete_projects',
		'Delete multiple projects in bulk',
		{
			ids: z.array(z.string().uuid()).describe('Array of project IDs to delete')
		},
		async ({ ids }) => {
			try {
				const defaultParams = authManager.getDefaultParams();
				if (!defaultParams.organizationId) {
					throw new Error(
						'Organization ID not available. Please ensure you are logged in and have an organization.'
					);
				}
				const params = {
					organizationId: defaultParams.organizationId,
					...(defaultParams.tenantId && { tenantId: defaultParams.tenantId }),
					ids
				};
				const response = await apiClient.delete('/api/organization-project/bulk', { data: { ids }, params });

				return {
					content: [
						{
							type: 'text',
							text: JSON.stringify(response, null, 2)
						}
					]
				};
			} catch (error) {
				logger.error('Error bulk deleting projects:', error);
				throw new Error('Failed to bulk delete projects');
			}
		}
	);

	// Get project statistics tool
	server.tool(
		'get_project_statistics',
		"Get project statistics for the authenticated user's organization",
		{
			projectId: z.string().uuid().optional().describe('Filter by specific project ID'),
			employeeId: z.string().uuid().optional().describe('Filter by employee ID'),
			startDate: z.string().optional().describe('Start date for statistics (ISO format)'),
			endDate: z.string().optional().describe('End date for statistics (ISO format)')
		},
		async ({ projectId, employeeId, startDate, endDate }) => {
			try {
				// Get default parameters from authenticated user
				const defaultParams = authManager.getDefaultParams();

				if (!defaultParams.organizationId) {
					throw new Error(
						'Organization ID not available. Please ensure you are logged in and have an organization.'
					);
				}

				const params = {
					organizationId: defaultParams.organizationId,
					...(defaultParams.tenantId && { tenantId: defaultParams.tenantId }),
					...(projectId && { projectId }),
					...(employeeId && { employeeId }),
					...(startDate && { startDate }),
					...(endDate && { endDate })
				};

				const response = await apiClient.get('/api/organization-project/statistics', { params });

				return {
					content: [
						{
							type: 'text',
							text: JSON.stringify(response, null, 2)
						}
					]
				};
			} catch (error) {
				logger.error('Error fetching project statistics:', error);
				throw new Error('Failed to fetch project statistics');
			}
		}
	);

	// Assign project to employee tool
	server.tool(
		'assign_project_to_employee',
		'Assign a project to an employee',
		{
			projectId: z.string().uuid().describe('The project ID'),
			employeeId: z.string().uuid().describe('The employee ID')
		},
		async ({ projectId, employeeId }) => {
			try {
				// Get default parameters from authenticated user
				const defaultParams = authManager.getDefaultParams();

				if (!defaultParams.organizationId) {
					throw new Error(
						'Organization ID not available. Please ensure you are logged in and have an organization.'
					);
				}

				const response = await apiClient.post(`/api/organization-project/${projectId}/assign`, {
					employeeId,
					organizationId: defaultParams.organizationId,
					...(defaultParams.tenantId && { tenantId: defaultParams.tenantId })
				});

				return {
					content: [
						{
							type: 'text',
							text: JSON.stringify(response, null, 2)
						}
					]
				};
			} catch (error) {
				logger.error('Error assigning project to employee:', error);
				throw new Error('Failed to assign project to employee');
			}
		}
	);

	// Unassign project from employee tool
	server.tool(
		'unassign_project_from_employee',
		'Unassign a project from an employee',
		{
			projectId: z.string().uuid().describe('The project ID'),
			employeeId: z.string().uuid().describe('The employee ID')
		},
		async ({ projectId, employeeId }) => {
			try {
				// Get default parameters from authenticated user
				const defaultParams = authManager.getDefaultParams();

				if (!defaultParams.organizationId) {
					throw new Error(
						'Organization ID not available. Please ensure you are logged in and have an organization.'
					);
				}

				const response = await apiClient.delete(`/api/organization-project/${projectId}/assign`, {
					data: {
						employeeId,
						organizationId: defaultParams.organizationId,
						...(defaultParams.tenantId && { tenantId: defaultParams.tenantId })
					}
				});

				return {
					content: [
						{
							type: 'text',
							text: JSON.stringify(response, null, 2)
						}
					]
				};
			} catch (error) {
				logger.error('Error unassigning project from employee:', error);
				throw new Error('Failed to unassign project from employee');
			}
		}
	);
};<|MERGE_RESOLUTION|>--- conflicted
+++ resolved
@@ -1,18 +1,11 @@
 import { McpServer } from '@modelcontextprotocol/sdk/server/mcp.js';
 import { Logger } from '@nestjs/common';
 import { z } from 'zod';
-<<<<<<< HEAD
-import { apiClient } from '../common/api-client.js';
-import { authManager } from '../common/auth-manager.js';
-import { ProjectSchema, CurrenciesEnum } from '../schema.js';
-
-const logger = new Logger('ProjectTools');
-=======
 import { apiClient } from '../common/api-client';
 import { authManager } from '../common/auth-manager';
 import { ProjectSchema, CurrenciesEnum } from '../schema';
-import log from 'electron-log';
->>>>>>> 5eeb6bd8
+
+const logger = new Logger('ProjectTools');
 
 /**
  * Helper function to convert startDate and endDate strings to Date objects
