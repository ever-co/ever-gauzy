--- conflicted
+++ resolved
@@ -15,7 +15,7 @@
 - Stdio-based transport for AI assistant communication
 - Lightweight command-line interface
 
-### 🖥️ Desktop App: `apps/server-mcp`  
+### 🖥️ Desktop App: `apps/server-mcp`
 - Electron desktop application with modern UI
 - Server management and monitoring interface
 - System tray integration and auto-updater support
@@ -80,13 +80,7 @@
 ```typescript
 import { McpServerManager } from '@gauzy/mcp-server';
 
-<<<<<<< HEAD
 const manager = new McpServerManager();
-=======
-# Or use the electron-specific build
-yarn nx build server-mcp
-```
->>>>>>> c7cc62e3
 
 // Start server with configuration
 await manager.start({
@@ -119,7 +113,7 @@
 - Profile management and updates
 - Assignment and unassignment operations
 
-#### Task Management (16 tools)  
+#### Task Management (16 tools)
 - Complete task lifecycle management
 - Bulk operations for efficiency
 - Task assignment to employees
@@ -206,10 +200,10 @@
    // src/lib/tools/my-new-tool.ts
    import { Tool } from '@modelcontextprotocol/sdk/types.js';
    import { ApiClient } from '../common/api-client.js';
-   
+
    export class MyNewTool {
      constructor(private apiClient: ApiClient) {}
-     
+
      getTools(): Tool[] {
        return [
          {
@@ -242,7 +236,7 @@
 
 4. **Export from package**: Add to main index if needed
    ```typescript
-   // src/index.ts  
+   // src/index.ts
    export * from './lib/tools/my-new-tool.js';
    ```
 
@@ -293,7 +287,7 @@
 }
 ```
 
-#### McpServerManager  
+#### McpServerManager
 Manages server lifecycle and provides higher-level operations.
 
 ```typescript
@@ -344,7 +338,7 @@
 
 ```bash
 GAUZY_AUTH_EMAIL=user@example.com    # Auto-login email
-GAUZY_AUTH_PASSWORD=password         # Auto-login password  
+GAUZY_AUTH_PASSWORD=password         # Auto-login password
 GAUZY_AUTO_LOGIN=true               # Enable auto-login
 GAUZY_MCP_DEBUG=true                # Enable debug logging
 NODE_ENV=development                # Environment mode
