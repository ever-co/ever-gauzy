--- conflicted
+++ resolved
@@ -1,10 +1,7 @@
 {
 	"$schema": "../../node_modules/ng-packagr/ng-package.schema.json",
 	"dest": "./dist",
-<<<<<<< HEAD
-=======
 	"allowedNonPeerDependencies": ["."],
->>>>>>> fba226e6
 	"lib": {
 		"entryFile": "src/index.ts"
 	}
