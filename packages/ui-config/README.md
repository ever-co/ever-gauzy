# @gauzy/ui-config

This library was generated with [Nx](https://nx.dev).

# Description

A configuration library for the Gauzy framework, providing environment settings and configurations to be shared across various Angular applications within the Gauzy ecosystem.

## Table of Contents

-   [Installation](#installation)
-   [Usage](#usage)
-   [Development](#development)
-   [Contributing](#contributing)
-   [License](#license)

## Running unit tests

Run `nx test ui-config` to execute the unit tests.

## Installation

To install the `@gauzy/ui-config` library, run the following command in your Angular project:

```sh
yarn add @gauzy/ui-config
<<<<<<< HEAD
```
=======

```

## Running unit tests

Run `nx test ui-config` to execute the unit tests.
>>>>>>> fba226e6
<|MERGE_RESOLUTION|>--- conflicted
+++ resolved
@@ -24,13 +24,8 @@
 
 ```sh
 yarn add @gauzy/ui-config
-<<<<<<< HEAD
-```
-=======
-
 ```
 
 ## Running unit tests
 
-Run `nx test ui-config` to execute the unit tests.
->>>>>>> fba226e6
+Run `nx test ui-config` to execute the unit tests.