{
	"name": "@gauzy/ui-config",
	"version": "0.1.0",
	"description": "A configuration library for the DSpot ERP framework, providing environment settings and configurations to be shared across various Angular applications within the DSpot ERP ecosystem.",
	"author": {
		"name": "Ever Co. LTD",
		"email": "ever@ever.co",
		"url": "https://ever.co"
	},
	"repository": {
		"type": "git",
<<<<<<< HEAD
		"url": "https://github.com/DSpotDevelopers/gauzy",
=======
		"url": "https://github.com/ever-co/ever-gauzy",
>>>>>>> ba3265fe
		"directory": "packages/ui-config"
	},
	"bugs": {
		"url": "https://github.com/DSpotDevelopers/gauzy/issues"
	},
	"contributors": [
		{
			"name": "DSpot sp. z o.o.",
			"email": "info@dspot.com.pl",
			"url": "https://www.dspot.com.pl/"
		}
	],
	"homepage": "https://www.dspot.com.pl",
	"license": "AGPL-3.0",
	"private": true,
	"scripts": {
		"lib:build": "yarn nx build ui-config --configuration=development",
		"lib:build:prod": "yarn nx build ui-config --configuration=production",
		"lib:watch": "yarn nx build ui-config --watch --configuration=development"
	},
	"peerDependencies": {
		"@angular/common": "^19.2.0",
		"@angular/core": "^19.2.0"
	},
	"dependencies": {
		"tslib": "^2.6.2"
	},
	"devDependencies": {
		"@types/jest": "29.5.14",
		"@types/node": "^20.14.9",
		"cross-env": "^7.0.3",
<<<<<<< HEAD
		"jest-preset-angular": "14.4.2"
=======
		"jest-preset-angular": "14.5.5"
>>>>>>> ba3265fe
	},
	"keywords": [
		"gauzy",
		"angular",
		"configuration",
		"environment",
		"settings",
		"library"
	],
	"engines": {
		"node": ">=20.11.1",
		"yarn": ">=1.22.19"
	},
	"sideEffects": false
}<|MERGE_RESOLUTION|>--- conflicted
+++ resolved
@@ -9,11 +9,7 @@
 	},
 	"repository": {
 		"type": "git",
-<<<<<<< HEAD
 		"url": "https://github.com/DSpotDevelopers/gauzy",
-=======
-		"url": "https://github.com/ever-co/ever-gauzy",
->>>>>>> ba3265fe
 		"directory": "packages/ui-config"
 	},
 	"bugs": {
@@ -45,11 +41,7 @@
 		"@types/jest": "29.5.14",
 		"@types/node": "^20.14.9",
 		"cross-env": "^7.0.3",
-<<<<<<< HEAD
-		"jest-preset-angular": "14.4.2"
-=======
 		"jest-preset-angular": "14.5.5"
->>>>>>> ba3265fe
 	},
 	"keywords": [
 		"gauzy",
