--- conflicted
+++ resolved
@@ -30,12 +30,8 @@
 	"scripts": {
 		"lib:build": "ng build ui-config --configuration development",
 		"lib:build:prod": "yarn ts-node scripts/replace-env-files.ts && ng build ui-config --configuration production",
-<<<<<<< HEAD
-		"lib:watch": "ng build ui-config --watch --configuration development"
-=======
 		"lib:watch": "ng build ui-config --watch --configuration development",
 		"clean": "rimraf dist"
->>>>>>> fba226e6
 	},
 	"peerDependencies": {
 		"@angular/common": "^16.2.12",
@@ -45,12 +41,8 @@
 		"tslib": "^2.6.2"
 	},
 	"devDependencies": {
-<<<<<<< HEAD
-		"@types/node": "^17.0.33"
-=======
 		"@types/node": "^17.0.33",
 		"rimraf": "^3.0.2"
->>>>>>> fba226e6
 	},
 	"repository": {
 		"type": "git",
