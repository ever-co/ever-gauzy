--- conflicted
+++ resolved
@@ -23,13 +23,8 @@
 		"lib:watch": "yarn nx build ui-config --watch --configuration=development"
 	},
 	"peerDependencies": {
-<<<<<<< HEAD
-		"@angular/common": "^17.3.12",
+		"@angular/common": "^18.2.0",
 		"@angular/core": "^18.2.0"
-=======
-		"@angular/common": "^17.3.0",
-		"@angular/core": "^17.3.0"
->>>>>>> 77190f4f
 	},
 	"dependencies": {
 		"tslib": "^2.6.2"
