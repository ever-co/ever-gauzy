const Store = require('electron-store');
const store = new Store();
export const LocalStore = {
	getStore: (source) => {
		return store.get(source);
	},
	getServerUrl: () => {
		const configs = store.get('configs');
		return configs.isLocalServer
			? `http://localhost:${configs.port}`
			: configs.serverUrl;
	},

	beforeRequestParams: () => {
		try {
			const configs = store.get('configs');
			const auth = store.get('auth');
			const projectInfo = store.get('project');
			const settings = store.get('appSetting');
			return {
				apiHost: configs.isLocalServer
					? `http://localhost:${configs.port}`
					: configs.serverUrl,
				token: auth ? auth.token : null,
				employeeId: auth ? auth.employeeId : null,
				projectId: projectInfo ? projectInfo.projectId : null,
				taskId: projectInfo ? projectInfo.taskId : null,
				organizationId: auth ? auth.organizationId : null,
				tenantId: auth ? auth.tenantId : null,
				note: projectInfo ? projectInfo.note : null,
				aw: projectInfo ? projectInfo.aw : null,
				organizationContactId: projectInfo
					? projectInfo.organizationContactId
					: null,
				settings
			};
		} catch (error) {
			console.log(error);
		}
	},

	setDefaultApplicationSetting: () => {
		try {
			const config = store.get('appSetting');
<<<<<<< HEAD
			const authConfig = store.get('auth');
			if (!authConfig) {
				const defaultConfig = {
					allowScreenshotCapture: true,
				};
				store.set({
					auth: defaultConfig,
				});
			} else {
				authConfig.allowScreenshotCapture =
					typeof authConfig.allowScreenshotCapture === 'undefined'
						? true
						: authConfig.allowScreenshotCapture;
				store.set({
					auth: authConfig,
=======
			const projectConfig = store.get('project');
			if (!projectConfig) {
				const config = {
					aw: {
						isAw: true
					}
				};
				store.set({
					project: config
				});
			} else {
				projectConfig.aw =
					typeof projectConfig.aw === 'undefined'
						? { isAw: true }
						: projectConfig.aw;
				store.set({
					appSetting: projectConfig
>>>>>>> 49c7a79c
				});
			}
			if (!config) {
				const defaultAppSetting = {
					monitor: {
						captured: 'all' // ['all', 'active-only']
					},
					timer: {
						updatePeriod: 10 // [1, 5, 10]
					},
					SCREENSHOTS_ENGINE_METHOD: 'ElectronDesktopCapturer',
					screenshotNotification: false,
					simpleScreenshotNotification: true,
					mutedNotification: false,
					autoLaunch: true,
					visibleAwOption: true,
					randomScreenshotTime: false,
					visibleWakatimeOption: false,
					trackOnPcSleep: false,
					awIsConnected: true,
					preventDisplaySleep: false,
					automaticUpdate: true,
					cdnUpdater: {
						github: false,
						digitalOcean: true
					},
					prerelease: false
				};
				store.set({
					appSetting: defaultAppSetting
				});
			} else {
				config.screenshotNotification =
					typeof config.screenshotNotification === 'undefined'
						? true
						: config.screenshotNotification;
				config.awIsConnected = true;
				store.set({
					appSetting: config
				});
			}
		} catch (error) {
			console.log('error set store', error);
		}
	},

	updateApplicationSetting: (values) => {
		let appSetting = store.get('appSetting');
		store.set({
			appSetting: {...appSetting, ...values}
		});
	},

	updateConfigSetting: (values) => {
		let configs = store.get('configs');
		configs = { ...configs, ...values };
		store.set({
			configs: configs
		});
	},

	updateConfigProject: (values) => {
		let projects = store.get('project');
		store.set({
			project: { ...projects, ...values }
		});
	},

	updateAuthSetting: (values) => {
		const auth = store.get('auth');
		store.set({
			auth: {
				...auth,
				...values
			}
		});
	},

	updateAdditionalSetting: (values) => {
		let addSetting = store.get('additionalSetting');
		store.set({
			additionalSetting: { ...addSetting, ...values }
		});
	},

	getAdditionalConfig: () => {
		const addSetting = store.get('additionalSetting');
		const values = {};
		if (addSetting) {
			Object.keys(addSetting).forEach((value) => {
				if (addSetting[value]) {
					values[value] = addSetting[value]
				};
			})
		}
		return values;
	},

	getApplicationConfig: () => {
		const configs = store.get('configs');
		const auth = store.get('auth');
		const projectInfo = store.get('project');
		const settings = store.get('appSetting');
		const addSetting = LocalStore.getStore('additionalSetting');

		return {
			setting: settings,
			config: configs,
			auth,
			additionalSetting: addSetting,
			activeProject: projectInfo
		}
	},

	setFilePath: (filePath) => {
		store.set({
			filePath: filePath
		});
	}
};<|MERGE_RESOLUTION|>--- conflicted
+++ resolved
@@ -42,7 +42,6 @@
 	setDefaultApplicationSetting: () => {
 		try {
 			const config = store.get('appSetting');
-<<<<<<< HEAD
 			const authConfig = store.get('auth');
 			if (!authConfig) {
 				const defaultConfig = {
@@ -58,7 +57,8 @@
 						: authConfig.allowScreenshotCapture;
 				store.set({
 					auth: authConfig,
-=======
+				});
+			}
 			const projectConfig = store.get('project');
 			if (!projectConfig) {
 				const config = {
@@ -76,7 +76,6 @@
 						: projectConfig.aw;
 				store.set({
 					appSetting: projectConfig
->>>>>>> 49c7a79c
 				});
 			}
 			if (!config) {
