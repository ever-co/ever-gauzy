--- conflicted
+++ resolved
@@ -49,14 +49,9 @@
 						settingsWindow = await createSettingsWindow(settingsWindow, windowPath.timeTrackerUi);
 					}
 					settingsWindow.show();
-<<<<<<< HEAD
-					settingsWindow.webContents.send('app_setting', LocalStore.getApplicationConfig());
-					settingsWindow.webContents.send('goto_top_menu');
-					settingsWindow.webContents.send('refresh_menu');
-=======
 					manager.webContents(settingsWindow).send('app_setting', LocalStore.getApplicationConfig());
 					manager.webContents(settingsWindow).send('goto_top_menu');
->>>>>>> 88f8749a
+					settingsWindow.webContents.send('refresh_menu');
 				}
 			},
 			{
@@ -68,14 +63,9 @@
 						settingsWindow = await createSettingsWindow(settingsWindow, windowPath.timeTrackerUi);
 					}
 					settingsWindow.show();
-<<<<<<< HEAD
-					settingsWindow.webContents.send('goto_update');
-					settingsWindow.webContents.send('app_setting', LocalStore.getApplicationConfig());
-					settingsWindow.webContents.send('refresh_menu');
-=======
 					manager.webContents(settingsWindow).send('goto_update');
 					manager.webContents(settingsWindow).send('app_setting', LocalStore.getApplicationConfig());
->>>>>>> 88f8749a
+					settingsWindow.webContents.send('refresh_menu');
 				}
 			},
 			{
@@ -100,14 +90,9 @@
 						settingsWindow = await createSettingsWindow(settingsWindow, windowPath.timeTrackerUi);
 					}
 					settingsWindow.show();
-<<<<<<< HEAD
-					settingsWindow.webContents.send('app_setting', LocalStore.getApplicationConfig());
-					settingsWindow.webContents.send('goto_top_menu');
-					settingsWindow.webContents.send('refresh_menu');
-=======
 					manager.webContents(settingsWindow).send('app_setting', LocalStore.getApplicationConfig());
 					manager.webContents(settingsWindow).send('goto_top_menu');
->>>>>>> 88f8749a
+					settingsWindow.webContents.send('refresh_menu');
 				}
 			},
 			{
@@ -119,14 +104,9 @@
 						settingsWindow = await createSettingsWindow(settingsWindow, windowPath.timeTrackerUi);
 					}
 					settingsWindow.show();
-<<<<<<< HEAD
-					settingsWindow.webContents.send('goto_update');
-					settingsWindow.webContents.send('app_setting', LocalStore.getApplicationConfig());
-					settingsWindow.webContents.send('refresh_menu');
-=======
 					manager.webContents(settingsWindow).send('goto_update');
 					manager.webContents(settingsWindow).send('app_setting', LocalStore.getApplicationConfig());
->>>>>>> 88f8749a
+					settingsWindow.webContents.send('refresh_menu');
 				}
 			},
 			{
@@ -223,14 +203,9 @@
 						settingsWindow = await createSettingsWindow(settingsWindow, windowPath.timeTrackerUi);
 					}
 					settingsWindow.show();
-<<<<<<< HEAD
-					settingsWindow.webContents.send('goto_update');
-					settingsWindow.webContents.send('app_setting', LocalStore.getApplicationConfig());
-					settingsWindow.webContents.send('refresh_menu');
-=======
 					manager.webContents(settingsWindow).send('goto_update');
 					manager.webContents(settingsWindow).send('app_setting', LocalStore.getApplicationConfig());
->>>>>>> 88f8749a
+					settingsWindow.webContents.send('refresh_menu');
 				}
 			},
 			{
@@ -242,14 +217,9 @@
 						settingsWindow = await createSettingsWindow(settingsWindow, windowPath.timeTrackerUi);
 					}
 					settingsWindow.show();
-<<<<<<< HEAD
-					settingsWindow.webContents.send('app_setting', LocalStore.getApplicationConfig());
-					settingsWindow.webContents.send('goto_top_menu');
-					settingsWindow.webContents.send('refresh_menu');
-=======
 					manager.webContents(settingsWindow).send('app_setting', LocalStore.getApplicationConfig());
 					manager.webContents(settingsWindow).send('goto_top_menu');
->>>>>>> 88f8749a
+					settingsWindow.webContents.send('refresh_menu');
 				}
 			},
 			{
