import {
	BrowserWindow,
	ipcMain,
	screen,
	desktopCapturer,
	app,
	systemPreferences,
} from 'electron';
import { TimerData } from './desktop-timer-activity';
import TimerHandler from './desktop-timer';
import moment from 'moment';
import { LocalStore } from './desktop-store';
import { notifyScreenshot, takeshot } from './desktop-screenshot';
import { resetPermissions } from 'mac-screen-capture-permissions';
import * as _ from 'underscore';
import { timeTrackerPage } from '@gauzy/desktop-window';
// Import logging for electron and override default console logging
import log from 'electron-log';
import NotificationDesktop from './desktop-notifier';
import { DesktopPowerManager } from './desktop-power-manager';
import {
	PowerManagerPreventDisplaySleep,
	PowerManagerDetectInactivity,
} from './decorators';
import { DesktopOsInactivityHandler } from './desktop-os-inactivity-handler';
import { DesktopOfflineModeHandler } from './offline/desktop-offline-mode-handler';
import { IntervalTO } from './offline/dto/interval.dto';
import {
	Interval,
	IntervalService,
	Timer,
	TimerService,
	User,
	UserService,
} from './offline';

const timerHandler = new TimerHandler();

console.log = log.log;
Object.assign(console, log.functions);

const offlineMode = DesktopOfflineModeHandler.instance;
const userService = new UserService();
const intervalService = new IntervalService();
const timerService = new TimerService();

export function ipcMainHandler(
	store,
	startServer,
	knex,
	config,
	timeTrackerWindow
) {
	ipcMain.removeAllListeners('start_server');
	ipcMain.removeAllListeners('remove_afk_local_Data');
	ipcMain.removeAllListeners('return_time_sheet');
	ipcMain.removeAllListeners('return_toggle_api');
	ipcMain.removeAllListeners('set_project_task');
	ipcMain.removeHandler('DESKTOP_CAPTURER_GET_SOURCES');
	ipcMain.on('start_server', (event, arg) => {
		global.variableGlobal = {
			API_BASE_URL: arg.serverUrl
				? arg.serverUrl
				: arg.port
					? `http://localhost:${arg.port}`
					: `http://localhost:${config.API_DEFAULT_PORT}`,
			IS_INTEGRATED_DESKTOP: arg.isLocalServer,
		};
		startServer(arg);
	});

	ipcMain.on('remove_afk_local_Data', async (event, arg) => {
		try {
			await TimerData.deleteAfk(knex, {
				idAfk: arg.idAfk,
			});
		} catch (error) {
			console.log('ERROR', error);
		}
	});

	ipcMain.on('return_time_sheet', async (event, arg) => {
		try {
			await timerHandler.createQueue(
				'sqlite-queue',
				{
					type: 'update-timer-time-slot',
					data: {
						id: arg.timerId,
						timeSheetId: arg.timeSheetId,
						timeLogId: arg.timeLogId,
					},
				},
				knex
			);
		} catch (error) {
			console.log('ERROR', error);
		}
	});

	ipcMain.on('return_toggle_api', async (event, arg) => {
		try {
			await timerHandler.createQueue(
				'sqlite-queue',
				{
					type: 'update-timer-time-slot',
					data: {
						id: arg.timerId,
						timeLogId: arg.result.id,
					},
				},
				knex
			);
		} catch (error) {
			console.log('ERROR', error);
		}
	});

	ipcMain.on('failed_synced_timeslot', async (event, arg) => {
		try {
			const interval = new Interval(arg.params);
			interval.screenshots = arg.params.b64Imgs;
			interval.stoppedAt = new Date();
			interval.synced = false;
			await intervalService.create(interval.toObject());
			await countIntervalQueue(timeTrackerWindow, false);
			await latestScreenshots(timeTrackerWindow);
		} catch (error) {
			console.error('Error to save timeslot', error);
		}
	});

	ipcMain.on('set_project_task', (event, arg) => {
		event.sender.send('set_project_task_reply', arg);
	});

	ipcMain.on('time_tracker_ready', async (event, arg) => {
		const auth = LocalStore.getStore('auth');
		if (auth && auth.userId) {
			try {
				const user = await userService.retrieve();
				console.log('Current User', user);
				if (!user || auth.userId !== user.remoteId) {
					timeTrackerWindow.webContents.send('logout');
				}
			} catch (error) {
				try {
					const userService = new UserService();
					const user = new User({ ...auth });
					user.remoteId = auth.userId;
					user.organizationId = auth.organizationId;
					await userService.save(user.toObject());
				} catch (error) {
					timeTrackerWindow.webContents.send('logout');
				}
			}
			const lastTime = await TimerData.getLastCaptureTimeSlot(
				knex,
				LocalStore.beforeRequestParams()
			);
			console.log('Last Capture Time (Desktop IPC):', lastTime);
			event.sender.send('timer_tracker_show', {
				...LocalStore.beforeRequestParams(),
				timeSlotId: lastTime ? lastTime.timeslotId : null,
			});
		}

		// check connectivity five seconds after start
		setTimeout(async () => {
			try {
				await offlineMode.connectivity();
				await countIntervalQueue(timeTrackerWindow, false);
				await latestScreenshots(timeTrackerWindow);
			} catch (error) {
				console.log('[ERROR_OFFLINE_CHECK]', error);
			}
		}, 7000);
	});

	ipcMain.on('screen_shoot', async (event, arg) => {
		log.info(`Taken Screenshot: ${moment().format()}`);
		event.sender.send('take_screen_shoot');
	});

	ipcMain.on('get_last_screen_capture', (event, arg) => {
		log.info(`Get Last Screenshot: ${moment().format()}`);
		event.sender.send('get_last_screen');
	});

	ipcMain.on('update_app_setting', (event, arg) => {
		LocalStore.updateApplicationSetting(arg.values);
	});

	ipcMain.on('update_project_on', (event, arg) => {
		LocalStore.updateConfigProject(arg);
	});

	ipcMain.on('request_permission', async (event) => {
		try {
			if (process.platform === 'darwin') {
				if (isScreenUnauthorized()) {
					event.sender.send('stop_from_tray', {
						quitApp: true,
					});
					// Trigger macOS to ask user for screen capture permission
					try {
						await desktopCapturer.getSources({
							types: ['screen'],
						});
					} catch (_) {
						// soft fail
					}
				}
			}
		} catch (error) {
			console.log('error opening permission', error.message);
		}
	});

	ipcMain.on('reset_permissions', () => {
		if (process.platform === 'darwin') {
			if (isScreenUnauthorized()) {
				const name = app.getName().split('-').join('');
				resetPermissions({ bundleId: 'com.ever.' + name });
			}
		}
	});

	ipcMain.on('auth_failed', (event, arg) => {
		event.sender.send('show_error_message', arg.message);
	});

	ipcMain.handle('DESKTOP_CAPTURER_GET_SOURCES', (event, opts) =>
		desktopCapturer.getSources(opts)
	);
}

function isScreenUnauthorized() {
	return systemPreferences.getMediaAccessStatus('screen') !== 'granted';
}

export function ipcTimer(
	store,
	knex,
	setupWindow,
	timeTrackerWindow,
	notificationWindow,
	settingWindow,
	imageView,
	config,
	createSettingsWindow,
	windowPath,
	soundPath
) {
	let powerManager;
	let powerManagerPreventSleep;
	let powerManagerDetectInactivity;

	ipcMain.on('update-synced', async (event, arg: IntervalTO) => {
		try {
			const interval = new Interval(arg);
			await intervalService.synced(interval);
			await countIntervalQueue(timeTrackerWindow, true);
		} catch (error) {
			console.log('Error', error);
		}
	});

	ipcMain.on('update-synced-timer', async (event, arg) => {
		try {
			await timerService.update(
				new Timer({
					id: arg.id,
					timelogId: arg.lastTimer.id,
					timesheetId: arg.lastTimer.timesheetId,
				})
			);
		} catch (error) {
			console.log('[UPDATE_SYNCED_TIME_ERROR]', error);
		}
	});

	ipcMain.on('create-synced-interval', async (_event, arg) => {
		try {
			const interval = new Interval(arg);
			interval.screenshots = arg.b64Imgs;
			interval.stoppedAt = new Date();
			interval.synced = true;
			await intervalService.create(interval.toObject());
			await latestScreenshots(timeTrackerWindow);
		} catch (error) {
			console.log('Error', error);
		}
	});

	offlineMode.on('offline', async () => {
		console.log('Offline mode triggered...');
		timeTrackerWindow.webContents.send('offline-handler', true);
	});

	offlineMode.on('connection-restored', async () => {
		console.log('Api connected...');
		try {
			timeTrackerWindow.webContents.send('offline-handler', false);
			await countIntervalQueue(timeTrackerWindow, false);
			await sequentialSyncQueue(timeTrackerWindow);
		} catch (error) {
			console.log('Error', error);
		}
	});

	offlineMode.trigger();

	ipcMain.on('start_timer', (event, arg) => {
		powerManager = new DesktopPowerManager(timeTrackerWindow);
		powerManagerPreventSleep = new PowerManagerPreventDisplaySleep(
			powerManager
		);
		powerManagerDetectInactivity = new PowerManagerDetectInactivity(
			powerManager
		);
		new DesktopOsInactivityHandler(powerManagerDetectInactivity);
		const setting = LocalStore.getStore('appSetting');
		log.info(`Timer Start: ${moment().format()}`);
		store.set({
			project: {
				projectId: arg.projectId,
				taskId: arg.taskId,
				note: arg.note,
				aw: arg.aw,
				organizationContactId: arg.organizationContactId,
			},
		});
		timerHandler.startTimer(
			setupWindow,
			knex,
			timeTrackerWindow,
			arg.timeLog
		);
		settingWindow.webContents.send('app_setting_update', {
			setting: LocalStore.getStore('appSetting'),
		});
		if (setting && setting.preventDisplaySleep)
			powerManagerPreventSleep.start();
		powerManagerDetectInactivity.startInactivityDetection();
	});

	ipcMain.on('data_push_activity', async (event, arg) => {
		const collections = arg.windowEvent.map((item) => {
			return {
				eventId: item.id,
				timerId: arg.timerId,
				duration: item.duration,
				data: JSON.stringify(item.data),
				created_at: new Date(),
				updated_at: new Date(),
				activityId: null,
				type: arg.type,
			};
		});
		if (collections.length > 0) {
			try {
				await timerHandler.createQueue(
					'sqlite-queue',
					{
						data: collections,
						type: 'window-events',
					},
					knex
				);
			} catch (error) {
				console.log('ERROR', error);
			}
		}
	});

	ipcMain.on('remove_aw_local_data', async (event, arg) => {
		try {
			if (arg.idsAw && arg.idsAw.length > 0) {
				await timerHandler.createQueue(
					'sqlite-queue',
					{
						type: 'remove-window-events',
						data: arg.idsAw,
					},
					knex
				);
			}
		} catch (error) {
			console.log('ERROR', error);
		}
	});

	ipcMain.on('remove_wakatime_local_data', async (event, arg) => {
		try {
			if (arg.idsWakatime && arg.idsWakatime.length > 0) {
				await timerHandler.createQueue(
					'sqlite-queue',
					{
						type: 'remove-wakatime-events',
						data: arg.idsWakatime,
					},
					knex
				);
			}
		} catch (error) {
			console.log('ERROR', error);
		}
	});

	ipcMain.on('stop_timer', async (event, arg) => {
		log.info(`Timer Stop: ${moment().format()}`);
		timerHandler.stopTime(
			setupWindow,
			timeTrackerWindow,
			knex,
			arg.quitApp
		);
		settingWindow.webContents.send('app_setting_update', {
			setting: LocalStore.getStore('appSetting'),
		});
		if (powerManagerPreventSleep) powerManagerPreventSleep.stop();
		if (powerManagerDetectInactivity)
			powerManagerDetectInactivity.stopInactivityDetection();
		await sequentialSyncQueue(timeTrackerWindow);
	});

	ipcMain.on('return_time_slot', async (event, arg) => {
		try {
			console.log(
				`Return To Timeslot Last Timeslot ID: ${arg.timeSlotId} and Timer ID: ${arg.timerId}`
			);
			await timerHandler.createQueue(
				'sqlite-queue',
				{
					data: {
						id: arg.timerId,
						timeSlotId: arg.timeSlotId,
					},
					type: 'update-timer-time-slot',
				},
				knex
			);
			timeTrackerWindow.webContents.send(
				'refresh_time_log',
				LocalStore.beforeRequestParams()
			);
			// after update time slot do upload screenshot
			// check config
			const appSetting = LocalStore.getStore('appSetting');
			log.info(`App Setting: ${moment().format()}`, appSetting);
			log.info(`Config: ${moment().format()}`, config);
			if (!arg.quitApp) {
				console.log('TimeLogs:', arg.timeLogs);

				// create new timer entry after create timeslot
				let timeLogs = arg.timeLogs;
				timeLogs = _.sortBy(timeLogs, 'recordedAt').reverse();

				const [timeLog] = timeLogs;
				await timerHandler.createTimer(knex, timeLog);
			}
		} catch (error) {
			console.log('ERROR', error);
		}
		/* TODO: was removed, why? moved to func takeScreenshotActivities on desktop-timer
			this fix notify popup screenshot on time
		switch (
				appSetting.SCREENSHOTS_ENGINE_METHOD ||
				config.SCREENSHOTS_ENGINE_METHOD
			) {
				case 'ElectronDesktopCapturer':
					timeTrackerWindow.webContents.send('take_screenshot', {
						timeSlotId: arg.timeSlotId,
						screenSize: screen.getPrimaryDisplay().workAreaSize
					});
					break;
				case 'ScreenshotDesktopLib':
					captureScreen(
						timeTrackerWindow,
						notificationWindow,
						arg.timeSlotId,
						arg.quitApp,
						windowPath,
						soundPath
					);
					break;
				default:
					break;
			}
		*/
	});

	ipcMain.on('show_screenshot_notif_window', (event, arg) => {
		const appSetting = LocalStore.getStore('appSetting');
		const notify = new NotificationDesktop();
		if (appSetting) {
			if (appSetting.simpleScreenshotNotification) {
				notify.customNotification('Screenshot taken', 'Gauzy');
			} else if (appSetting.screenshotNotification) {
				notifyScreenshot(
					notificationWindow,
					arg,
					windowPath,
					soundPath,
					timeTrackerWindow
				);
			}
		}
	});

	ipcMain.on('save_screen_shoot', async (event, arg) => {
		try {
			await takeshot(
				timeTrackerWindow,
				arg,
				notificationWindow,
				false,
				windowPath,
				soundPath
			);
		} catch (error) {
			console.log('ERROR_TAKE_SHOT', error);
		}
	});

	ipcMain.on('show_image', (event, arg) => {
		imageView.show();
		imageView.webContents.send('show_image', arg);
	});

	ipcMain.on('close_image_view', () => {
		imageView.hide();
	});

	ipcMain.on('failed_save_time_slot', async (event, arg) => {
		try {
			/* save failed request time slot */
			await timerHandler.createQueue(
				'sqlite-queue',
				{
					type: 'save-failed-request',
					data: {
						type: 'timeslot',
						params: arg.params,
						message: arg.message,
					},
				},
				knex
			);
		} catch (error) {
			console.error('ERROR_ON_CREATE_QUEUE', error);
		}
	});

	ipcMain.on('save_temp_screenshot', async (event, arg) => {
		try {
			await takeshot(
				timeTrackerWindow,
				arg,
				notificationWindow,
				true,
				windowPath,
				soundPath
			);
		} catch (error) {
			console.log('ERROR_ON_TAKE_SHOT', error);
		}
	});

	ipcMain.on('save_temp_img', async (event, arg) => {
		try {
			await timerHandler.createQueue(
				'sqlite-queue',
				{
					type: 'save-failed-request',
					data: arg,
				},
				knex
			);
		} catch (error) {
			console.log('ERROR_ON_CREATE_QUEUE', error);
		}
	});

	ipcMain.on('open_setting_window', (event, arg) => {
		const appSetting = LocalStore.getStore('appSetting');
		const config = LocalStore.getStore('configs');
		const auth = LocalStore.getStore('auth');
		const addSetting = LocalStore.getStore('additionalSetting');

		if (!settingWindow) {
			settingWindow = createSettingsWindow(
				settingWindow,
				windowPath.timeTrackerUi
			);
		}
		settingWindow.show();
		setTimeout(() => {
			settingWindow.webContents.send('app_setting', {
				setting: appSetting,
				config: config,
				auth,
				additionalSetting: addSetting,
			});
			settingWindow.webContents.send('goto_top_menu');
		}, 500);
	});

	ipcMain.on('switch_aw_option', (event, arg) => {
		const settings = LocalStore.getStore('appSetting');
		timeTrackerWindow.webContents.send('update_setting_value', settings);
	});

	ipcMain.on('logout_desktop', async (event, arg) => {
		try {
			console.log('masuk logout main');
			timeTrackerWindow.webContents.send('logout');
			await userService.remove();
		} catch (error) {
			console.log('Error', error);
		}
	});

	ipcMain.on('navigate_to_login', () => {
		if (timeTrackerWindow) {
			timeTrackerWindow.loadURL(
				timeTrackerPage(windowPath.timeTrackerUi)
			);
		}
		LocalStore.updateAuthSetting({ isLogout: true });
		settingWindow.webContents.send('logout_success');
	});

	ipcMain.on('expand', (event, arg) => {
		try {
			resizeWindow(timeTrackerWindow, arg);
			event.sender.send('expand', arg);
		} catch (error) {
			console.log('error on change window width', error);
		}
	});

	function resizeWindow(window: BrowserWindow, isExpanded: boolean): void {
		const display = screen.getPrimaryDisplay();
		const { height, width } = display.workArea;
		const maxHeight = height <= 768 ? height - 20 : 768;
		const maxWidth = height < 768 ? 360 - 50 : 360;
		const widthLarge = height < 768 ? 1024 - 50 : 1024;
		switch (process.platform) {
			case 'linux':
				{
					const wx = isExpanded ? 1024 : 360;
					const hx = 748;
					window.setMinimumSize(wx, hx);
					window.setSize(wx, hx, true);
					window.setResizable(false);
				}
				break;
			case 'darwin':
				{
					window.setSize(
						isExpanded ? widthLarge : maxWidth,
						maxHeight,
						true
					);
					if (isExpanded) window.center();
				}
				break;
			default:
				{
					window.setBounds(
						{
							width: isExpanded ? widthLarge : maxWidth,
							height: maxHeight,
							x:
								(width - (isExpanded ? widthLarge : maxWidth)) *
								0.5,
							y: (height - maxHeight) * 0.5,
						},
						true
					);
				}
				break;
		}
	}

	ipcMain.on('timer_stopped', (event, arg) => {
		timeTrackerWindow.webContents.send('timer_already_stop');
	});

	ipcMain.on('refresh-timer', async (event) => {
<<<<<<< HEAD
		const lastTime = await TimerData.getLastCaptureTimeSlot(
			knex,
			LocalStore.beforeRequestParams()
		);
		console.log(
			'Last Capture Time Start Tracking Time (Desktop Try):',
			lastTime
		);
		await sequentialSyncQueue(timeTrackerWindow);
		await syncIntervalQueue(timeTrackerWindow);
		await latestScreenshots(timeTrackerWindow);
		event.sender.send('timer_tracker_show', {
			...LocalStore.beforeRequestParams(),
			timeSlotId: lastTime ? lastTime.timeslotId : null,
		});
=======
		try {
			const lastTime = await TimerData.getLastCaptureTimeSlot(
				knex,
				LocalStore.beforeRequestParams()
			);
			console.log(
				'Last Capture Time Start Tracking Time (Desktop Try):',
				lastTime
			);
			await syncIntervalQueue(timeTrackerWindow);
			await latestScreenshots(timeTrackerWindow);
			event.sender.send('timer_tracker_show', {
				...LocalStore.beforeRequestParams(),
				timeSlotId: lastTime ? lastTime.timeslotId : null,
			});
		} catch (error) {
			event.sender.send('timer_tracker_show', {
				...LocalStore.beforeRequestParams(),
				timeSlotId: null,
			});
			console.log('ERROR_ON_REFRESH', error);
		}
>>>>>>> b53005cc
	});

	ipcMain.on('aw_status', (event, arg) => {
		LocalStore.updateApplicationSetting({
			awIsConnected: arg,
		});
	});

	ipcMain.on('update_timer_auth_config', (event, arg) => {
		LocalStore.updateAuthSetting({ ...arg });
	});

	ipcMain.on('set_tp_aw', (event, arg) => {
		const projectInfo = LocalStore.getStore('project');
		store.set({
			project: {
				...projectInfo,
				aw: arg
			},
		});
	})
}

export function removeMainListener() {
	const mainListeners = [
		'update_timer_auth_config',
		'start_server',
		'remove_afk_local_Data',
		'return_time_sheet',
		'return_toggle_api',
		'set_project_task',
		'time_tracker_ready',
		'screen_shoot',
		'get_last_screen_capture',
		'update_app_setting',
		'update_project_on',
		'request_permission',
	];

	mainListeners.forEach((listener) => {
		ipcMain.removeAllListeners(listener);
	});
}

export function removeTimerListener() {
	const timerListeners = [
		'start_timer',
		'data_push_activity',
		'remove_aw_local_data',
		'remove_wakatime_local_data',
		'stop_timer',
		'return_time_slot',
		'show_screenshot_notif_window',
		'save_screen_shoot',
		'show_image',
		'close_image_view',
		'failed_save_time_slot',
		'save_temp_screenshot',
		'save_temp_img',
		'open_setting_window',
		'switch_aw_option',
		'logout_desktop',
		'navigate_to_login',
		'expand',
		'timer_stopped',
		'reset_permissions',
	];
	timerListeners.forEach((listener) => {
		ipcMain.removeAllListeners(listener);
	});
}

async function sequentialSyncQueue(window: BrowserWindow) {
	try {
		await offlineMode.connectivity();
		if (offlineMode.enabled) return;
		const timers = await timerService.findToSynced();
		timers.forEach(async (timer) => {
			const sequence = await timer;
			syncTimerQueue(window, {
				isStart: true,
				timer: sequence.timer,
			}).then(async () => {
				sequence.intervals.forEach((interval: IntervalTO) => {
					interval.activities = JSON.parse(
						interval.activities as any
					);
					interval.screenshots = JSON.parse(
						interval.screenshots as any
					);
					const intervalToSync = new Interval(interval);
					window.webContents.send('backup-no-synced', {
						...intervalToSync.toObject(),
						id: intervalToSync.id,
					});
				});
				setTimeout(async () => {
					await syncTimerQueue(window, {
						isStart: false,
						timer: sequence.timer,
					});
				}, 0);
			});
		});
	} catch (error) {
		console.log('Error', error);
	}
}

async function syncIntervalQueue(window: BrowserWindow) {
	try {
		await offlineMode.connectivity();
		if (offlineMode.enabled) return;
		const intervals = await intervalService.backedUpAllNoSynced();
		intervals.forEach((interval: IntervalTO) => {
			interval.activities = JSON.parse(interval.activities as any);
			interval.screenshots = JSON.parse(interval.screenshots as any);
			const intervalToSync = new Interval(interval);
			window.webContents.send('backup-no-synced', {
				...intervalToSync.toObject(),
				id: intervalToSync.id,
			});
		});
	} catch (error) {
		console.log('Error', error);
	}
}

async function countIntervalQueue(window: BrowserWindow, isSyncing: boolean) {
	const total = await intervalService.countNoSynced();
	window.webContents.send('count-synced', {
		queue: total,
		isSyncing: isSyncing,
	});
}

async function latestScreenshots(window: BrowserWindow): Promise<void> {
	window.webContents.send(
		'latest_screenshots',
		await intervalService.screenshots()
	);
}

async function syncTimerQueue(window: BrowserWindow, timer) {
	await offlineMode.connectivity();
	if (offlineMode.enabled) return;
	window.webContents.send('sync-timer', timer);
}<|MERGE_RESOLUTION|>--- conflicted
+++ resolved
@@ -690,23 +690,6 @@
 	});
 
 	ipcMain.on('refresh-timer', async (event) => {
-<<<<<<< HEAD
-		const lastTime = await TimerData.getLastCaptureTimeSlot(
-			knex,
-			LocalStore.beforeRequestParams()
-		);
-		console.log(
-			'Last Capture Time Start Tracking Time (Desktop Try):',
-			lastTime
-		);
-		await sequentialSyncQueue(timeTrackerWindow);
-		await syncIntervalQueue(timeTrackerWindow);
-		await latestScreenshots(timeTrackerWindow);
-		event.sender.send('timer_tracker_show', {
-			...LocalStore.beforeRequestParams(),
-			timeSlotId: lastTime ? lastTime.timeslotId : null,
-		});
-=======
 		try {
 			const lastTime = await TimerData.getLastCaptureTimeSlot(
 				knex,
@@ -716,6 +699,7 @@
 				'Last Capture Time Start Tracking Time (Desktop Try):',
 				lastTime
 			);
+			await sequentialSyncQueue(timeTrackerWindow);
 			await syncIntervalQueue(timeTrackerWindow);
 			await latestScreenshots(timeTrackerWindow);
 			event.sender.send('timer_tracker_show', {
@@ -729,7 +713,6 @@
 			});
 			console.log('ERROR_ON_REFRESH', error);
 		}
->>>>>>> b53005cc
 	});
 
 	ipcMain.on('aw_status', (event, arg) => {
