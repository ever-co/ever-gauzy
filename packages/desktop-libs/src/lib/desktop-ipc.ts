--- conflicted
+++ resolved
@@ -73,8 +73,8 @@
 				API_BASE_URL: arg.serverUrl
 					? arg.serverUrl
 					: arg.port
-					? `http://localhost:${arg.port}`
-					: `http://localhost:${config.API_DEFAULT_PORT}`,
+						? `http://localhost:${arg.port}`
+						: `http://localhost:${config.API_DEFAULT_PORT}`,
 				IS_INTEGRATED_DESKTOP: arg.isLocalServer,
 			};
 			return await startServer(arg);
@@ -200,28 +200,16 @@
 			console.log('Last Capture Time (Desktop IPC):', lastTime);
 
 			await offlineMode.connectivity();
-<<<<<<< HEAD
 			console.log(
 				'Network state',
 				offlineMode.enabled ? 'Offline' : 'Online'
 			);
-=======
-
-			console.log('Network state:', offlineMode.enabled ? 'Offline' : 'Online');
-
->>>>>>> 0c46e7f3
 			event.sender.send('timer_tracker_show', {
 				...LocalStore.beforeRequestParams(),
 				timeSlotId: lastTime ? lastTime.timeslotId : null,
 				isOffline: offlineMode.enabled,
 			});
-<<<<<<< HEAD
 			await countIntervalQueue(timeTrackerWindow, false);
-=======
-
-			await countIntervalQueue(timeTrackerWindow, false);
-
->>>>>>> 0c46e7f3
 			await sequentialSyncQueue(timeTrackerWindow);
 
 			await latestScreenshots(timeTrackerWindow);
@@ -464,17 +452,12 @@
 			await offlineMode.connectivity();
 
 			// Start Timer
-<<<<<<< HEAD
 			const timerResponse = await timerHandler.startTimer(
 				setupWindow,
 				knex,
 				timeTrackerWindow,
 				arg.timeLog
 			);
-=======
-			const timerResponse = await timerHandler.startTimer(setupWindow, knex, timeTrackerWindow, arg.timeLog);
-
->>>>>>> 0c46e7f3
 			settingWindow.webContents.send('app_setting_update', {
 				setting: LocalStore.getStore('appSetting'),
 			});
