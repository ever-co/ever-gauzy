export * from './src/validators';
export * from './src/utils';
export * from './src/services';
<<<<<<< HEAD
export * from './src/interceptors';
=======
export * from './src/resolvers';
export * from './src/core.module';
>>>>>>> 65b94226
<|MERGE_RESOLUTION|>--- conflicted
+++ resolved
@@ -1,9 +1,6 @@
 export * from './src/validators';
 export * from './src/utils';
 export * from './src/services';
-<<<<<<< HEAD
 export * from './src/interceptors';
-=======
 export * from './src/resolvers';
-export * from './src/core.module';
->>>>>>> 65b94226
+export * from './src/core.module';