{
<<<<<<< HEAD
  "namedInputs": {
    "default": [
      "{projectRoot}/**/*",
      "sharedGlobals",
      "{workspaceRoot}/angular.json",
      "{workspaceRoot}/nx.json",
      "{workspaceRoot}/tsconfig.base.json"
    ],
    "sharedGlobals": [
      "{workspaceRoot}/package.json",
      "{workspaceRoot}/tsconfig.json",
      "{workspaceRoot}/.eslintrc.json"
    ],
    "production": [
      "default"
    ]
  },
  "cli": {
    "warnings": {
      "typescriptMismatch": false,
      "versionMismatch": false
    },
    "packageManager": "yarn",
    "analytics": false,
    "defaultCollection": "@nstudio/xplat"
  },
  "generators": {
    "@nx/angular": {
      "application": {
        "linter": "eslint",
        "style": "scss",
        "unitTestRunner": "jest",
        "e2eTestRunner": "cypress",
        "strict": true
      },
      "library": {
        "linter": "eslint",
        "style": "scss",
        "unitTestRunner": "jest",
        "buildable": true,
        "publishable": false,
        "strict": true
      },
      "component": {
        "style": "scss",
        "changeDetection": "OnPush",
        "prefix": "ngx",
        "inlineStyle": false,
        "inlineTemplate": false,
        "skipTests": false
      },
      "directive": {
        "prefix": "ngx",
        "skipTests": false
      },
      "service": {
        "skipTests": false
      },
      "pipe": {
        "skipTests": false
      },
      "module": {
        "skipTests": false
      },
      "storybook-configuration": {
        "linter": "eslint",
        "configureCypress": true,
        "generateCypressSpecs": true
      }
    },
    "@nx/angular:application": {
      "e2eTestRunner": "none",
      "linter": "eslint",
      "style": "css",
      "unitTestRunner": "jest"
    },
    "@nx/angular:library": {
      "linter": "eslint",
      "unitTestRunner": "jest"
    },
    "@nx/angular:component": {
      "style": "css"
    }
  },
  "defaultProject": "gauzy",
  "$schema": "./node_modules/nx/schemas/nx-schema.json",
  "nxCloudAccessToken": "NWJlMDFmMTMtYzUyZS00ZGE4LTk0NzctNWIzZTkxMzNhMTFlfHJlYWQtd3JpdGU=",
  "parallel": 1,
  "targetDefaults": {
    "build": {
      "cache": false,
      "inputs": [
        "production",
        "^production"
      ]
    },
    "lint": {
      "cache": false
    },
    "test": {
      "cache": false
    },
    "e2e": {
      "cache": false
    },
    "@nx/eslint:lint": {
      "cache": false,
      "inputs": [
        "default",
        "{workspaceRoot}/.eslintrc.json",
        "{workspaceRoot}/tools/eslint-rules/**/*"
      ]
    },
    "@nx/jest:jest": {
      "cache": false,
      "inputs": [
        "default",
        "^production",
        "{workspaceRoot}/jest.preset.js"
      ],
      "options": {
        "passWithNoTests": true
      },
      "configurations": {
        "ci": {
          "ci": true,
          "codeCoverage": true
        }
      }
    },
    "@nx/angular:package": {
      "cache": false,
      "dependsOn": [
        "^build"
      ],
      "inputs": [
        "production",
        "^production"
      ]
    },
    "@nx/webpack:webpack": {
      "cache": false,
      "dependsOn": [
        "^build"
      ],
      "inputs": [
        "production",
        "^production"
      ]
    },
    "@nx/js:tsc": {
      "cache": true,
      "dependsOn": [
        "^build"
      ],
      "inputs": [
        "production",
        "^production"
      ]
    },
    "@angular-devkit/build-angular:application": {
      "cache": false,
      "dependsOn": [
        "^build"
      ],
      "inputs": [
        "production",
        "^production"
      ]
    }
  },
  "useInferencePlugins": false,
  "defaultBase": "master",
  "release": {
    "version": {
      "preVersionCommand": "yarn nx run-many -t build"
    }
  }
=======
    "namedInputs": {
        "default": [
            "{projectRoot}/**/*",
            "sharedGlobals",
            "{workspaceRoot}/angular.json",
            "{workspaceRoot}/nx.json",
            "{workspaceRoot}/tsconfig.base.json"
        ],
        "sharedGlobals": [
            "{workspaceRoot}/package.json",
            "{workspaceRoot}/tsconfig.json",
            "{workspaceRoot}/.eslintrc.json"
        ],
        "production": [
            "default"
        ]
    },
    "cli": {
        "warnings": {
            "typescriptMismatch": false,
            "versionMismatch": false
        },
        "packageManager": "yarn",
        "analytics": false,
        "defaultCollection": "@nstudio/xplat"
    },
    "generators": {
        "@nx/angular": {
            "application": {
                "linter": "eslint",
                "style": "scss",
                "unitTestRunner": "jest",
                "e2eTestRunner": "cypress",
                "strict": true
            },
            "library": {
                "linter": "eslint",
                "style": "scss",
                "unitTestRunner": "jest",
                "buildable": true,
                "publishable": false,
                "strict": true
            },
            "component": {
                "style": "scss",
                "changeDetection": "OnPush",
                "prefix": "ngx",
                "inlineStyle": false,
                "inlineTemplate": false,
                "skipTests": false
            },
            "directive": {
                "prefix": "ngx",
                "skipTests": false
            },
            "service": {
                "skipTests": false
            },
            "pipe": {
                "skipTests": false
            },
            "module": {
                "skipTests": false
            },
            "storybook-configuration": {
                "linter": "eslint",
                "configureCypress": true,
                "generateCypressSpecs": true
            }
        },
        "@nx/angular:application": {
            "e2eTestRunner": "none",
            "linter": "eslint",
            "style": "css",
            "unitTestRunner": "jest"
        },
        "@nx/angular:library": {
            "linter": "eslint",
            "unitTestRunner": "jest"
        },
        "@nx/angular:component": {
            "style": "css"
        }
    },
    "defaultProject": "gauzy",
    "$schema": "./node_modules/nx/schemas/nx-schema.json",
    "nxCloudAccessToken": "NWJlMDFmMTMtYzUyZS00ZGE4LTk0NzctNWIzZTkxMzNhMTFlfHJlYWQtd3JpdGU=",
    "parallel": 1,
    "targetDefaults": {
        "build": {
            "cache": false,
            "inputs": [
                "production",
                "^production"
            ]
        },
        "lint": {
            "cache": false
        },
        "test": {
            "cache": false
        },
        "e2e": {
            "cache": false
        },
        "@nx/eslint:lint": {
            "cache": false,
            "inputs": [
                "default",
                "{workspaceRoot}/.eslintrc.json",
                "{workspaceRoot}/tools/eslint-rules/**/*"
            ]
        },
        "@nx/jest:jest": {
            "cache": false,
            "inputs": [
                "default",
                "^production",
                "{workspaceRoot}/jest.preset.js"
            ],
            "options": {
                "passWithNoTests": true
            },
            "configurations": {
                "ci": {
                    "ci": true,
                    "codeCoverage": true
                }
            }
        },
        "@nx/angular:package": {
            "cache": false,
            "dependsOn": [
                "^build"
            ],
            "inputs": [
                "production",
                "^production"
            ]
        },
        "@nx/webpack:webpack": {
            "cache": false,
            "dependsOn": [
                "^build"
            ],
            "inputs": [
                "production",
                "^production"
            ]
        },
        "@nx/js:tsc": {
            "cache": true,
            "dependsOn": [
                "^build"
            ],
            "inputs": [
                "production",
                "^production"
            ]
        },
        "@angular-devkit/build-angular:application": {
            "cache": false,
            "dependsOn": [
                "^build"
            ],
            "inputs": [
                "production",
                "^production"
            ]
        }
    },
    "useInferencePlugins": false,
    "defaultBase": "master",
    "release": {
        "version": {
            "preVersionCommand": "yarn nx run-many -t build"
        }
    }
>>>>>>> cce9e199
}<|MERGE_RESOLUTION|>--- conflicted
+++ resolved
@@ -1,184 +1,4 @@
 {
-<<<<<<< HEAD
-  "namedInputs": {
-    "default": [
-      "{projectRoot}/**/*",
-      "sharedGlobals",
-      "{workspaceRoot}/angular.json",
-      "{workspaceRoot}/nx.json",
-      "{workspaceRoot}/tsconfig.base.json"
-    ],
-    "sharedGlobals": [
-      "{workspaceRoot}/package.json",
-      "{workspaceRoot}/tsconfig.json",
-      "{workspaceRoot}/.eslintrc.json"
-    ],
-    "production": [
-      "default"
-    ]
-  },
-  "cli": {
-    "warnings": {
-      "typescriptMismatch": false,
-      "versionMismatch": false
-    },
-    "packageManager": "yarn",
-    "analytics": false,
-    "defaultCollection": "@nstudio/xplat"
-  },
-  "generators": {
-    "@nx/angular": {
-      "application": {
-        "linter": "eslint",
-        "style": "scss",
-        "unitTestRunner": "jest",
-        "e2eTestRunner": "cypress",
-        "strict": true
-      },
-      "library": {
-        "linter": "eslint",
-        "style": "scss",
-        "unitTestRunner": "jest",
-        "buildable": true,
-        "publishable": false,
-        "strict": true
-      },
-      "component": {
-        "style": "scss",
-        "changeDetection": "OnPush",
-        "prefix": "ngx",
-        "inlineStyle": false,
-        "inlineTemplate": false,
-        "skipTests": false
-      },
-      "directive": {
-        "prefix": "ngx",
-        "skipTests": false
-      },
-      "service": {
-        "skipTests": false
-      },
-      "pipe": {
-        "skipTests": false
-      },
-      "module": {
-        "skipTests": false
-      },
-      "storybook-configuration": {
-        "linter": "eslint",
-        "configureCypress": true,
-        "generateCypressSpecs": true
-      }
-    },
-    "@nx/angular:application": {
-      "e2eTestRunner": "none",
-      "linter": "eslint",
-      "style": "css",
-      "unitTestRunner": "jest"
-    },
-    "@nx/angular:library": {
-      "linter": "eslint",
-      "unitTestRunner": "jest"
-    },
-    "@nx/angular:component": {
-      "style": "css"
-    }
-  },
-  "defaultProject": "gauzy",
-  "$schema": "./node_modules/nx/schemas/nx-schema.json",
-  "nxCloudAccessToken": "NWJlMDFmMTMtYzUyZS00ZGE4LTk0NzctNWIzZTkxMzNhMTFlfHJlYWQtd3JpdGU=",
-  "parallel": 1,
-  "targetDefaults": {
-    "build": {
-      "cache": false,
-      "inputs": [
-        "production",
-        "^production"
-      ]
-    },
-    "lint": {
-      "cache": false
-    },
-    "test": {
-      "cache": false
-    },
-    "e2e": {
-      "cache": false
-    },
-    "@nx/eslint:lint": {
-      "cache": false,
-      "inputs": [
-        "default",
-        "{workspaceRoot}/.eslintrc.json",
-        "{workspaceRoot}/tools/eslint-rules/**/*"
-      ]
-    },
-    "@nx/jest:jest": {
-      "cache": false,
-      "inputs": [
-        "default",
-        "^production",
-        "{workspaceRoot}/jest.preset.js"
-      ],
-      "options": {
-        "passWithNoTests": true
-      },
-      "configurations": {
-        "ci": {
-          "ci": true,
-          "codeCoverage": true
-        }
-      }
-    },
-    "@nx/angular:package": {
-      "cache": false,
-      "dependsOn": [
-        "^build"
-      ],
-      "inputs": [
-        "production",
-        "^production"
-      ]
-    },
-    "@nx/webpack:webpack": {
-      "cache": false,
-      "dependsOn": [
-        "^build"
-      ],
-      "inputs": [
-        "production",
-        "^production"
-      ]
-    },
-    "@nx/js:tsc": {
-      "cache": true,
-      "dependsOn": [
-        "^build"
-      ],
-      "inputs": [
-        "production",
-        "^production"
-      ]
-    },
-    "@angular-devkit/build-angular:application": {
-      "cache": false,
-      "dependsOn": [
-        "^build"
-      ],
-      "inputs": [
-        "production",
-        "^production"
-      ]
-    }
-  },
-  "useInferencePlugins": false,
-  "defaultBase": "master",
-  "release": {
-    "version": {
-      "preVersionCommand": "yarn nx run-many -t build"
-    }
-  }
-=======
     "namedInputs": {
         "default": [
             "{projectRoot}/**/*",
@@ -357,5 +177,4 @@
             "preVersionCommand": "yarn nx run-many -t build"
         }
     }
->>>>>>> cce9e199
 }