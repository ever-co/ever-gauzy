{
	"name": "gauzy",
	"version": "0.1.0",
	"description": "Gauzy",
	"license": "AGPL-3.0",
	"homepage": "https://gauzy.co",
	"repository": {
		"type": "git",
		"url": "git+https://github.com/ever-co/gauzy.git"
	},
	"bugs": {
		"url": "https://github.com/ever-co/gauzy/issues"
	},
	"private": true,
	"author": {
		"name": "Ever Co. LTD",
		"email": "ever@ever.co",
		"url": "https://ever.co"
	},
	"scripts": {
		"ng": "node --max_old_space_size=4096 ./node_modules/@angular/cli/bin/ng",
		"config": "cross-env NODE_ENV=development NODE_OPTIONS=--max_old_space_size=4096 yarn ts-node ./.scripts/configure.ts",
		"config:dev": "cross-env NODE_ENV=development NODE_OPTIONS=--max_old_space_size=4096 yarn run config -- --environment=dev",
		"config:prod": "cross-env NODE_ENV=production NODE_OPTIONS=--max_old_space_size=4096 yarn run config -- --environment=prod",
		"start": "npm run postinstall.web && yarn start:gauzy",
		"start:prod": "yarn start:gauzy:prod",
		"start:gauzy": "cross-env NODE_ENV=development NODE_OPTIONS=--max_old_space_size=4096 yarn run config:dev && yarn ng serve gauzy",
		"start:gauzy:pm2": "cross-env NODE_ENV=development NODE_OPTIONS=--max_old_space_size=4096 yarn run build && yarn ts-node ./apps/gauzy/src/pm2bootstrap.ts",
		"start:gauzy:prod": "cross-env NODE_ENV=production NODE_OPTIONS=--max_old_space_size=4096 yarn run config:prod && yarn ng serve gauzy --disable-host-check --host 0.0.0.0 -c=production --prod",
		"start:api": "cross-env NODE_ENV=development NODE_OPTIONS=--max_old_space_size=4096 yarn ng serve api",
		"start:api:prod": "cross-env NODE_ENV=production NODE_OPTIONS=--max_old_space_size=4096 yarn ng serve api --host 0.0.0.0 -c=production --prod",
		"start:api:pm2": "cross-env NODE_ENV=development NODE_OPTIONS=--max_old_space_size=4096 yarn run build:api && yarn ts-node ./apps/api/src/pm2bootstrap.ts",
		"seed": "cross-env NODE_ENV=development NODE_OPTIONS=--max_old_space_size=4096 yarn run config:dev && yarn --cwd ./apps/api run seed",
		"seed:prod": "cross-env NODE_ENV=production NODE_OPTIONS=--max_old_space_size=4096 yarn run config:prod && yarn --cwd ./apps/api run seed:prod",
		"bootstrap": "yarn lerna bootstrap",
		"prebuild": "rimraf dist coverage",
		"build": "npm run postinstall.web && cross-env NODE_ENV=development NODE_OPTIONS=--max_old_space_size=4096 yarn run config:dev && yarn ng build gauzy",
		"build:prod": "cross-env NODE_ENV=production NODE_OPTIONS=--max_old_space_size=4096 yarn run config:prod && yarn ng build gauzy -c=production --prod",
		"build:prod:circle": "cross-env NODE_ENV=production NODE_OPTIONS=--max_old_space_size=4096 yarn run config:prod && yarn ng build gauzy -c=production --prod --no-progress",
		"build:api": "cross-env NODE_ENV=development NODE_OPTIONS=--max_old_space_size=4096 yarn ng build api",
		"build:api:prod": "cross-env NODE_ENV=production NODE_OPTIONS=--max_old_space_size=4096 yarn ng build api -c=production --prod",
		"bundle-report": "cross-env NODE_ENV=production NODE_OPTIONS=--max_old_space_size=4096 yarn run config:prod && yarn ng build -c=production --stats-json && webpack-bundle-analyzer dist/apps/gauzy/stats.json",
		"commit": "git-cz",
		"commit:lint": "commitlint -E HUSKY_GIT_PARAMS",
		"semantic-release": "semantic-release",
		"test": "npm run postinstall.web && cross-env NODE_ENV=development NODE_OPTIONS=--max_old_space_size=4096 yarn run config:dev && yarn ng test",
		"lint": "cross-env NODE_ENV=development NODE_OPTIONS=--max_old_space_size=4096 yarn run config:dev && yarn nx lint && yarn ng lint",
		"e2e": "npm run postinstall.web && cross-env NODE_ENV=development NODE_OPTIONS=--max_old_space_size=4096 yarn run config:dev && yarn ng e2e",
		"affected:apps": "nx affected:apps",
		"affected:libs": "nx affected:libs",
		"affected:build": "nx affected:build",
		"affected:e2e": "nx affected:e2e",
		"affected:test": "nx affected:test",
		"affected:lint": "nx affected:lint",
		"affected:dep-graph": "nx affected:dep-graph",
		"affected": "nx affected",
		"format": "nx format:write",
		"format:write": "nx format:write",
		"format:check": "nx format:check",
		"update": "ng update @nrwl/workspace",
		"update:check": "ng update",
		"workspace-schematic": "nx workspace-schematic",
		"dep-graph": "nx dep-graph",
		"help": "nx help",
		"doc:build": "compodoc -p tsconfig.json -d dist/docs",
		"doc:serve": "compodoc -s -d dist/docs",
		"doc:build-serve": "compodoc -p tsconfig.json -d docs -s",
		"postinstall": "electron-rebuild install-app-deps",
		"postinstall.electron": "node tools/electron/postinstall",
		"postinstall.web": "node tools/web/postinstall",
		"build:desktop": "npm run prepare:desktop && ng build desktop --prod --base-href ./",
		"build:desktop:local": "npm run build:desktop && electron dist/apps/desktop",
		"build:desktop:linux": "npm run build:desktop && cd dist/apps/desktop && npx electron-builder build --linux",
		"build:desktop.windows": "npm run build:desktop && cd dist/apps/desktop && npx electron-builder build --windows",
		"build:desktop.mac": "npm run build:desktop && cd dist/apps/desktop && npx electron-builder build --mac",
		"prepare:desktop": "npm run postinstall.electron && tsc -p apps/desktop/tsconfig.json",
		"serve:desktop.target": "nx serve desktop",
		"serve:desktop": "wait-on http-get://localhost:4200/ && electron apps/desktop/src --serve",
		"start:desktop": "npm run prepare:desktop && npm-run-all -p serve.electron.gauzy-desktop.target serve.electron.gauzy-desktop",
		"start.gauzy": "npm run postinstall.web && nx serve gauzy"
	},
	"config": {
		"commitizen": {
			"path": "cz-conventional-changelog"
		}
	},
	"commitlint": {
		"extends": [
			"@commitlint/config-conventional"
		]
	},
	"husky": {
		"hooks": {
			"commit-msg": "commitlint -E HUSKY_GIT_PARAMS",
			"pre-commit": "pretty-quick --no-verify --staged"
		}
	},
	"lint-staged": {},
	"release": {
		"verifyConditions": [
			"@semantic-release/changelog",
			"@semantic-release/npm",
			"@semantic-release/git",
			"@semantic-release/github"
		],
		"prepare": [
			"@semantic-release/changelog",
			"@semantic-release/npm",
			"@semantic-release/git"
		],
		"publish": [
			"@semantic-release/github"
		],
		"generateNotes": {
			"preset": "angular"
		},
		"npmPublish": false
	},
	"workspaces": [
		"libs/*",
		"apps/*",
		"tools"
	],
	"dependencies": {
		"@agm/core": "^1.0.0-beta.6",
		"@akveo/ng2-completer": "^9.0.1",
		"@angular/animations": "^9.1.7",
		"@angular/cdk": "^9.1.7",
		"@angular/common": "^9.1.7",
		"@angular/compiler": "^9.1.7",
		"@angular/core": "^9.1.7",
		"@angular/forms": "^9.1.7",
		"@angular/platform-browser": "^9.1.7",
		"@angular/platform-browser-dynamic": "^9.1.7",
		"@angular/router": "^9.1.7",
		"@angular/service-worker": "^9.1.7",
		"@asymmetrik/ngx-leaflet": "^5.0.2",
		"@cloudinary/angular-5.x": "^1.0.3",
		"@datorama/akita": "^4.23.0",
		"@datorama/akita-ngdevtools": "^4.0.0",
		"@fortawesome/fontawesome-free": "^5.9.0",
		"@fullcalendar/angular": "5.0.0-beta.2",
		"@fullcalendar/bootstrap": "5.0.0-beta.2",
		"@fullcalendar/core": "5.0.0-beta.2",
		"@fullcalendar/daygrid": "5.0.0-beta.2",
		"@fullcalendar/interaction": "5.0.0-beta.2",
		"@fullcalendar/timegrid": "5.0.0-beta.2",
		"@nebular/auth": "^5.0.0",
		"@nebular/bootstrap": "^5.0.0",
		"@nebular/eva-icons": "^5.0.0",
		"@nebular/security": "^5.0.0",
		"@nebular/theme": "^5.0.0",
		"@ng-select/ng-select": "^3.7.3",
		"@ngx-translate/core": "^11.0.1",
		"@ngx-translate/http-loader": "^4.0.0",
		"@sentry/browser": "^5.14.0",
		"@swimlane/ngx-charts": "^12.0.1",
		"@types/email-templates": "^6.0.2",
		"@types/i18n": "^0.8.6",
		"angular-tree-component": "^8.5.6",
		"angular2-chartjs": "^0.5.1",
		"angular2-toaster": "^8.0.0",
		"archiver": "^3.1.1",
		"bcrypt": "^4.0.1",
		"bootstrap": "^4.3.1",
		"chart.js": "^2.9.3",
		"chart.piecelabel.js": "^0.15.0",
		"ckeditor": "^4.12.0",
		"ckeditor4-angular": "^1.0.1",
		"classlist.js": "^1.1.20150312",
		"cloudinary-core": "^2.7.4",
		"core-js": "^3.2.1",
		"csv-parser": "^2.3.2",
		"csv-writer": "^1.6.0",
		"d3": "4.13.0",
		"d3-selection-multi": "1.0.1",
		"date-fns": "~2.0.1",
		"echarts": "^4.2.1",
		"email-templates": "^6.1.1",
		"eva-icons": "^1.1.1",
		"file-saver": "^2.0.2",
		"filepond": "^4.5.1",
		"filepond-plugin-file-encode": "^2.1.0",
		"filepond-plugin-file-validate-size": "^2.2.0",
		"filepond-plugin-file-validate-type": "^1.2.0",
		"filepond-plugin-image-crop": "^2.0.0",
		"filepond-plugin-image-exif-orientation": "^1.0.0",
		"filepond-plugin-image-preview": "^4.4.0",
		"filepond-plugin-image-resize": "^2.0.0",
		"filepond-plugin-image-transform": "^3.4.3",
		"formidable": "^1.2.1",
		"fullcalendar": "5.0.0-beta.2",
		"hammerjs": "^2.0.8",
		"handlebars": "^4.6.0",
		"html2canvas": "^1.0.0-rc.5",
		"immer": "^3.2.0",
		"intl": "^1.2.5",
		"ionicons": "^4.5.8",
		"jsonwebtoken": "^8.5.1",
		"jspdf": "^1.5.3",
		"keycloak-js": "^7.0.0",
		"leaflet": "^1.5.1",
		"moment": "^2.25.3",
		"moment-timezone": "^0.5.27",
		"nebular-icons": "^1.1.0",
		"ng2-ckeditor": "^1.2.6",
		"ng2-file-upload": "^1.3.0",
		"ng2-smart-table": "^1.6.0",
		"ngx-color-picker": "^8.2.0",
		"ngx-echarts": "^4.2.1",
		"ngx-filepond": "^5.0.1",
		"ngx-moment": "^3.5.0",
		"ngx-page-scroll": "^6.0.2",
		"ngx-page-scroll-core": "^6.0.2",
		"ngx-perfect-scrollbar": "^8.0.0",
		"ngx-take-until-destroy": "^5.4.0",
		"nodemailer-handlebars": "^1.0.0",
		"normalize.css": "^8.0.1",
		"pace-js": "^1.0.2",
		"pm2": "^4.2.3",
		"pug": "^2.0.4",
		"reflect-metadata": "^0.1.13",
		"roboto-fontface": "^0.10.0",
		"rxjs": "^6.5.5",
		"rxjs-compat": "^6.5.2",
		"screenfull": "^4.2.1",
		"smooth-scrollbar": "^8.3.1",
		"socicon": "^3.0.5",
		"tinymce": "^5.2.2",
		"tslib": "^1.10.0",
		"typeface-exo": "^0.0.61",
		"underscore": "^1.10.2",
		"unzipper": "^0.10.10",
		"upwork-api": "^1.3.6",
		"uuid": "^7.0.2",
		"web-animations-js": "^2.3.2",
		"zone.js": "~0.10.2"
	},
	"devDependencies": {
		"@angular-devkit/build-angular": "~0.901.6",
		"@angular-devkit/build-ng-packagr": "~0.901.6",
		"@angular/cli": "^9.1.6",
		"@angular/compiler-cli": "^9.1.7",
		"@angular/language-service": "^9.1.7",
		"@commitlint/cli": "^8.1.0",
		"@commitlint/config-conventional": "^8.1.0",
		"@commitlint/config-lerna-scopes": "^8.1.0",
		"@commitlint/travis-cli": "^8.1.0",
		"@compodoc/compodoc": "^1.1.10",
<<<<<<< HEAD
		"@nrwl/angular": "~9.2.2",
		"@nrwl/cypress": "^8.4.13",
		"@nrwl/jest": "^8.4.13",
		"@nrwl/nest": "^8.4.13",
		"@nrwl/node": "^8.4.13",
		"@nrwl/workspace": "^8.4.13",
		"@nstudio/angular": "9.0.3",
		"@nstudio/electron": "9.0.3",
		"@nstudio/electron-angular": "9.0.3",
		"@nstudio/web-angular": "^9.0.3",
		"@nstudio/xplat": "^9.0.3",
=======
		"@nrwl/angular": "^9.3.0",
		"@nrwl/cypress": "^9.3.0",
		"@nrwl/jest": "^9.3.0",
		"@nrwl/nest": "^9.3.0",
		"@nrwl/node": "^9.3.0",
		"@nrwl/workspace": "^9.3.0",
>>>>>>> 5e21caa5
		"@semantic-release/changelog": "^3.0.4",
		"@semantic-release/git": "^7.0.16",
		"@semantic-release/github": "^5.4.3",
		"@semantic-release/npm": "^5.1.15",
		"@types/async": "^3.2.3",
		"@types/bcrypt": "^3.0.0",
		"@types/chart.js": "^2.9.15",
		"@types/d3-color": "^1.2.2",
		"@types/faker": "^4.1.12",
		"@types/google.analytics": "^0.0.40",
		"@types/googlemaps": "^3.36.5",
		"@types/hammerjs": "^2.0.36",
		"@types/jest": "^24.0.15",
		"@types/leaflet": "^1.4.4",
		"@types/moment": "^2.13.0",
		"@types/moment-timezone": "^0.5.12",
		"@types/node": "^12.11.1",
		"@types/underscore": "^1.9.4",
		"@types/uuid": "^3.4.4",
		"cloc": "^2.4.0",
		"codelyzer": "^5.2.2",
		"commitizen": "^4.0.3",
		"concurrently": "^4.1.1",
		"conventional-changelog": "^3.1.4",
		"conventional-changelog-cli": "^2.0.23",
		"cross-env": "^5.2.1",
		"cypress": "^4.6.0",
		"cz-conventional-changelog": "^3.0.2",
		"dotenv": "^8.2.0",
		"envalid": "^6.0.1",
		"fork-ts-checker-webpack-plugin": "^4.1.4",
		"husky": "^4.2.5",
		"jasmine-core": "^3.4.0",
		"jasmine-spec-reporter": "^4.2.1",
		"jest": "^24.8.0",
		"jest-preset-angular": "^7.1.1",
		"karma": "^4.1.0",
		"karma-chrome-launcher": "^2.2.0",
		"karma-cli": "^2.0.0",
		"karma-coverage-istanbul-reporter": "^2.0.5",
		"karma-jasmine": "^2.0.1",
		"karma-jasmine-html-reporter": "^1.4.2",
		"lerna": "^3.21.0",
		"lerna-changelog": "^1.0.1",
		"lighthouse": "^5.0.0",
		"lint-staged": "^9.2.1",
		"ng-packagr": "^9.1.5",
		"npm-run-all": "^4.1.5",
		"prettier": "^2.0.5",
		"prettier-tslint": "^0.4.2",
		"pretty-quick": "^2.0.1",
		"protractor": "^5.4.2",
		"rimraf": "^3.0.2",
		"rxjs-tslint": "0.1.5",
		"semantic-release": "^17.0.7",
		"snyk": "^1.323.2",
		"stylelint": "^13.5.0",
		"ts-jest": "^24.0.2",
		"ts-loader": "^7.0.4",
		"ts-node": "^8.10.1",
		"tsconfig-paths": "^3.9.0",
		"tslint": "^6.1.2",
		"tslint-config-prettier": "^1.18.0",
<<<<<<< HEAD
		"tslint-language-service": "^0.9.9",
		"typescript": "~3.5.3",
		"wait-on": "~3.3.0",
		"webpack-bundle-analyzer": "^3.4.1"
=======
		"typescript": "~3.8.3",
		"webpack-bundle-analyzer": "^3.8.0"
>>>>>>> 5e21caa5
	},
	"engines": {
		"node": ">=10.15.0",
		"yarn": ">=1.13.0"
	},
	"snyk": true,
	"xplat": {
		"prefix": "gauzy",
		"framework": "angular"
	}
}<|MERGE_RESOLUTION|>--- conflicted
+++ resolved
@@ -247,26 +247,17 @@
 		"@commitlint/config-lerna-scopes": "^8.1.0",
 		"@commitlint/travis-cli": "^8.1.0",
 		"@compodoc/compodoc": "^1.1.10",
-<<<<<<< HEAD
-		"@nrwl/angular": "~9.2.2",
-		"@nrwl/cypress": "^8.4.13",
-		"@nrwl/jest": "^8.4.13",
-		"@nrwl/nest": "^8.4.13",
-		"@nrwl/node": "^8.4.13",
-		"@nrwl/workspace": "^8.4.13",
 		"@nstudio/angular": "9.0.3",
 		"@nstudio/electron": "9.0.3",
 		"@nstudio/electron-angular": "9.0.3",
 		"@nstudio/web-angular": "^9.0.3",
 		"@nstudio/xplat": "^9.0.3",
-=======
 		"@nrwl/angular": "^9.3.0",
 		"@nrwl/cypress": "^9.3.0",
 		"@nrwl/jest": "^9.3.0",
 		"@nrwl/nest": "^9.3.0",
 		"@nrwl/node": "^9.3.0",
 		"@nrwl/workspace": "^9.3.0",
->>>>>>> 5e21caa5
 		"@semantic-release/changelog": "^3.0.4",
 		"@semantic-release/git": "^7.0.16",
 		"@semantic-release/github": "^5.4.3",
@@ -330,15 +321,9 @@
 		"tsconfig-paths": "^3.9.0",
 		"tslint": "^6.1.2",
 		"tslint-config-prettier": "^1.18.0",
-<<<<<<< HEAD
 		"tslint-language-service": "^0.9.9",
-		"typescript": "~3.5.3",
-		"wait-on": "~3.3.0",
-		"webpack-bundle-analyzer": "^3.4.1"
-=======
 		"typescript": "~3.8.3",
 		"webpack-bundle-analyzer": "^3.8.0"
->>>>>>> 5e21caa5
 	},
 	"engines": {
 		"node": ">=10.15.0",
